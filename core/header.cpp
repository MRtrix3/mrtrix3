--- conflicted
+++ resolved
@@ -376,15 +376,6 @@
       if (key.size() < 21)
         key.resize (21, ' ');
       const auto entries = split_lines (p.second);
-<<<<<<< HEAD
-      if (entries.size() > 5)
-        desc += key + "[ " + str (entries.size()) + " entries ]\n";
-      else {
-        for (const auto value : entries) {
-          desc += key + value + "\n";
-          key = "                     ";
-        }
-=======
       bool shorten = (!print_all && entries.size() > 5);
       desc += key + entries[0] + "\n";
       if (entries.size() > 5) {
@@ -401,7 +392,6 @@
         desc += key + "...\n";
         for (size_t n = entries.size()-2; n < entries.size(); ++n )
           desc += key + entries[n] + "\n";
->>>>>>> c07548f8
       }
     }
 
