/*
 * Copyright (c) 2008-2018 the MRtrix3 contributors.
 *
 * This Source Code Form is subject to the terms of the Mozilla Public
 * License, v. 2.0. If a copy of the MPL was not distributed with this
 * file, you can obtain one at http://mozilla.org/MPL/2.0/
 *
 * MRtrix3 is distributed in the hope that it will be useful,
 * but WITHOUT ANY WARRANTY; without even the implied warranty
 * of MERCHANTABILITY or FITNESS FOR A PARTICULAR PURPOSE.
 *
 * For more details, see http://www.mrtrix.org/
 */


#include <unistd.h>
#include <fcntl.h>

#include "app.h"
#include "debug.h"
#include "progressbar.h"
#include "file/path.h"
#include "file/config.h"
#include "signal_handler.h"

#define MRTRIX_HELP_COMMAND "less -X"

#define HELP_WIDTH  80

#define HELP_PURPOSE_INDENT 0, 4
#define HELP_ARG_INDENT 8, 20
#define HELP_OPTION_INDENT 2, 20


namespace MR
{

  namespace App
  {

    Description DESCRIPTION;
    ArgumentList ARGUMENTS;
    OptionList OPTIONS;
    Description REFERENCES;
    bool REQUIRES_AT_LEAST_ONE_ARGUMENT = true;

    OptionGroup __standard_options = OptionGroup ("Standard options")
      + Option ("info", "display information messages.")
      + Option ("quiet", "do not display information messages or progress status. Alternatively, this can be achieved by setting the MRTRIX_QUIET environment variable to a non-empty string.")
      + Option ("debug", "display debugging messages.")
      + Option ("force", "force overwrite of output files. "
          "Caution: Using the same file as input and output might cause unexpected behaviour.")
      + Option ("nthreads", "use this number of threads in multi-threaded applications (set to 0 to disable multi-threading).")
        + Argument ("number").type_integer (0)
      + Option ("help", "display this information page and exit.")
      + Option ("version", "display version information and exit.");

    const char* AUTHOR = nullptr;
    const char* COPYRIGHT =
       "Copyright (c) 2008-2018 the MRtrix3 contributors."
       "\n\n"
       "This Source Code Form is subject to the terms of the Mozilla Public\n"
       "License, v. 2.0. If a copy of the MPL was not distributed with this\n"
       "file, you can obtain one at http://mozilla.org/MPL/2.0/\n"
       "\n"
       "MRtrix3 is distributed in the hope that it will be useful,\n"
       "but WITHOUT ANY WARRANTY; without even the implied warranty\n"
       "of MERCHANTABILITY or FITNESS FOR A PARTICULAR PURPOSE.\n"
       "\n"
       "For more details, see http://www.mrtrix.org/\n";
    const char* SYNOPSIS = nullptr;


    std::string NAME;
    vector<ParsedArgument> argument;
    vector<ParsedOption> option;
<<<<<<< HEAD
    int log_level = getenv("MRTRIX_QUIET") ? 0 : 1;
=======
    int log_level = 1;
    int exit_error_code = 0;
>>>>>>> 7544ade2
    bool fail_on_warn = false;
    bool terminal_use_colour = true;

    const char* project_version = nullptr;
    const char* build_date = __DATE__;

    int argc = 0;
    const char* const* argv = nullptr;

    bool overwrite_files = false;
    void (*check_overwrite_files_func) (const std::string& name) = nullptr;

    namespace
    {

      inline void get_matches (vector<const Option*>& candidates, const OptionGroup& group, const std::string& stub)
      {
        for (size_t i = 0; i < group.size(); ++i) {
          if (stub.compare (0, stub.size(), group[i].id, stub.size()) == 0)
            candidates.push_back (&group[i]);
        }
      }


      inline int size (const std::string& text)
      {
        return text.size() - 2*std::count (text.begin(), text.end(), 0x08U);
      }

      inline void resize (std::string& text, size_t new_size, char fill)
      {
        text.resize (text.size() + new_size - size(text), fill);
      }



      std::string paragraph (
          const std::string& header,
          const std::string& text,
          int header_indent,
          int indent)
      {
        std::string out, line = std::string (header_indent, ' ') + header + " ";
        if (size (line) < indent)
          resize (line, indent, ' ');

        vector<std::string> paragraphs = split (text, "\n");

        for (size_t n = 0; n < paragraphs.size(); ++n) {
          size_t i = 0;
          vector<std::string> words = split (paragraphs[n]);
          while (i < words.size()) {
            do {
              line += " " + words[i++];
              if (i >= words.size())
                break;
            }
            while (size (line) + 1 + size (words[i]) < HELP_WIDTH);
            out += line + "\n";
            line = std::string (indent, ' ');
          }
        }
        return out;
      }



      std::string bold (const std::string& text)
      {
        std::string retval (3*text.size(), '\0');
        for (size_t n = 0; n < text.size(); ++n) {
          retval[3*n] = retval[3*n+2] = text[n];
          retval[3*n+1] = 0x08U;
        }
        return retval;
      }


      std::string underline (const std::string& text)
      {
        std::string retval (3*text.size(), '\0');
        for (size_t n = 0; n < text.size(); ++n) {
          retval[3*n] = '_';
          retval[3*n+1] = 0x08U;
          retval[3*n+2] = text[n];
        }
        return retval;
      }

    }





    const char* argtype_description (ArgType type)
    {
      switch (type) {
        case Integer:
          return ("integer");
        case Float:
          return ("float");
        case Text:
          return ("string");
        case ArgFileIn:
          return ("file in");
        case ArgFileOut:
          return ("file out");
        case ArgDirectoryIn:
          return ("directory in");
        case ArgDirectoryOut:
          return ("directory out");
        case ImageIn:
          return ("image in");
        case ImageOut:
          return ("image out");
        case Choice:
          return ("choice");
        case IntSeq:
          return ("int seq");
        case FloatSeq:
          return ("float seq");
        case TracksIn:
          return ("tracks in");
        case TracksOut:
          return ("tracks out");
        default:
          return ("undefined");
      }
    }



    std::string help_head (int format)
    {
      std::string cmd_version = project_version ?
        std::string ("external module, version ") + project_version + "\n\n" :
        std::string ("part of the MRtrix package\n\n");

      if (!format)
        return std::string (NAME) + ": " + cmd_version;

      std::string mrtrix_version_string = std::string("MRtrix ") + mrtrix_version;
      std::string date (build_date);

      std::string topline = mrtrix_version_string +
        std::string (std::max (1, 40-size(mrtrix_version_string)-size(App::NAME)/2), ' ')
        + bold (App::NAME);
      topline += std::string (80-size(topline)-size(date), ' ') + date;

      return topline + "\n\n     " + bold (NAME) + ": " + cmd_version;
    }




    std::string help_synopsis (int format)
    {
      if (!format)
        return SYNOPSIS;
      return bold("SYNOPSIS") + "\n" + paragraph ("", SYNOPSIS, HELP_PURPOSE_INDENT) + "\n";
    }




    std::string help_tail (int format)
    {
      std::string retval;
      if (!format)
        return retval;

      return bold ("AUTHOR") + "\n"
        + paragraph ("", AUTHOR, HELP_PURPOSE_INDENT) + "\n"
        + bold ("COPYRIGHT") + "\n"
        + paragraph ("", COPYRIGHT, HELP_PURPOSE_INDENT) + "\n"
        + [&](){
          if (REFERENCES.size() == 0) return std::string();
          std::string s = bold ("REFERENCES") + "\n";
          for (size_t n = 0; n < REFERENCES.size(); ++n)
            s += paragraph ("", REFERENCES[n], HELP_PURPOSE_INDENT) + "\n";
          return s;
        }();
    }






    std::string Description::syntax (int format) const
    {
      if (!size())
        return std::string();
      std::string s;
      if (format)
        s += bold ("DESCRIPTION") + "\n\n";
      for (size_t i = 0; i < size(); ++i)
        s += paragraph ("", (*this)[i], HELP_PURPOSE_INDENT) + "\n";
      return s;
    }




    std::string usage_syntax (int format)
    {
      std::string s = "USAGE";
      if (format)
        s = bold (s) + "\n\n     ";
      else
        s += ": ";
      s += ( format ? underline (NAME) : NAME ) + " [ options ]";

      for (size_t i = 0; i < ARGUMENTS.size(); ++i) {

        if (ARGUMENTS[i].flags & Optional)
          s += "[";
        s += std::string(" ") + ARGUMENTS[i].id;

        if (ARGUMENTS[i].flags & AllowMultiple) {
          if (! (ARGUMENTS[i].flags & Optional))
            s += std::string(" [ ") + ARGUMENTS[i].id;
          s += " ...";
        }
        if (ARGUMENTS[i].flags & (Optional | AllowMultiple))
          s += " ]";
      }
      return s + "\n\n";
    }




    std::string Argument::syntax (int format) const
    {
      std::string retval = paragraph (( format ? underline (id) : id ), desc, HELP_ARG_INDENT);
      if (format)
        retval += "\n";
      return retval;
    }





    std::string ArgumentList::syntax (int format) const
    {
      std::string s;
      for (size_t i = 0; i < size(); ++i)
        s += (*this)[i].syntax (format);
      return s + "\n";
    }





    std::string Option::syntax (int format) const
    {
      std::string opt ("-");
      opt += id;

      if (format)
        opt = underline (opt);

      for (size_t i = 0; i < size(); ++i)
        opt += std::string (" ") + (*this)[i].id;

      if (format)
        opt = "  " + opt + "\n" + paragraph ("", desc, HELP_PURPOSE_INDENT);
      else
        opt = paragraph (opt, desc, HELP_OPTION_INDENT);
      if (format)
        opt += "\n";
      return opt;
    }




    std::string OptionGroup::header (int format) const
    {
      return format ? bold (name) + "\n\n" : std::string (name) + ":\n";
    }

    std::string OptionGroup::contents (int format) const
    {
      std::string s;
      for (size_t i = 0; i < size(); ++i)
        s += (*this)[i].syntax (format);
      return s;
    }

    std::string OptionGroup::footer (int format)
    {
      return format ? "" : "\n";
    }



    std::string OptionList::syntax (int format) const
    {
      vector<std::string> group_names;
      for (size_t i = 0; i < size(); ++i) {
        if (std::find (group_names.begin(), group_names.end(), (*this)[i].name) == group_names.end())
          group_names.push_back ((*this)[i].name);
      }

      std::string s;
      for (size_t i = 0; i < group_names.size(); ++i) {
        size_t n = i;
        while ((*this)[n].name != group_names[i])
          ++n;
        s += (*this)[n].header (format);
        while (n < size()) {
          if ((*this)[n].name == group_names[i])
            s += (*this)[n].contents (format);
          ++n;
        }
        s += OptionGroup::footer (format);
      }

      return s;
    }








    std::string Argument::usage () const
    {
      std::ostringstream stream;
      stream << "ARGUMENT " << id << " "
        << (flags & Optional ? '1' : '0') << " "
        << (flags & AllowMultiple ? '1' : '0') << " ";

      switch (type) {
        case Undefined:
          assert (0);
          break;
        case Integer:
          stream << "INT " << limits.i.min << " " << limits.i.max;
          break;
        case Float:
          stream << "FLOAT " << limits.f.min << " " << limits.f.max;
          break;
        case Text:
          stream << "TEXT";
          break;
        case ArgFileIn:
          stream << "FILEIN";
          break;
        case ArgFileOut:
          stream << "FILEOUT";
          break;
        case ArgDirectoryIn:
          stream << "DIRIN";
          break;
        case ArgDirectoryOut:
          stream << "DIROUT";
          break;
        case Choice:
          stream << "CHOICE";
          for (const char* const* p = limits.choices; *p; ++p)
            stream << " " << *p;
          break;
        case ImageIn:
          stream << "IMAGEIN";
          break;
        case ImageOut:
          stream << "IMAGEOUT";
          break;
        case IntSeq:
          stream << "ISEQ";
          break;
        case FloatSeq:
          stream << "FSEQ";
          break;
        case TracksIn:
          stream << "TRACKSIN";
          break;
        case TracksOut:
          stream << "TRACKSOUT";
          break;
        default:
          assert (0);
      }
      stream << "\n";
      if (desc.size())
        stream << desc << "\n";

      return stream.str();
    }




    std::string Option::usage () const
    {
      std::ostringstream stream;
      stream << "OPTION " << id << " "
        << (flags & Optional ? '1' : '0') << " "
        << (flags & AllowMultiple ? '1' : '0') << "\n";

      if (desc.size())
        stream << desc << "\n";

      for (size_t i = 0; i < size(); ++i)
        stream << (*this)[i].usage ();

      return stream.str();
    }



    std::string get_help_string (int format)
    {
      return
        help_head (format)
        + help_synopsis (format)
        + usage_syntax (format)
        + ARGUMENTS.syntax (format)
        + DESCRIPTION.syntax (format)
        + OPTIONS.syntax (format)
        + __standard_options.header (format)
        + __standard_options.contents (format)
        + __standard_options.footer (format)
        + help_tail (format);
    }




    void print_help ()
    {
      File::Config::init ();

      //CONF option: HelpCommand
      //CONF default: less
      //CONF The command to use to display each command's help page (leave
      //CONF empty to send directly to the terminal).
      const std::string help_display_command = File::Config::get ("HelpCommand", MRTRIX_HELP_COMMAND);

      if (help_display_command.size()) {
        std::string help_string = get_help_string (1);
        FILE* file = popen (help_display_command.c_str(), "w");
        if (!file) {
          INFO ("error launching help display command \"" + help_display_command + "\": " + strerror (errno));
        }
        else if (fwrite (help_string.c_str(), 1, help_string.size(), file) != help_string.size()) {
          INFO ("error sending help page to display command \"" + help_display_command + "\": " + strerror (errno));
        }

        if (pclose (file) == 0)
          return;

        INFO ("error launching help display command \"" + help_display_command + "\"");
      }

      if (help_display_command.size())
        INFO ("displaying help page using fail-safe output:\n");

      print (get_help_string (0));
    }




#ifndef MRTRIX_BUILD_TYPE
#error "MRtrix build type is not defined; you need to re-run configure script"
#endif

    std::string version_string ()
    {
      std::string version =
        "== " + App::NAME + " " + ( project_version ? project_version : mrtrix_version ) + " ==\n" +
        str(8*sizeof (size_t)) + " bit " + MRTRIX_BUILD_TYPE + ", built " __DATE__
        + ( project_version ? std::string(" against MRtrix ") + mrtrix_version : std::string("") )
        + ", using Eigen " + str(EIGEN_WORLD_VERSION) + "." + str(EIGEN_MAJOR_VERSION) + "." + str(EIGEN_MINOR_VERSION) + "\n"
        "Author(s): " + AUTHOR + "\n" +
        COPYRIGHT + "\n";

      return version;
    }





    std::string full_usage ()
    {
      std::string s;
      s += SYNOPSIS + std::string("\n");

      for (size_t i = 0; i < DESCRIPTION.size(); ++i)
        s += DESCRIPTION[i] + std::string("\n");

      for (size_t i = 0; i < ARGUMENTS.size(); ++i)
        s += ARGUMENTS[i].usage();

      for (size_t i = 0; i < OPTIONS.size(); ++i)
        for (size_t j = 0; j < OPTIONS[i].size(); ++j)
          s += OPTIONS[i][j].usage();

      for (size_t i = 0; i < __standard_options.size(); ++i)
        s += __standard_options[i].usage ();

      return s;
    }






    std::string markdown_usage ()
    {
      /*
         help_head (format)
         + help_synopsis (format)
         + usage_syntax (format)
         + ARGUMENTS.syntax (format)
         + DESCRIPTION.syntax (format)
         + OPTIONS.syntax (format)
         + __standard_options.header (format)
         + __standard_options.contents (format)
         + __standard_options.footer (format)
         + help_tail (format);
         */
      std::string s = std::string("## Synopsis\n\n") + SYNOPSIS + "\n\n";

      s += "## Usage\n\n    "
        + std::string(NAME) + " [ options ] ";

      // Syntax line:
      for (size_t i = 0; i < ARGUMENTS.size(); ++i) {

        if (ARGUMENTS[i].flags & Optional)
          s += "[";
        s += std::string(" ") + ARGUMENTS[i].id;

        if (ARGUMENTS[i].flags & AllowMultiple) {
          if (! (ARGUMENTS[i].flags & Optional))
            s += std::string(" [ ") + ARGUMENTS[i].id;
          s += " ...";
        }
        if (ARGUMENTS[i].flags & (Optional | AllowMultiple))
          s += " ]";
      }
      s += "\n\n";

      auto indent_newlines = [](std::string text) {
        size_t index = 0;
        while ((index = text.find("\n", index)) != std::string::npos )
          text.replace (index, 1, "<br>");
        return text;
      };

      // Argument description:
      for (size_t i = 0; i < ARGUMENTS.size(); ++i)
        s += std::string("- *") + ARGUMENTS[i].id + "*: " + indent_newlines (ARGUMENTS[i].desc) + "\n";

      if (DESCRIPTION.size()) {
        s += "\n## Description\n\n";
        for (size_t i = 0; i < DESCRIPTION.size(); ++i)
          s += indent_newlines (DESCRIPTION[i]) + "\n\n";
      }


      vector<std::string> group_names;
      for (size_t i = 0; i < OPTIONS.size(); ++i) {
        if (std::find (group_names.begin(), group_names.end(), OPTIONS[i].name) == group_names.end())
          group_names.push_back (OPTIONS[i].name);
      }

      auto format_option = [&](const Option& opt) {
        std::string f = std::string ("+ **-") + opt.id;
        for (size_t a = 0; a < opt.size(); ++a)
          f += std::string (" ") + opt[a].id;
        f += std::string("**<br>") + indent_newlines (opt.desc) + "\n\n";
        return f;
      };

      s += "\n## Options\n\n";
      for (size_t i = 0; i < group_names.size(); ++i) {
        size_t n = i;
        while (OPTIONS[n].name != group_names[i])
          ++n;
        if (OPTIONS[n].name != std::string("OPTIONS"))
          s += std::string ("#### ") + OPTIONS[n].name + "\n\n";
        while (n < OPTIONS.size()) {
          if (OPTIONS[n].name == group_names[i]) {
            for (size_t o = 0; o < OPTIONS[n].size(); ++o)
              s += format_option (OPTIONS[n][o]);
          }
          ++n;
        }
      }

      s += "#### Standard options\n\n";
      for (size_t i = 0; i < __standard_options.size(); ++i)
        s += format_option (__standard_options[i]);

      if (REFERENCES.size()) {
        s += std::string ("## References\n\n");
        for (size_t i = 0; i < REFERENCES.size(); ++i)
          s += indent_newlines (REFERENCES[i]) + "\n\n";
      }
      s += std::string("---\n\nMRtrix ") + mrtrix_version + ", built " + build_date + "\n\n"
        "\n\n**Author:** " + AUTHOR
        + "\n\n**Copyright:** " + COPYRIGHT + "\n\n";

      return s;
    }




    std::string restructured_text_usage ()
    {
      /*
         help_head (format)
         + help_synopsis (format)
         + usage_syntax (format)
         + ARGUMENTS.syntax (format)
         + DESCRIPTION.syntax (format)
         + OPTIONS.syntax (format)
         + __standard_options.header (format)
         + __standard_options.contents (format)
         + __standard_options.footer (format)
         + help_tail (format);
         */

      std::string s = std::string("Synopsis\n--------\n\n") + SYNOPSIS + "\n\n";

      s += "Usage\n--------\n\n::\n\n    "
        + std::string(NAME) + " [ options ] ";

      // Syntax line:
      for (size_t i = 0; i < ARGUMENTS.size(); ++i) {

        if (ARGUMENTS[i].flags & Optional)
          s += "[";
        s += std::string(" ") + ARGUMENTS[i].id;

        if (ARGUMENTS[i].flags & AllowMultiple) {
          if (! (ARGUMENTS[i].flags & Optional))
            s += std::string(" [ ") + ARGUMENTS[i].id;
          s += " ...";
        }
        if (ARGUMENTS[i].flags & (Optional | AllowMultiple))
          s += " ]";
      }
      s += "\n\n";

      auto indent_newlines = [](std::string text) {
        size_t index = 0;
        while ((index = text.find("\n", index)) != std::string::npos )
          text.replace (index, 1, "");
        return text;
      };

      // Will need more sophisticated escaping of special characters
      //   if they start popping up in argument / option descriptions
      auto escape_special = [] (std::string text) {
        size_t index = 0;
        while ((index = text.find("|", index)) != std::string::npos) {
          text.replace (index, 1, "\\|");
          index += 2;
        }
        return text;
      };

      // Argument description:
      for (size_t i = 0; i < ARGUMENTS.size(); ++i)
        s += std::string("-  *") + ARGUMENTS[i].id + "*: " + escape_special (indent_newlines (ARGUMENTS[i].desc)) + "\n";
      s += "\n";


      if (DESCRIPTION.size()) {
        s += "Description\n-----------\n\n";
        for (size_t i = 0; i < DESCRIPTION.size(); ++i)
          s += indent_newlines (DESCRIPTION[i]) + "\n\n";
      }


      vector<std::string> group_names;
      for (size_t i = 0; i < OPTIONS.size(); ++i) {
        if (std::find (group_names.begin(), group_names.end(), OPTIONS[i].name) == group_names.end())
          group_names.push_back (OPTIONS[i].name);
      }

      auto format_option = [&](const Option& opt) {
        std::string f = std::string ("-  **-") + opt.id;
        for (size_t a = 0; a < opt.size(); ++a)
          f += std::string (" ") + opt[a].id;
        f += std::string("** ") + escape_special (indent_newlines (opt.desc)) + "\n\n";
        return f;
      };

      s += "Options\n-------\n\n";
      for (size_t i = 0; i < group_names.size(); ++i) {
        size_t n = i;
        while (OPTIONS[n].name != group_names[i])
          ++n;
        if (OPTIONS[n].name != std::string("OPTIONS"))
          s += OPTIONS[n].name + std::string("\n") + std::string(std::strlen(OPTIONS[n].name), '^') + "\n\n";
        while (n < OPTIONS.size()) {
          if (OPTIONS[n].name == group_names[i]) {
            for (size_t o = 0; o < OPTIONS[n].size(); ++o)
              s += format_option (OPTIONS[n][o]);
          }
          ++n;
        }
      }

      s += "Standard options\n^^^^^^^^^^^^^^^^\n\n";
      for (size_t i = 0; i < __standard_options.size(); ++i)
        s += format_option (__standard_options[i]);

      if (REFERENCES.size()) {
        s += std::string ("References\n^^^^^^^^^^\n\n");
        for (size_t i = 0; i < REFERENCES.size(); ++i)
          s += indent_newlines (REFERENCES[i]) + "\n\n";
      }
      s += std::string("--------------\n\n") +
        "\n\n**Author:** " + (char*)AUTHOR
        + "\n\n**Copyright:** " + COPYRIGHT + "\n\n";

      return s;
    }






    const Option* match_option (const char* arg)
    {
      if (arg[0] == '-' && arg[1] && !isdigit (arg[1]) && arg[1] != '.') {
        while (*arg == '-') arg++;
        vector<const Option*> candidates;
        std::string root (arg);

        for (size_t i = 0; i < OPTIONS.size(); ++i)
          get_matches (candidates, OPTIONS[i], root);
        get_matches (candidates, __standard_options, root);

        // no matches
        if (candidates.size() == 0)
          throw Exception (std::string ("unknown option \"-") + root + "\"");

        // return match if unique:
        if (candidates.size() == 1)
          return candidates[0];

        // return match if fully specified:
        for (size_t i = 0; i < candidates.size(); ++i)
          if (root == candidates[i]->id)
            return candidates[i];

        // report something useful:
        root = "several matches possible for option \"-" + root + "\": \"-" + candidates[0]->id;

        for (size_t i = 1; i < candidates.size(); ++i)
          root += std::string ("\", \"-") + candidates[i]->id + "\"";

        throw Exception (root);
      }

      return nullptr;
    }




    void sort_arguments (int argc, const char* const* argv)
    {
      for (int n = 1; n < argc; ++n) {
        const Option* opt = match_option (argv[n]);
        if (opt) {
          if (n + int (opt->size()) >= argc)
            throw Exception (std::string ("not enough parameters to option \"-") + opt->id + "\"");

          option.push_back (ParsedOption (opt, argv+n+1));
          n += opt->size();
        }
        else
          argument.push_back (ParsedArgument (nullptr, nullptr, argv[n]));
      }
    }




    void parse_standard_options()
    {
      if (get_options ("info").size()) {
        if (log_level < 2)
          log_level = 2;
      }
      if (get_options ("debug").size())
        log_level = 3;
      if (get_options ("quiet").size())
        log_level = 0;
      if (get_options ("force").size()) {
        WARN ("existing output files will be overwritten");
        overwrite_files = true;
      }
    }



    void verify_usage ()
    {
      if (!AUTHOR)
        throw Exception ("No author specified for command " + std::string(NAME));
      if (!SYNOPSIS)
        throw Exception ("No synopsis specified for command " + std::string(NAME));
    }



    void parse_special_options ()
    {
      if (argc != 2) return;
      if (strcmp (argv[1], "__print_full_usage__") == 0) {
        print (full_usage ());
        throw 0;
      }
      if (strcmp (argv[1], "__print_usage_markdown__") == 0) {
        print (markdown_usage ());
        throw 0;
      }
      if (strcmp (argv[1], "__print_usage_rst__") == 0) {
        print (restructured_text_usage ());
        throw 0;
      }
      if (strcmp (argv[1], "__print_synopsis__") == 0) {
        print (SYNOPSIS);
        throw 0;
      }
    }



    void parse ()
    {
      argument.clear();
      option.clear();

      sort_arguments (argc, argv);

      if (get_options ("help").size()) {
        print_help();
        throw 0;
      }
      if (get_options ("version").size()) {
        print (version_string());
        throw 0;
      }

      size_t num_args_required = 0, num_command_arguments = 0;
      size_t num_optional_arguments = 0;

      ArgFlags flags = None;
      for (size_t i = 0; i < ARGUMENTS.size(); ++i) {
        ++num_command_arguments;
        if (ARGUMENTS[i].flags) {
          if (flags && flags != ARGUMENTS[i].flags)
            throw Exception ("FIXME: all arguments declared optional() or allow_multiple() should have matching flags in command-line syntax");
          flags = ARGUMENTS[i].flags;
          ++num_optional_arguments;
          if (!(flags & Optional))
            ++num_args_required;
        }
        else
          ++num_args_required;
      }

      if (!option.size() && !argument.size() && REQUIRES_AT_LEAST_ONE_ARGUMENT) {
        print_help ();
        throw 0;
      }

      if (num_optional_arguments && num_args_required > argument.size())
        throw Exception ("Expected at least " + str (num_args_required)
            + " arguments (" + str (argument.size()) + " supplied)");

      if (num_optional_arguments == 0 && num_args_required != argument.size()) {
        Exception e ("Expected exactly " + str (num_args_required)
            + " arguments (" + str (argument.size()) + " supplied)");
        std::string s = "Usage: " + NAME;
        for (const auto& a : ARGUMENTS)
          s += " " + std::string(a.id);
        e.push_back (s);
        s = "Yours: " + NAME;
        for (const auto& a : argument)
          s += " " + std::string(a);
        e.push_back (s);
        if (argument.size() > num_args_required) {
          vector<std::string> potential_options;
          for (const auto& a : argument) {
            for (const auto& og : OPTIONS) {
              for (const auto& o : og) {
                if (std::string(a) == std::string(o.id))
                  potential_options.push_back ("'-" + a + "'");
              }
            }
          }
          if (potential_options.size())
            e.push_back ("(Did you mean " + join(potential_options, " or ") + "?)");
        }
        throw e;
      }

      size_t num_extra_arguments = argument.size() - num_args_required;
      size_t num_arg_per_multi = num_optional_arguments ? num_extra_arguments / num_optional_arguments : 0;
      if (num_arg_per_multi*num_optional_arguments != num_extra_arguments)
        throw Exception ("number of optional arguments provided are not equal for all arguments");
      if (!(flags & Optional))
        ++num_arg_per_multi;

      // assign arguments to their corresponding definitions:
      for (size_t n = 0, index = 0, next = 0; n < argument.size(); ++n) {
        if (n == next) {
          if (n) ++index;
          if (ARGUMENTS[index].flags != None)
            next = n + num_arg_per_multi;
          else
            ++next;
        }
        argument[n].arg = &ARGUMENTS[index];
      }

      // check for multiple instances of options:
      for (size_t i = 0; i < OPTIONS.size(); ++i) {
        for (size_t j = 0; j < OPTIONS[i].size(); ++j) {
          size_t count = 0;
          for (size_t k = 0; k < option.size(); ++k)
            if (option[k].opt == &OPTIONS[i][j])
              count++;

          if (count < 1 && ! (OPTIONS[i][j].flags & Optional))
            throw Exception (std::string ("mandatory option \"") + OPTIONS[i][j].id + "\" must be specified");

          if (count > 1 && ! (OPTIONS[i][j].flags & AllowMultiple))
            throw Exception (std::string ("multiple instances of option \"") +  OPTIONS[i][j].id + "\" are not allowed");
        }
      }

      parse_standard_options();

      File::Config::init ();

      //CONF option: FailOnWarn
      //CONF default: 0 (false)
      //CONF A boolean value specifying whether MRtrix applications should
      //CONF abort as soon as any (otherwise non-fatal) warning is issued.
      fail_on_warn = File::Config::get_bool ("FailOnWarn", false);

      //CONF option: TerminalColor
      //CONF default: 1 (true)
      //CONF A boolean value to indicate whether colours should be used in the terminal.
      terminal_use_colour = File::Config::get_bool ("TerminalColor", terminal_use_colour);

      // check for the existence of all specified input files (including optional ones that have been provided)
      // if necessary, also check for pre-existence of any output files with known paths
      //   (if the output is e.g. given as a prefix, the argument should be flagged as type_text())
      for (const auto& i : argument) {
        const std::string text = std::string (i);
        if (i.arg->type == ArgFileIn || i.arg->type == TracksIn) {
          if (!Path::exists (text))
            throw Exception ("required input file \"" + text + "\" not found");
          if (!Path::is_file (text))
            throw Exception ("required input \"" + text + "\" is not a file");
        }
        if (i.arg->type == ArgDirectoryIn) {
          if (!Path::exists (text))
            throw Exception ("required input directory \"" + text + "\" not found");
          if (!Path::is_dir (text))
            throw Exception ("required input \"" + text + "\" is not a directory");
        }
        if (i.arg->type == ArgFileOut || i.arg->type == TracksOut) {
          if (text.find_last_of (PATH_SEPARATOR) == text.size() - std::string(PATH_SEPARATOR).size())
            throw Exception ("output path \"" + std::string(i) + "\" is not a valid file path (ends with \'" PATH_SEPARATOR "\")");
          check_overwrite (text);
        }
        if (i.arg->type == ArgDirectoryOut)
          check_overwrite (text);
        if (i.arg->type == TracksIn && !Path::has_suffix (text, ".tck"))
          throw Exception ("input file \"" + text + "\" is not a valid track file");
        if (i.arg->type == TracksOut && !Path::has_suffix (text, ".tck"))
          throw Exception ("output track file \"" + text + "\" must use the .tck suffix");
      }
      for (const auto& i : option) {
        for (size_t j = 0; j != i.opt->size(); ++j) {
          const Argument& arg = i.opt->operator [](j);
          const std::string text = std::string (i.args[j]);
          if (arg.type == ArgFileIn || arg.type == TracksIn) {
            if (!Path::exists (text))
              throw Exception ("input file \"" + text + "\" for option \"-" + std::string(i.opt->id) + "\" not found");
            if (!Path::is_file (text))
              throw Exception ("input \"" + text + "\" for option \"-" + std::string(i.opt->id) + "\" is not a file");
          }
          if (arg.type == ArgDirectoryIn) {
            if (!Path::exists (text))
              throw Exception ("input directory \"" + text + "\" for option \"-" + std::string(i.opt->id) + "\" not found");
            if (!Path::is_dir (text))
              throw Exception ("input \"" + text + "\" for option \"-" + std::string(i.opt->id) + "\" is not a directory");
          }
          if (arg.type == ArgFileOut || arg.type == TracksOut) {
            if (text.find_last_of (PATH_SEPARATOR) == text.size() - std::string (PATH_SEPARATOR).size())
              throw Exception ("output path \"" + text + "\" for option \"-" + std::string(i.opt->id) + "\" is not a valid file path (ends with \'" PATH_SEPARATOR "\")");
            check_overwrite (text);
          }
          if (arg.type == ArgDirectoryOut)
            check_overwrite (text);
          if (arg.type == TracksIn && !Path::has_suffix (text, ".tck"))
            throw Exception ("input file \"" + text + "\" for option \"-" + std::string(i.opt->id) + "\" is not a valid track file");
          if (arg.type == TracksOut && !Path::has_suffix (text, ".tck"))
            throw Exception ("output track file \"" + text + "\" for option \"-" + std::string(i.opt->id) + "\" must use the .tck suffix");
        }
      }

      SignalHandler::init();
    }




    void init (int cmdline_argc, const char* const* cmdline_argv)
    {
#ifdef MRTRIX_WINDOWS
      // force stderr to be unbuffered, and stdout to be line-buffered:
      setvbuf (stderr, nullptr, _IONBF, 0);
      setvbuf (stdout, nullptr, _IOLBF, 0);
#endif

      terminal_use_colour = !ProgressBar::set_update_method();

      argc = cmdline_argc;
      argv = cmdline_argv;

      NAME = Path::basename (argv[0]);
#ifdef MRTRIX_WINDOWS
      if (Path::has_suffix (NAME, ".exe"))
        NAME.erase (NAME.size()-4);
#endif

      srand (time (nullptr));
    }








    const vector<ParsedOption> get_options (const std::string& name)
    {
      vector<ParsedOption> matches;
      for (size_t i = 0; i < option.size(); ++i) {
        assert (option[i].opt);
        if (option[i].opt->is (name))
          matches.push_back ({ option[i].opt, option[i].args });
      }
      return matches;
    }






    int64_t App::ParsedArgument::as_int () const
    {
      if (arg->type == Integer) {

        // Check to see if there are any alpha characters in here
        // - If a single character at the end, use as integer multiplier
        //   - Unless there's a dot point before the multiplier; in which case,
        //     parse the number as a float, multiply, then cast to integer
        // - If a single 'e' or 'E' in the middle, parse as float and convert to integer
        size_t alpha_count = 0;
        bool alpha_is_last = false;
        bool contains_dotpoint = false;
        char alpha_char = 0;
        for (const char* c = p; *c; ++c) {
          if (std::isalpha (*c)) {
            ++alpha_count;
            alpha_is_last = true;
            alpha_char = *c;
          } else {
            alpha_is_last = false;
          }
          if (*c == '.')
            contains_dotpoint = true;
        }
        if (alpha_count > 1)
          throw Exception ("error converting string " + str(p) + " to integer: too many letters");
        int64_t retval = 0;
        if (alpha_count) {
          if (alpha_is_last) {
            std::string num (p);
            const char postfix = num.back();
            num.pop_back();
            int64_t multiplier = 1.0;
            switch (postfix) {
              case 'k': case 'K': multiplier = 1000; break;
              case 'm': case 'M': multiplier = 1000000; break;
              case 'b': case 'B': multiplier = 1000000000; break;
              case 't': case 'T': multiplier = 1000000000000; break;
              default: throw Exception ("error converting string " + str(p) + " to integer: unexpected postfix \'" + postfix + "\'");
            }
            if (contains_dotpoint) {
              const default_type prefix = to<default_type> (num);
              retval = std::round (prefix * default_type(multiplier));
            } else {
              retval = to<int64_t> (num) * multiplier;
            }
          } else if (alpha_char == 'e' || alpha_char == 'E') {
            const default_type as_float = to<default_type> (p);
            retval = std::round (as_float);
          } else {
            throw Exception ("error converting string " + str(p) + " to integer: unexpected character");
          }
        } else {
          retval = to<int64_t> (p);
        }

        const int64_t min = arg->limits.i.min;
        const int64_t max = arg->limits.i.max;
        if (retval < min || retval > max) {
          std::string msg ("value supplied for ");
          if (opt) msg += std::string ("option \"") + opt->id;
          else msg += std::string ("argument \"") + arg->id;
          msg += "\" is out of bounds (valid range: " + str (min) + " to " + str (max) + ", value supplied: " + str (retval) + ")";
          throw Exception (msg);
        }
        return retval;
      }

      if (arg->type == Choice) {
        std::string selection = lowercase (p);
        const char* const* choices = arg->limits.choices;
        for (int i = 0; choices[i]; ++i) {
          if (selection == choices[i]) {
            return i;
          }
        }
        std::string msg = std::string ("unexpected value supplied for ");
        if (opt) msg += std::string ("option \"") + opt->id;
        else msg += std::string ("argument \"") + arg->id;
        msg += std::string ("\" (valid choices are: ") + join (choices, ", ") + ")";
        throw Exception (msg);
      }
      assert (0);
      return (0);
    }



    default_type App::ParsedArgument::as_float () const
    {
      assert (arg->type == Float);
      const default_type retval = to<default_type> (p);
      const default_type min = arg->limits.f.min;
      const default_type max = arg->limits.f.max;
      if (retval < min || retval > max) {
        std::string msg ("value supplied for ");
        if (opt) msg += std::string ("option \"") + opt->id;
        else msg += std::string ("argument \"") + arg->id;
        msg += "\" is out of bounds (valid range: " + str (min) + " to " + str (max) + ", value supplied: " + str (retval) + ")";
        throw Exception (msg);
      }

      return retval;
    }


  }
}

<|MERGE_RESOLUTION|>--- conflicted
+++ resolved
@@ -74,12 +74,8 @@
     std::string NAME;
     vector<ParsedArgument> argument;
     vector<ParsedOption> option;
-<<<<<<< HEAD
     int log_level = getenv("MRTRIX_QUIET") ? 0 : 1;
-=======
-    int log_level = 1;
     int exit_error_code = 0;
->>>>>>> 7544ade2
     bool fail_on_warn = false;
     bool terminal_use_colour = true;
 
