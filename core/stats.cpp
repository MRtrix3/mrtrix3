--- conflicted
+++ resolved
@@ -24,11 +24,7 @@
 
     using namespace App;
 
-<<<<<<< HEAD
-    const char * field_choices[] = { "mean", "median", "std", "min", "max", "count", nullptr };
-=======
-    const char * field_choices[] = { "mean", "median", "std", "std_rv", "min", "max", "count", NULL };
->>>>>>> eec4a5f2
+    const char * field_choices[] = { "mean", "median", "std", "std_rv", "min", "max", "count", nullptr };
 
     const OptionGroup Options = OptionGroup ("Statistics options")
     + Option ("output",
