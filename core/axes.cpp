--- conflicted
+++ resolved
@@ -36,11 +36,6 @@
 
 
 
-    permutations_type closest(const Eigen::Matrix3d &M) {
-      permutations_type result{-1, -1, -1};
-
-<<<<<<< HEAD
-
     void get_shuffle_to_make_axial(const transform_type &T, std::array<size_t, 3> &perm, std::array<bool, 3> &flip)
     {
       perm = closest(T.matrix().topLeftCorner<3, 3>());
@@ -56,20 +51,13 @@
       std::array<size_t, 3> result;
       // Find which row of the transform is closest to each scanner axis
       Eigen::Matrix3d::Index index;
-=======
-      // Find which row of the transform is closest to each scanner axis
-      Eigen::Matrix3d::Index index(0);
->>>>>>> 9a7a2f2c
       M.row(0).cwiseAbs().maxCoeff(&index);
       result[0] = index;
       M.row(1).cwiseAbs().maxCoeff(&index);
       result[1] = index;
       M.row(2).cwiseAbs().maxCoeff(&index);
       result[2] = index;
-<<<<<<< HEAD
-=======
       assert(result[0] < 3 && result[1] < 3 && result[2] < 3);
->>>>>>> 9a7a2f2c
 
       // Disambiguate permutations
       auto not_any_of = [] (size_t a, size_t b) -> size_t
@@ -83,22 +71,13 @@
         return std::numeric_limits<size_t>::max();
       };
       if (result[0] == result[1])
-<<<<<<< HEAD
         result[1] = not_any_of(result[0], result[2]);
       if (result[0] == result[2])
         result[2] = not_any_of(result[0], result[1]);
       if (result[1] == result[2])
         result[2] = not_any_of(result[0], result[1]);
-      assert(result[0] != result[1] && result[1] != result[2] && result[2] != result[0]);
-=======
-        result[1] = not_any_of (result[0], result[2]);
-      if (result[0] == result[2])
-        result[2] = not_any_of (result[0], result[1]);
-      if (result[1] == result[2])
-        result[2] = not_any_of (result[0], result[1]);
       assert (result[0] != result[1] && result[1] != result[2] && result[2] != result[0]);
       assert (*std::min_element(result.begin(), result.end()) == 0);
->>>>>>> 9a7a2f2c
 
       return result;
     }
