/*
 * Copyright (c) 2008-2018 the MRtrix3 contributors.
 *
 * This Source Code Form is subject to the terms of the Mozilla Public
 * License, v. 2.0. If a copy of the MPL was not distributed with this
 * file, you can obtain one at http://mozilla.org/MPL/2.0/
 *
 * MRtrix3 is distributed in the hope that it will be useful,
 * but WITHOUT ANY WARRANTY; without even the implied warranty
 * of MERCHANTABILITY or FITNESS FOR A PARTICULAR PURPOSE.
 *
 * For more details, see http://www.mrtrix.org/
 */


#include <cstdlib>

#include "formats/list.h"

namespace MR
{
  namespace Formats
  {
#ifdef MRTRIX_AS_R_LIBRARY
    RAM        RAM_handler;
#endif

    Pipe          pipe_handler;
    MRtrix        mrtrix_handler;
    MRtrix_GZ     mrtrix_gz_handler;
    MRI           mri_handler;
    NIfTI1        nifti1_handler;
    NIfTI2        nifti2_handler;
    NIfTI1_GZ     nifti1_gz_handler;
    NIfTI2_GZ     nifti2_gz_handler;
    Analyse       analyse_handler;
    XDS           xds_handler;
    DICOM         dicom_handler;
    MGH           mgh_handler;
    MGZ           mgz_handler;
#ifdef MRTRIX_TIFF_SUPPORT
    TIFF          tiff_handler;
#endif
    MRtrix_sparse mrtrix_sparse_handler;


    const Base* handlers[] = {
#ifdef MRTRIX_AS_R_LIBRARY
      &RAM_handler,
#endif
      &pipe_handler,
      &dicom_handler,
      &mrtrix_handler,
      &mrtrix_gz_handler,
      &nifti1_handler,
      &nifti2_handler,
      &nifti1_gz_handler,
      &nifti2_gz_handler,
      &analyse_handler,
      &mri_handler,
      &xds_handler,
      &mgh_handler,
      &mgz_handler,
#ifdef MRTRIX_TIFF_SUPPORT
      &tiff_handler,
#endif
      &mrtrix_sparse_handler,
      nullptr
    };



    const char* known_extensions[] = {
      ".mih",
      ".mif",
      ".mif.gz",
      ".img",
      ".nii",
      ".nii.gz",
      ".bfloat",
      ".bshort",
      ".mri",
      ".mgh",
      ".mgz",
      ".mgh.gz",
      ".msf",
      ".msh",
      ".dcm",
      ".tiff",
      ".tif",
      ".TIFF",
      ".TIF",
<<<<<<< HEAD
      NULL
=======
      nullptr
>>>>>>> 1e565d76
    };

  }
}


<|MERGE_RESOLUTION|>--- conflicted
+++ resolved
@@ -90,11 +90,7 @@
       ".tif",
       ".TIFF",
       ".TIF",
-<<<<<<< HEAD
-      NULL
-=======
       nullptr
->>>>>>> 1e565d76
     };
 
   }
