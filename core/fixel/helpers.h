--- conflicted
+++ resolved
@@ -29,7 +29,7 @@
 namespace MR
 {
   class InvalidFixelDirectoryException : public Exception
-  { 
+  {
     public:
       InvalidFixelDirectoryException (const std::string& msg) : Exception(msg) {}
       InvalidFixelDirectoryException (const Exception& previous_exception, const std::string& msg)
@@ -299,19 +299,11 @@
       return header;
     }
 
-<<<<<<< HEAD
-    //! Generate a header for a sparse data file (Nx1x1) with a known number of fixels
-    FORCE_INLINE Header make_data_header (const size_t num_fixels) {
-      Header header;
-      header.ndim() = 3;
-      header.size(0) = num_fixels;
-=======
     //! Generate a header for a sparse data file (Nx1x1)
     FORCE_INLINE Header data_header_from_nfixels (const size_t nfixels) {
       Header header;
       header.ndim() = 3;
       header.size(0) = nfixels;
->>>>>>> 5a3a8bf6
       header.size(1) = 1;
       header.size(2) = 1;
       header.spacing(0) = header.spacing(1) = header.spacing(2) = 1.0;
