/* Copyright (c) 2008-2019 the MRtrix3 contributors.
 *
 * This Source Code Form is subject to the terms of the Mozilla Public
 * License, v. 2.0. If a copy of the MPL was not distributed with this
 * file, You can obtain one at http://mozilla.org/MPL/2.0/.
 *
 * Covered Software is provided under this License on an "as is"
 * basis, without warranty of any kind, either expressed, implied, or
 * statutory, including, without limitation, warranties that the
 * Covered Software is free of defects, merchantable, fit for a
 * particular purpose or non-infringing.
 * See the Mozilla Public License v. 2.0 for more details.
 *
 * For more details, see http://www.mrtrix.org/.
 */

#ifndef __header_h__
#define __header_h__

#include <map>
#include <functional>

#include "app.h"
#include "debug.h"
#include "types.h"
#include "memory.h"
#include "datatype.h"
#include "stride.h"
#include "file/mmap.h"
#include "image_helpers.h"
#include "image_io/base.h"


namespace MR
{

  extern const App::Option NoRealignOption;

  /*! \defgroup ImageAPI Image access
   * \brief Classes and functions providing access to image data.
   *
   * See @ref image_access for details. */
  // @{

  //! functions and classes related to image data input/output


  template <typename ValueType> class Image;

  class Header { MEMALIGN (Header)
    public:

      //! a class to hold attributes about each axis
      class Axis { NOMEMALIGN
        public:
          Axis () noexcept : size (1), spacing (std::numeric_limits<default_type>::quiet_NaN()), stride (0) { }
          ssize_t size;
          default_type spacing;
          ssize_t stride;
      };

      Header () :
        transform_ (Eigen::Matrix<default_type,3,4>::Constant (NaN)),
        format_ (nullptr),
        offset_ (0.0),
        scale_ (1.0) {
        }

      explicit Header (Header&& H) noexcept :
        axes_ (std::move (H.axes_)),
        transform_ (std::move (H.transform_)),
        name_ (std::move (H.name_)),
        keyval_ (std::move (H.keyval_)),
        format_ (H.format_),
        io (std::move (H.io)),
        datatype_ (std::move (H.datatype_)),
        offset_ (H.offset_),
        scale_ (H.scale_) {}

      Header& operator= (Header&& H) noexcept {
        axes_ = std::move (H.axes_);
        transform_ = std::move (H.transform_);
        name_ = std::move (H.name_);
        keyval_ = std::move (H.keyval_);
        format_ = H.format_;
        io = std::move (H.io);
        datatype_ = std::move (H.datatype_);
        offset_ = H.offset_;
        scale_ = H.scale_;
        return *this;
      }

      //! copy constructor
      /*! This copies everything over apart from the IO handler, and resets the
       * intensity scaling if the datatype is floating-point. */
      Header (const Header& H) :
        axes_ (H.axes_),
        transform_ (H.transform_),
        name_ (H.name_),
        keyval_ (H.keyval_),
        format_ (H.format_),
        datatype_ (H.datatype_),
        offset_ (datatype().is_integer() ? H.offset_ : 0.0),
        scale_ (datatype().is_integer() ? H.scale_ : 1.0) { }

      //! copy constructor from type of class derived from Header
      /*! This invokes the standard Header(const Header&) copy-constructor. */
      template <class HeaderType, typename std::enable_if<std::is_base_of<Header, HeaderType>::value, void*>::type = nullptr>
        Header (const HeaderType& original) :
          Header (static_cast<const Header&> (original)) { }

      //! copy constructor from type of class other than Header
      /*! This copies all relevant parameters over from \a original. */
      template <class HeaderType, typename std::enable_if<!std::is_base_of<Header, HeaderType>::value, void*>::type = nullptr>
        Header (const HeaderType& original) :
          transform_ (original.transform()),
          name_ (original.name()),
          keyval_ (original.keyval()),
          format_ (nullptr),
          datatype_ (DataType::from<typename HeaderType::value_type>()),
          offset_ (0.0),
          scale_ (1.0) {
            axes_.resize (original.ndim());
            for (size_t n = 0; n < original.ndim(); ++n) {
              size(n) = original.size(n);
              stride(n) = original.stride(n);
              spacing(n) = original.spacing(n);
            }
          }


      //! assignment operator
      /*! This copies everything over, resets the intensity scaling if the data
       * type is floating-point, and resets the IO handler. */
      Header& operator= (const Header& H) {
        axes_ = H.axes_;
        transform_ = H.transform_;
        name_ = H.name_;
        keyval_ = H.keyval_;
        format_ = H.format_;
        datatype_ = H.datatype_;
        offset_ = datatype().is_integer() ? H.offset_ : 0.0;
        scale_ = datatype().is_integer() ? H.scale_ : 1.0;
        io.reset();
        return *this;
      }

      //! assignment operator from type of class derived from Header
      /*! This invokes the standard assignment operator=(const Header&). */
      template <class HeaderType, typename std::enable_if<std::is_base_of<Header, HeaderType>::value, void*>::type = nullptr>
        Header& operator= (const HeaderType& original) {
         return operator= (static_cast<const Header&> (original));
        }

      //! assignment operator from type of class other than Header
      /*! This copies all the relevant parameters over from \a original, */
      template <class HeaderType, typename std::enable_if<!std::is_base_of<Header, HeaderType>::value, void*>::type = nullptr>
        Header& operator= (const HeaderType& original) {
          axes_.resize (original.ndim());
          for (size_t n = 0; n < original.ndim(); ++n) {
            size(n) = original.size(n);
            stride(n) = original.stride(n);
            spacing(n) = original.spacing(n);
          }
          transform_ = original.transform();
          name_ = original.name();
          keyval_ = original.keyval();
          format_ = nullptr;
          datatype_ = DataType::from<typename HeaderType::value_type>();
          offset_ = 0.0;
          scale_ = 1.0;
          io.reset();
          return *this;
        }

      ~Header () {
        if (io) {
          try { io->close (*this); }
          catch (Exception& E) {
            E.display();
          }
        }
      }

      bool valid () const { return bool (io); }
      bool operator! () const { return !valid(); }

      //! get the name of the image
      const std::string& name () const { return name_; }
      //! get/set the name of the image
      std::string& name () { return name_; }

      //! return the format of the image
      const char* format () const { return format_; }

      //! get the 4x4 affine transformation matrix mapping image to world coordinates
      const transform_type& transform () const { return transform_; }
      //! get/set the 4x4 affine transformation matrix mapping image to world coordinates
      transform_type& transform () { return transform_; }

      class NDimProxy { NOMEMALIGN
        public:
          NDimProxy (vector<Axis>& axes) : axes (axes) { }
          NDimProxy (NDimProxy&&) = default;
          NDimProxy (const NDimProxy&) = delete;
          NDimProxy& operator=(NDimProxy&&) = delete;
          NDimProxy& operator=(const NDimProxy&) = delete;

          operator size_t () const { return axes.size(); }
          size_t   operator= (size_t new_size) { axes.resize (new_size); return new_size; }
          friend std::ostream& operator<< (std::ostream& stream, const NDimProxy& proxy) {
            stream << proxy.axes.size();
            return stream;
          }
        private:
          vector<Axis>& axes;
      };

      //! return the number of dimensions (axes) of image
      size_t ndim () const { return axes_.size(); }
      //! set the number of dimensions (axes) of image
      NDimProxy ndim () { return { axes_ }; }

      //! get the number of voxels across axis
      const ssize_t& size (size_t axis) const;
      //! get/set the number of voxels across axis
      ssize_t& size (size_t axis);

      //! get the voxel size along axis
      const default_type& spacing (size_t axis) const;
      //! get/set the voxel size along axis
      default_type& spacing (size_t axis);

      //! get the stride between adjacent voxels along axis
      const ssize_t& stride (size_t axis) const;
      //! get/set the stride between adjacent voxels along axis
      ssize_t& stride (size_t axis);

      class DataTypeProxy : public DataType { NOMEMALIGN
        public:
          DataTypeProxy (Header& H) : DataType (H.datatype_), H (H) { }
          DataTypeProxy (DataTypeProxy&&) = default;
          DataTypeProxy (const DataTypeProxy&) = delete;
          DataTypeProxy& operator=(DataTypeProxy&&) = delete;
          DataTypeProxy& operator=(const DataTypeProxy&) = delete;

          uint8_t operator()() const { return DataType::operator()(); }
          const DataType& operator= (const DataType& DT) { DataType::operator= (DT); set(); return *this; }
          void set_flag (uint8_t flag) { DataType::set_flag (flag); set(); }
          void unset_flag (uint8_t flag) { DataType::unset_flag (flag); set(); }
          void set_byte_order_native () { DataType::set_byte_order_native(); set(); }
        private:
          Header& H;
          void set () {
            H.datatype_ = dt;
            if (!is_integer())
              H.reset_intensity_scaling();
          }
      };

      //! get the datatype of the data as stored on file
      DataTypeProxy datatype () { return { *this }; }
      //! get/set the datatype of the data as stored on file
      DataType datatype () const { return datatype_; }

      //! get the offset applied to raw intensities
      default_type intensity_offset () const { return offset_; }
      //! get/set the offset applied to raw intensities
      default_type& intensity_offset () { return offset_; }
      //! get the scaling applied to raw intensities
      default_type intensity_scale () const { return scale_; }
      //! get/set the scaling applied to raw intensities
      default_type& intensity_scale () { return scale_; }

      //! update existing intensity offset & scale with values supplied
      void apply_intensity_scaling (default_type scaling, default_type bias = 0.0) {
        scale_ *= scaling;
        offset_ = scaling * offset_ + bias;
        set_intensity_scaling (scale_, offset_);
      }
      //! replace existing intensity offset & scale with values supplied
      void set_intensity_scaling (default_type scaling = 1.0, default_type bias = 0.0) {
        if (!std::isfinite (scaling) || !std::isfinite (bias) || scaling == 0.0)
          WARN ("invalid scaling parameters (offset: " + str(bias) + ", scale: " + str(scaling) + ")");
        scale_ = scaling;
        offset_ = bias;
      }
      //! replace existing intensity offset & scale with values in \a H
      void set_intensity_scaling (const Header& H) { set_intensity_scaling (H.intensity_scale(), H.intensity_offset()); }
      //! reset intensity offset to zero and scaling to one
      void reset_intensity_scaling () { set_intensity_scaling (); }

      bool is_file_backed () const { return valid() ? io->is_file_backed() : false; }

      //! make header self-consistent
      void sanitise () {
        DEBUG ("sanitising image information...");
        sanitise_voxel_sizes ();
        sanitise_transform ();
        sanitise_strides ();
      }

      //! return an Image to access the data
      /*! when this method is invoked, the image data will actually be made
       * available (i.e. it will be mapped, loaded or allocated into memory).
       *
       * If \a read_write_if_existing is set, the data will be available
       * read-write even for input images (by default, these are opened
       * read-only).
       *
       * \note this call will invalidate the invoking Header, by passing the
       * relevant internal structures into the Image produced. The Header will
       * no longer be valid(), and subsequent calls to get_image() will fail.
       * This done to ensure ownership of the internal data structures remains
       * clearly defined.
       *
       * \warning do not modify the Header between its instantiation with the
       * open(), create() or scratch() calls, and obtaining an image via the
       * get_image() method. The latter will use the information in the Header
       * to access the data, and any mismatch in the information may cause
       * problems.
       */
      template <typename ValueType>
        Image<ValueType> get_image (bool read_write_if_existing = false);

      //! get generic key/value text attributes
      const std::map<std::string, std::string>& keyval () const { return keyval_; }
      //! get/set generic key/value text attributes
      std::map<std::string, std::string>& keyval () { return keyval_; }
      //! merge key/value entries from another header
<<<<<<< HEAD
      void merge (const Header& H, const bool concat_volumes);
=======
      void merge_keyval (const Header& H);
>>>>>>> 399572d0

      static Header open (const std::string& image_name);
      static Header create (const std::string& image_name, const Header& template_header, bool add_to_command_history = true);
      static Header scratch (const Header& template_header, const std::string& label = "scratch image");

      /*! use to prevent automatic realignment of transform matrix into
       * near-standard (RAS) coordinate system. */
      static bool do_not_realign_transform;

      //! return a string with the full description of the header
      std::string description (bool print_all = false) const;
      //! print out debugging information
      friend std::ostream& operator<< (std::ostream& stream, const Header& H);

    protected:
      vector<Axis> axes_;
      transform_type transform_;
      std::string name_;
      std::map<std::string, std::string> keyval_;
      const char* format_;

      //! additional information relevant for images stored on file
      std::unique_ptr<ImageIO::Base> io;
      //! the type of the data as stored on file
      DataType datatype_;
      //! the values by which to scale the intensities
      default_type offset_, scale_;


      void acquire_io (Header& H) { io = std::move (H.io); }
      void check (const Header& H) const;

      //! realign transform to match RAS coordinate system as closely as possible
      void realign_transform ();

      void sanitise_voxel_sizes ();
      void sanitise_transform ();
      void sanitise_strides () {
        Stride::sanitise (*this);
        Stride::actualise (*this);
      }
  };

  CHECK_MEM_ALIGN (Header);




  // Can't be a static member function due to memory alignment requirements of vector<>
  Header concatenate (const vector<Header>& headers, const size_t axis, const bool permit_datatype_mismatch);







  inline const ssize_t& Header::size (size_t axis) const { return axes_[axis].size; }
  inline ssize_t& Header::size (size_t axis) { return axes_[axis].size; }

  inline const default_type& Header::spacing (size_t axis) const { return axes_[axis].spacing; }
  inline default_type& Header::spacing (size_t axis) { return axes_[axis].spacing; }

  inline const ssize_t& Header::stride (size_t axis) const { return axes_[axis].stride; }
  inline ssize_t& Header::stride (size_t axis) { return axes_[axis].stride; }

  //! @}
}

#endif
<|MERGE_RESOLUTION|>--- conflicted
+++ resolved
@@ -328,11 +328,7 @@
       //! get/set generic key/value text attributes
       std::map<std::string, std::string>& keyval () { return keyval_; }
       //! merge key/value entries from another header
-<<<<<<< HEAD
-      void merge (const Header& H, const bool concat_volumes);
-=======
       void merge_keyval (const Header& H);
->>>>>>> 399572d0
 
       static Header open (const std::string& image_name);
       static Header create (const std::string& image_name, const Header& template_header, bool add_to_command_history = true);
