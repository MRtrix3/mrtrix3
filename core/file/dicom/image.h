--- conflicted
+++ resolved
@@ -31,21 +31,12 @@
         public:
           Frame () {
             acq_dim[0] = acq_dim[1] = dim[0] = dim[1] = instance = series_num = acq = sequence = UINT_MAX;
-<<<<<<< HEAD
-            position_vector[0] = position_vector[1] = position_vector[2] = NAN;
-            orientation_x[0] = orientation_x[1] = orientation_x[2] = NAN;
-            orientation_y[0] = orientation_y[1] = orientation_y[2] = NAN;
-            orientation_z[0] = orientation_z[1] = orientation_z[2] = NAN;
-            distance = NAN;
-            pixel_size[0] = pixel_size[1] = slice_thickness = slice_spacing = NAN;
-=======
             position_vector[0] = position_vector[1] = position_vector[2] = NaN;
             orientation_x[0] = orientation_x[1] = orientation_x[2] = NaN;
             orientation_y[0] = orientation_y[1] = orientation_y[2] = NaN;
             orientation_z[0] = orientation_z[1] = orientation_z[2] = NaN;
             distance = NaN;
-            pixel_size[0] = pixel_size[1] = slice_thickness = slice_spacing = NaN; 
->>>>>>> 2c2b9fa4
+            pixel_size[0] = pixel_size[1] = slice_thickness = slice_spacing = NaN;
             scale_intercept = 0.0;
             scale_slope = 1.0;
             bvalue = G[0] = G[1] = G[2] = NaN;
@@ -54,14 +45,9 @@
             transfer_syntax_supported = true;
             pe_axis = 3;
             pe_sign = 0;
-<<<<<<< HEAD
-            pixel_bandwidth = bandwidth_per_pixel_phase_encode = echo_time = repetition_time = flip_angle = partial_fourier_fraction = NAN;
+            pixel_bandwidth = bandwidth_per_pixel_phase_encode = echo_time = repetition_time = flip_angle = partial_fourier_fraction = NaN;
             echo_train_length = parallel_inplane_factor = 0;
             partial_fourier_axis = -1;
-=======
-            pixel_bandwidth = bandwidth_per_pixel_phase_encode = echo_time = NaN;
-            echo_train_length = 0;
->>>>>>> 2c2b9fa4
           }
 
           size_t acq_dim[2], dim[2], series_num, instance, acq, sequence;
@@ -80,13 +66,9 @@
           bool operator< (const Frame& frame) const {
             if (series_num != frame.series_num)
               return series_num < frame.series_num;
-<<<<<<< HEAD
-            if (acq != frame.acq)
-=======
             if (image_type != frame.image_type)
               return image_type < frame.image_type;
-            if (acq != frame.acq) 
->>>>>>> 2c2b9fa4
+            if (acq != frame.acq)
               return acq < frame.acq;
             assert (std::isfinite (distance));
             assert (std::isfinite (frame.distance));
