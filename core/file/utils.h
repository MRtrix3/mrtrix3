--- conflicted
+++ resolved
@@ -205,11 +205,7 @@
 
 
 
-<<<<<<< HEAD
-    inline size_t readlines(const std::string& name, std::vector<std::string>& lines)
-=======
     inline size_t readlines(const std::string& name, vector<std::string>& lines)
->>>>>>> 1d8fe28c
     {
       std::string line;
       std::ifstream in(name.c_str());
