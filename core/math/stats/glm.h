/* Copyright (c) 2008-2023 the MRtrix3 contributors.
 *
 * This Source Code Form is subject to the terms of the Mozilla Public
 * License, v. 2.0. If a copy of the MPL was not distributed with this
 * file, You can obtain one at http://mozilla.org/MPL/2.0/.
 *
 * Covered Software is provided under this License on an "as is"
 * basis, without warranty of any kind, either expressed, implied, or
 * statutory, including, without limitation, warranties that the
 * Covered Software is free of defects, merchantable, fit for a
 * particular purpose or non-infringing.
 * See the Mozilla Public License v. 2.0 for more details.
 *
 * For more details, see http://www.mrtrix.org/.
 */

#ifndef __math_stats_glm_h__
#define __math_stats_glm_h__

#include "app.h"
#include "types.h"

#include "math/condition_number.h"
#include "math/least_squares.h"
#include "math/zstatistic.h"
#include "math/stats/import.h"
#include "math/stats/typedefs.h"

#include "misc/bitset.h"

#define MRTRIX_USE_ZSTATISTIC_LOOKUP

namespace MR
{
  namespace Math
  {
    namespace Stats
    {
      namespace GLM
      {



        extern const char* const column_ones_description;

        App::OptionGroup glm_options (const std::string& element_name);



        // Define a base class to contain information regarding an individual hypothesis, and
        //   pre-compute as much as possible with regards to Freedman-Lane
        // Note: This can be constructed for both t-tests and F-tests
        //   (This is why the constructor is a template: Could be created either from a row()
        //   call on the contrast matrix, or from a matrix explicitly constructed from a set of
        //   rows from the contrast matrix, which is how an F-test is constructed.
        // In the case of a single-row F-test, still need to be able to differentiate between
        //   a t-test and an F-test for the sake of signedness (and taking the square root);
        //   this is managed by having two separate constructor templates
        class Hypothesis
        {
          public:

            class Partition
            {
              public:
                Partition (const matrix_type& x, const matrix_type& z) :
                    X (x),
                    Z (z),
                    Hz (Z.cols() ?
                       (Z * Math::pinv (Z)) :
                       matrix_type (matrix_type::Zero (X.rows(), X.rows()))),
                    Rz (matrix_type::Identity (X.rows(), X.rows()) - Hz),
                    rank_x (Math::rank (X)),
                    rank_z (Z.cols() ? Math::rank (Z) : 0) { }
                // X = Component of design matrix related to effect of interest
                // Z = Component of design matrix related to nuisance regressors
                const matrix_type X, Z;
                // Hz: Projection matrix of nuisance regressors only
                // Rz: Residual-forming matrix due to nuisance regressors only
                const matrix_type Hz, Rz;
                // rank_x: Rank of X
                // rank_z: Rank of Z
                const index_type rank_x, rank_z;
            };

            Hypothesis (matrix_type::ConstRowXpr& in, const index_type index) :
                c (in),
                r (Math::rank (c)),
                F (false),
                i (index) { check_nonzero(); }

            Hypothesis (const matrix_type& in, const index_type index) :
                c (check_rank (in, index)),
                r (Math::rank (c)),
                F (true),
                i (index) { check_nonzero(); }

            template <class MatrixType>
            Partition partition (const MatrixType&) const;

            const matrix_type& matrix() const { return c; }
            index_type cols() const { return c.cols(); }
            index_type rank() const { return r; }
            bool is_F() const { return F; }
            std::string name() const { return std::string(F ? "F" : "t") + str(i+1); }

          private:
            const matrix_type c;
            const index_type r;
            const bool F;
            const index_type i;

            void check_nonzero() const;
            matrix_type check_rank (const matrix_type&, const index_type) const;
        };



        void check_design (const matrix_type&, const bool);

        index_array_type load_variance_groups (const index_type num_inputs);

        vector<Hypothesis> load_hypotheses (const std::string& file_path);



        // TODO Investigate how new GLM test classes could potentially be used to make
        //   the set of functions below redundant; not only for brevity, but also because
        //   many of the functions below will not be compatible with data that contains
        //   non-finite values
        // Would need to look into ways to provide access to intermediate data for all
        //   elements, but preferably without affecting performance of main loop






        /** \addtogroup Statistics
          @{ */
        /*! Compute a matrix of the beta coefficients
           * @param measurements a matrix storing the measured data across subjects in each column
           * @param design the design matrix
           * @return the matrix containing the output GLM betas (one column of factor betas per element)
           */
        matrix_type solve_betas (const matrix_type& measurements, const matrix_type& design);



        /*! Compute the effect of interest
         * @param measurements a matrix storing the measured data across subjects in each column
         * @param design the design matrix
         * @param hypothesis a Hypothesis class instance defining the effect of interest
         * @return the matrix containing the output absolute effect sizes (one column of element effect sizes per contrast)
         */
        vector_type abs_effect_size (const matrix_type& measurements, const matrix_type& design, const Hypothesis& hypothesis);
        matrix_type abs_effect_size (const matrix_type& measurements, const matrix_type& design, const vector<Hypothesis>& hypotheses);



        /*! Compute the pooled standard deviation
         * @param measurements a matrix storing the measured data across subjects in each column
         * @param design the design matrix
         * @return the vector containing the output standard deviation for each element
         */
        matrix_type stdev (const matrix_type& measurements, const matrix_type& design);



        /*! Compute the standard deviation of each variance group
         * @param measurements a matrix storing the measured data across subjects in each column
         * @param design the design matrix
         * @return the vector containing the output standard deviation for each element
         */
        matrix_type stdev (const matrix_type& measurements, const matrix_type& design, const index_array_type& variance_groups);



        /*! Compute cohen's d, the standardised effect size between two means
         * @param measurements a matrix storing the measured data across subjects in each column
         * @param design the design matrix
         * @param hypothesis a Hypothesis class instance defining the effect of interest
         * @return the matrix containing the output standardised effect sizes (one column of element effect sizes per contrast)
         */
        vector_type std_effect_size (const matrix_type& measurements, const matrix_type& design, const Hypothesis& hypothesis);
        matrix_type std_effect_size (const matrix_type& measurements, const matrix_type& design, const vector<Hypothesis>& hypotheses);



        /*! Compute all GLM-related statistics
         * This function can be used when the design matrix remains fixed for all
         * elements to be tested.
         * @param measurements a matrix storing the measured data for each subject in a column
         * @param design the design matrix
         * @param hypotheses a vector of Hypothesis class instances defining the effects of interest
         * @param betas the matrix containing the output GLM betas
         * @param abs_effect_size the matrix containing the output effect
         * @param std_effect_size the matrix containing the output standardised effect size
         * @param stdev the matrix containing the output standard deviation
         */
        void all_stats (const matrix_type& measurements, const matrix_type& design, const vector<Hypothesis>& hypotheses, const index_array_type& variance_groups,
                        matrix_type& betas, matrix_type& abs_effect_size, matrix_type& std_effect_size, matrix_type& stdev);

        /*! Compute all GLM-related statistics
         * This function can be used when the design matrix varies between elements,
         * due to importing external data for each element from external files
         * @param measurements a matrix storing the measured data for each subject in a column
         * @param design the fixed portion of the design matrix
         * @param extra_columns the variable columns of the design matrix
         * @param hypotheses a vector of Hypothesis class instances defining the effects of interest
         * @param betas the matrix containing the output GLM betas
         * @param abs_effect_size the matrix containing the output effect
         * @param std_effect_size the matrix containing the output standardised effect size
         * @param stdev the matrix containing the output standard deviation
         */
        void all_stats (const matrix_type& measurements, const matrix_type& design, const vector<CohortDataImport>& extra_columns, const vector<Hypothesis>& hypotheses, const index_array_type& variance_groups,
                        vector_type& cond, matrix_type& betas, matrix_type& abs_effect_size, matrix_type& std_effect_size, matrix_type& stdev);

        //! @}





        // Only exists to permit the use of a base class pointer in the TestBase class
        class SharedBase
        { NOMEMALIGN
          public:
            virtual ~SharedBase() { }
        };

        using SharedHomoscedasticBase = Math::Zstatistic;

        class SharedFixedBase
        { MEMALIGN(SharedFixedBase)
          public:
            SharedFixedBase (const matrix_type& measurements, const matrix_type& design, const vector<Hypothesis>& hypotheses);
            vector<Hypothesis::Partition> partitions;
            const matrix_type pinvM;
            const matrix_type Rm;
        };

        class SharedVariableBase
        { MEMALIGN(SharedVariableBase)
          public:
            SharedVariableBase (const vector<CohortDataImport>& importers,
                                const bool nans_in_data,
                                const bool nans_in_columns);
            const vector<CohortDataImport>& importers;
            const bool nans_in_data;
            const bool nans_in_columns;
        };

        class SharedHeteroscedasticBase
        { MEMALIGN(SharedHeteroscedasticBase)
          public:
            SharedHeteroscedasticBase (const vector<Hypothesis>& hypotheses, const index_array_type& variance_groups);
            index_array_type VG;
            size_t num_vgs;
            vector_type gamma_weights;
        };




        class TestBase
        {
          public:
            TestBase (const matrix_type& measurements, const matrix_type& design, const vector<Hypothesis>& hypotheses) :
                y (measurements),
                M (design),
                c (hypotheses)
            {
              assert (y.rows() == M.rows());
            }

            virtual ~TestBase() { }

            // This gets utilised within the multi-threading back-end to clone derived classes
            //   based on a pointer to this base class
            virtual std::unique_ptr<TestBase> __clone() const = 0;

            /*! Compute the statistics, including conversion to Z-score
             * @param shuffling_matrix a matrix to permute / sign flip the residuals (for permutation testing)
             * @param stat the matrix containing the output statistics (one column per hypothesis)
             * @param zstat the matrix containing the Z-transformed statistics (one column per hypothesis)
             */
            virtual void operator() (const matrix_type& shuffling_matrix, matrix_type& stat, matrix_type& zstat) = 0;

<<<<<<< HEAD
            size_t num_inputs () const { return M.rows(); }
            size_t num_elements () const { return y.cols(); }
            size_t num_hypotheses () const { return c.size(); }
            virtual size_t num_factors() const = 0;
=======
            index_type num_inputs () const { return M.rows(); }
            index_type num_elements () const { return y.cols(); }
            index_type num_hypotheses () const { return c.size(); }

            virtual index_type num_factors() const { return M.cols(); }
>>>>>>> 598b0769

          protected:
            const matrix_type& y, M;
            const vector<Hypothesis>& c;

            std::shared_ptr<SharedBase> shared;

        };




        /** \addtogroup Statistics
        @{ */
        /*! A class to compute statistics from homoscedastic using a fixed General Linear Model.
         * This class produces a statistic per effect of interest: t-statistic for
         * t-tests, F-statistic for F-tests. In both cases, corresponding Z-scores are also
         * calculated. It should be used in cases where:
         *   - the same design matrix is to be applied for all image elements being
         *     tested (it is thus able to pre-compute a number of matrices before testing,
         *     improving execution speed);
         *   - When the data are considered to be homoscedastic; that is, the variance is
         *     equivalent across all inputs.
         */
        class TestFixedHomoscedastic : public TestBase
        {
          public:

            class Shared : public SharedBase, public SharedFixedBase
#ifdef MRTRIX_USE_ZSTATISTIC_LOOKUP
            , public SharedHomoscedasticBase
#endif
            { MEMALIGN(Shared)
              public:
                Shared (const matrix_type& measurements,
                        const matrix_type& design,
                        const vector<Hypothesis>& hypotheses);
                ~Shared() { }
                vector<matrix_type> XtX;
                vector<size_t> dof;
                vector<default_type> one_over_dof;
            };


            /*!
             * @param measurements a matrix storing the measured data across subjects in each column
             * @param design the design matrix
             * @param hypotheses a vector of Hypothesis instances
             */
            TestFixedHomoscedastic (const matrix_type& measurements,
                                    const matrix_type& design,
                                    const vector<Hypothesis>& hypotheses);

            TestFixedHomoscedastic (const TestFixedHomoscedastic& that);

            std::unique_ptr<TestBase> __clone () const final;

            /*! Compute the statistics
             * @param shuffling_matrix a matrix to permute / sign flip the residuals (for permutation testing)
             * @param stats the vector containing the output statistics (one column per hypothesis)
             * @param zstats the vector containing the Z-transformed output statistics (one column per hypothesis)
             */
            void operator() (const matrix_type& shuffling_matrix, matrix_type& stats, matrix_type& zstats) override;

            size_t num_factors() const override { return M.cols(); }

            const Shared& S() const { return *dynamic_cast<const Shared* const> (shared.get()); }


          protected:
            // Temporaries
            matrix_type Sy, lambdas, residuals;
            vector<matrix_type> betas;
            vector_type sse;

        };
        //! @}


        /** \addtogroup Statistics
        @{ */
        /*! A class to compute statistics from heteroscedastic data using a fixed General Linear Model.
         * This class produces a statistic per effect of interest: Aspin-Welsh v for
         * contrast vectors (i.e. Rank(C) == 1), sqrt(Welsh's v^2) for Rank(C) > 1. It should be used in
         * cases where:
         *   - The same design matrix is to be applied for all image elements being tested;
         *   - The input data are considered to be heteroscedastic; that is, the variance is not equivalent
         *     between all observations, but these can be placed into "variance groups", within which
         *     all observations can be considered to have the same variance.
         */
<<<<<<< HEAD
        class TestFixedHeteroscedastic : public TestBase
        { MEMALIGN(TestFixedHeteroscedastic)
=======
        class TestFixedHeteroscedastic : public TestFixedHomoscedastic
        {
>>>>>>> 598b0769
          public:

            class Shared : public SharedBase, public SharedFixedBase, public SharedHeteroscedasticBase
            { MEMALIGN(Shared)
              public:
                Shared (const matrix_type& measurements,
                        const matrix_type& design,
                        const vector<Hypothesis>& hypotheses,
                        const index_array_type& variance_groups);
                ~Shared() { }
                vector<size_t> inputs_per_vg;
                vector_type Rnn_sums;
                vector_type inv_Rnn_sums;
            };



            /*!
             * @param measurements a matrix storing the measured data across subjects in each column
             * @param design the design matrix
             * @param hypotheses a vector of Hypothesis instances
             * @param variance_groups a vector of integers corresponding to variance group assignments (should be indexed from zero)
             */
            TestFixedHeteroscedastic (const matrix_type& measurements,
                                      const matrix_type& design,
                                      const vector<Hypothesis>& hypotheses,
                                      const index_array_type& variance_groups);

<<<<<<< HEAD
            TestFixedHeteroscedastic (const TestFixedHeteroscedastic& that);

            std::unique_ptr<TestBase> __clone() const final;
=======
            index_type num_variance_groups() const { return num_vgs; }
>>>>>>> 598b0769

            /*! Compute the statistics
             * @param shuffling_matrix a matrix to permute / sign flip the residuals (for permutation testing)
             * @param stats the vector containing the output statistics (one column per hypothesis)
             * @param zstats the vector containing the Z-transformed output statistics (one column per hypothesis)
             */
            void operator() (const matrix_type& shuffling_matrix, matrix_type& stats, matrix_type& zstats) override;

            virtual size_t num_factors() const final { return M.cols(); }
            size_t num_variance_groups() const { return S().num_vgs; }

            const Shared& S() const { return *dynamic_cast<const Shared* const> (shared.get()); }

          protected:
<<<<<<< HEAD
            // Temporaries
            matrix_type Sy;
            matrix_type lambdas;
            Eigen::Array<default_type, Eigen::Dynamic, Eigen::Dynamic> sq_residuals;
            Eigen::Array<default_type, Eigen::Dynamic, Eigen::Dynamic> sse_per_vg;
            Eigen::Array<default_type, Eigen::Dynamic, Eigen::Dynamic> Wterms;
            Eigen::Matrix<default_type, Eigen::Dynamic, 1> W;
=======
            // Variance group assignments
            const index_array_type& VG;
            // Total number of variance groups
            const index_type num_vgs;
            // Number of inputs that are part of each variance group
            vector<index_type> inputs_per_vg;
            // Might as well construct this in the functor rather than here,
            //   given 1 value for each VG is computed
            vector_type Rnn_sums;
            // Also store the reciprocal of these, so as to avoid repeated division
            vector_type inv_Rnn_sums;
            // Multiplication weights for calculation of gamma;
            //   varies depending on the rank of the contrast matrix of each hypothesis
            vector_type gamma_weights;
>>>>>>> 598b0769

        };
        //! @}




        class TestVariableBase : public TestBase
        { MEMALIGN(TestVariableBase)
          public:
            TestVariableBase (const matrix_type& measurements,
                              const matrix_type& design,
                              const vector<Hypothesis>& hypotheses,
                              const vector<CohortDataImport>& importers);

            TestVariableBase (const TestVariableBase& that);

            std::unique_ptr<TestBase> __clone() const override = 0;

            virtual size_t num_importers() const = 0;

          protected:
            // Temporaries
            matrix_type dof, extra_column_data;
            BitSet element_mask, permuted_mask;
            matrix_type intermediate_shuffling_matrix, shuffling_matrix_masked, Mfull_masked, pinvMfull_masked, Rm;
            vector_type y_masked, Sy, lambda;

            template <class SharedType>
            void set_mask (const SharedType& s, const size_t ie);

            void apply_mask (const size_t ie, const matrix_type& shuffling_matrix);

        };




        /** \addtogroup Statistics
        @{ */
        /*! A class to compute statistics from homoscedastic data using a variable General Linear Model.
         * This class produces a statistic per effect of interest. It should be used in
         * cases where:
         *   - Additional subject data must be imported into the design matrix before
         *     computing t- / F-values; the design matrix therefore does not remain fixed for all
         *     elements being tested, but varies depending on the particular element being tested.
         *     How additional data is imported into the design matrix will depend on the
         *     particular type of data being tested. Therefore an Importer class must be
         *     defined that is responsible for acquiring and vectorising these data.
         *   - Input data are considered to be homoscedastic; that is, the variance is
         *     equivalent across all inputs.
         */
<<<<<<< HEAD
        class TestVariableHomoscedastic : public TestVariableBase
        { MEMALIGN(TestVariableHomoscedastic)
=======
        class TestVariableHomoscedastic : public TestBase
        {
>>>>>>> 598b0769
          public:
            class Shared : public SharedBase, public SharedVariableBase
#ifdef MRTRIX_USE_ZSTATISTIC_LOOKUP
            , public SharedHomoscedasticBase
#endif
            { MEMALIGN(Shared)
              public:
                Shared (const vector<CohortDataImport>& importers,
                        const bool nans_in_data,
                        const bool nans_in_columns);
                ~Shared() { }
            };

            TestVariableHomoscedastic (const matrix_type& measurements,
                                       const matrix_type& design,
                                       const vector<Hypothesis>& hypotheses,
                                       const vector<CohortDataImport>& importers,
                                       const bool nans_in_data,
                                       const bool nans_in_columns);

            TestVariableHomoscedastic (const TestVariableHomoscedastic& that);

            std::unique_ptr<TestBase> __clone() const final;

            /*! Compute the statistics
             * @param shuffling_matrix a matrix to permute / sign flip the residuals (for permutation testing)
             * @param stat the vector containing the native output statistics (one column per hypothesis)
             * @param zstat the vector containing the Z-transformed output statistics (one column per hypothesis)
             *
             * In TestVariable* classes, this function additionally needs to import any
             * extra external data individually for each element tested.
             */
            void operator() (const matrix_type& shuffling_matrix, matrix_type& stat, matrix_type& zstat) override;

<<<<<<< HEAD
            size_t num_factors() const final { return M.cols() + num_importers(); }
            size_t num_importers() const final { return S().importers.size(); }
=======
            index_type num_factors() const override { return M.cols() + importers.size(); }
>>>>>>> 598b0769

            const Shared& S() const { return *dynamic_cast<const Shared* const> (shared.get()); }

<<<<<<< HEAD
          protected:
            vector<matrix_type> XtX, beta;
=======
            void get_mask (const index_type ie, BitSet&, const matrix_type& extra_columns) const;
            void apply_mask (const BitSet& mask,
                             matrix_type::ConstColXpr data,
                             const matrix_type& shuffling_matrix,
                             const matrix_type& extra_column_data,
                             matrix_type& Mfull_masked,
                             matrix_type& shuffling_matrix_masked,
                             vector_type& y_masked) const;
>>>>>>> 598b0769

        };





        /** \addtogroup Statistics
        @{ */
        /*! A class to compute statistics from heteroscedastic data using a variable General Linear Model.
         * This class produces a statistic per effect of interest. It should be used in
         * cases where:
         *   - Additional subject data must be imported into the design matrix before
         *     computing t- / F-values; the design matrix therefore does not remain fixed for all
         *     elements being tested, but varies depending on the particular element being tested.
         *     How additional data is imported into the design matrix will depend on the
         *     particular type of data being tested. Therefore an Importer class must be
         *     defined that is responsible for acquiring and vectorising these data.
         *   - The input data are considered to be heteroscedastic; that is, the variance is not equivalent
         *     between all observations, but these can be placed into "variance groups", within which
         *     all observations can be considered to have the same variance.
         */
<<<<<<< HEAD
        class TestVariableHeteroscedastic : public TestVariableBase
        { MEMALIGN(TestVariableHeteroscedastic)
=======
        class TestVariableHeteroscedastic : public TestVariableHomoscedastic
        {
>>>>>>> 598b0769
          public:
            class Shared : public SharedBase, public SharedVariableBase, public SharedHeteroscedasticBase
            { MEMALIGN(Shared)
              public:
                Shared (const vector<Hypothesis>& hypotheses,
                        const index_array_type& variance_groups,
                        const vector<CohortDataImport>& importers,
                        const bool nans_in_data,
                        const bool nans_in_columns);
                ~Shared() { }
            };

            TestVariableHeteroscedastic (const matrix_type& measurements,
                                         const matrix_type& design,
                                         const vector<Hypothesis>& hypotheses,
                                         const index_array_type& variance_groups,
                                         const vector<CohortDataImport>& importers,
                                         const bool nans_in_data,
                                         const bool nans_in_columns);

            TestVariableHeteroscedastic (const TestVariableHeteroscedastic& that);

            std::unique_ptr<TestBase> __clone() const final;

            /*! Compute the statistics
             * @param shuffling_matrix a matrix to permute / sign flip the residuals (for permutation testing)
             * @param stat the vector containing the native output statistics (one column per hypothesis)
             * @param zstat the vector containing the Z-transformed output statistics (one column per hypothesis)
             *
             * In TestVariable* classes, this function additionally needs to import the
             * extra external data individually for each element tested.
             */
            void operator() (const matrix_type& shuffling_matrix, matrix_type& stat, matrix_type& zstat) override;

<<<<<<< HEAD
            virtual size_t num_factors() const final { return M.cols() + num_importers(); }
            size_t num_variance_groups() const { return S().num_vgs; }
            size_t num_importers() const final { return S().importers.size(); }

            const Shared& S() const { return *dynamic_cast<const Shared* const> (shared.get()); }
=======
            index_type num_factors() const override { return M.cols() + importers.size(); }
            index_type num_variance_groups() const { return num_vgs; }

          protected:
            // Only a limited amount can be pre-calculated from the variance group information;
            //   other data may vary as rows of the design matrix & data are excluded
            const index_array_type& VG;
            const index_type num_vgs;
            vector_type gamma_weights;
>>>>>>> 598b0769

          protected:
            // Temporaries
            vector_type W, sq_residuals, sse_per_vg, Rnn_sums, Wterms;
            index_array_type VG_masked, VG_counts;

        };





      }
    }
  }
}


#endif<|MERGE_RESOLUTION|>--- conflicted
+++ resolved
@@ -287,18 +287,11 @@
              */
             virtual void operator() (const matrix_type& shuffling_matrix, matrix_type& stat, matrix_type& zstat) = 0;
 
-<<<<<<< HEAD
-            size_t num_inputs () const { return M.rows(); }
-            size_t num_elements () const { return y.cols(); }
-            size_t num_hypotheses () const { return c.size(); }
-            virtual size_t num_factors() const = 0;
-=======
             index_type num_inputs () const { return M.rows(); }
             index_type num_elements () const { return y.cols(); }
             index_type num_hypotheses () const { return c.size(); }
 
             virtual index_type num_factors() const { return M.cols(); }
->>>>>>> 598b0769
 
           protected:
             const matrix_type& y, M;
@@ -389,13 +382,8 @@
          *     between all observations, but these can be placed into "variance groups", within which
          *     all observations can be considered to have the same variance.
          */
-<<<<<<< HEAD
         class TestFixedHeteroscedastic : public TestBase
-        { MEMALIGN(TestFixedHeteroscedastic)
-=======
-        class TestFixedHeteroscedastic : public TestFixedHomoscedastic
         {
->>>>>>> 598b0769
           public:
 
             class Shared : public SharedBase, public SharedFixedBase, public SharedHeteroscedasticBase
@@ -424,13 +412,9 @@
                                       const vector<Hypothesis>& hypotheses,
                                       const index_array_type& variance_groups);
 
-<<<<<<< HEAD
             TestFixedHeteroscedastic (const TestFixedHeteroscedastic& that);
 
             std::unique_ptr<TestBase> __clone() const final;
-=======
-            index_type num_variance_groups() const { return num_vgs; }
->>>>>>> 598b0769
 
             /*! Compute the statistics
              * @param shuffling_matrix a matrix to permute / sign flip the residuals (for permutation testing)
@@ -440,12 +424,11 @@
             void operator() (const matrix_type& shuffling_matrix, matrix_type& stats, matrix_type& zstats) override;
 
             virtual size_t num_factors() const final { return M.cols(); }
-            size_t num_variance_groups() const { return S().num_vgs; }
+            index_type num_variance_groups() const { return S().num_vgs; }
 
             const Shared& S() const { return *dynamic_cast<const Shared* const> (shared.get()); }
 
           protected:
-<<<<<<< HEAD
             // Temporaries
             matrix_type Sy;
             matrix_type lambdas;
@@ -453,22 +436,6 @@
             Eigen::Array<default_type, Eigen::Dynamic, Eigen::Dynamic> sse_per_vg;
             Eigen::Array<default_type, Eigen::Dynamic, Eigen::Dynamic> Wterms;
             Eigen::Matrix<default_type, Eigen::Dynamic, 1> W;
-=======
-            // Variance group assignments
-            const index_array_type& VG;
-            // Total number of variance groups
-            const index_type num_vgs;
-            // Number of inputs that are part of each variance group
-            vector<index_type> inputs_per_vg;
-            // Might as well construct this in the functor rather than here,
-            //   given 1 value for each VG is computed
-            vector_type Rnn_sums;
-            // Also store the reciprocal of these, so as to avoid repeated division
-            vector_type inv_Rnn_sums;
-            // Multiplication weights for calculation of gamma;
-            //   varies depending on the rank of the contrast matrix of each hypothesis
-            vector_type gamma_weights;
->>>>>>> 598b0769
 
         };
         //! @}
@@ -521,13 +488,8 @@
          *   - Input data are considered to be homoscedastic; that is, the variance is
          *     equivalent across all inputs.
          */
-<<<<<<< HEAD
         class TestVariableHomoscedastic : public TestVariableBase
-        { MEMALIGN(TestVariableHomoscedastic)
-=======
-        class TestVariableHomoscedastic : public TestBase
         {
->>>>>>> 598b0769
           public:
             class Shared : public SharedBase, public SharedVariableBase
 #ifdef MRTRIX_USE_ZSTATISTIC_LOOKUP
@@ -562,28 +524,13 @@
              */
             void operator() (const matrix_type& shuffling_matrix, matrix_type& stat, matrix_type& zstat) override;
 
-<<<<<<< HEAD
-            size_t num_factors() const final { return M.cols() + num_importers(); }
-            size_t num_importers() const final { return S().importers.size(); }
-=======
-            index_type num_factors() const override { return M.cols() + importers.size(); }
->>>>>>> 598b0769
+            index_type num_factors() const final { return M.cols() + num_importers(); }
+            index_type num_importers() const final { return S().importers.size(); }
 
             const Shared& S() const { return *dynamic_cast<const Shared* const> (shared.get()); }
 
-<<<<<<< HEAD
           protected:
             vector<matrix_type> XtX, beta;
-=======
-            void get_mask (const index_type ie, BitSet&, const matrix_type& extra_columns) const;
-            void apply_mask (const BitSet& mask,
-                             matrix_type::ConstColXpr data,
-                             const matrix_type& shuffling_matrix,
-                             const matrix_type& extra_column_data,
-                             matrix_type& Mfull_masked,
-                             matrix_type& shuffling_matrix_masked,
-                             vector_type& y_masked) const;
->>>>>>> 598b0769
 
         };
 
@@ -606,13 +553,8 @@
          *     between all observations, but these can be placed into "variance groups", within which
          *     all observations can be considered to have the same variance.
          */
-<<<<<<< HEAD
         class TestVariableHeteroscedastic : public TestVariableBase
-        { MEMALIGN(TestVariableHeteroscedastic)
-=======
-        class TestVariableHeteroscedastic : public TestVariableHomoscedastic
         {
->>>>>>> 598b0769
           public:
             class Shared : public SharedBase, public SharedVariableBase, public SharedHeteroscedasticBase
             { MEMALIGN(Shared)
@@ -647,23 +589,11 @@
              */
             void operator() (const matrix_type& shuffling_matrix, matrix_type& stat, matrix_type& zstat) override;
 
-<<<<<<< HEAD
-            virtual size_t num_factors() const final { return M.cols() + num_importers(); }
-            size_t num_variance_groups() const { return S().num_vgs; }
-            size_t num_importers() const final { return S().importers.size(); }
+            index_type num_factors() const final { return M.cols() + num_importers(); }
+            index_type num_variance_groups() const { return S().num_vgs; }
+            index_type num_importers() const final { return S().importers.size(); }
 
             const Shared& S() const { return *dynamic_cast<const Shared* const> (shared.get()); }
-=======
-            index_type num_factors() const override { return M.cols() + importers.size(); }
-            index_type num_variance_groups() const { return num_vgs; }
-
-          protected:
-            // Only a limited amount can be pre-calculated from the variance group information;
-            //   other data may vary as rows of the design matrix & data are excluded
-            const index_array_type& VG;
-            const index_type num_vgs;
-            vector_type gamma_weights;
->>>>>>> 598b0769
 
           protected:
             // Temporaries
