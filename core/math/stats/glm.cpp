/* Copyright (c) 2008-2023 the MRtrix3 contributors.
 *
 * This Source Code Form is subject to the terms of the Mozilla Public
 * License, v. 2.0. If a copy of the MPL was not distributed with this
 * file, You can obtain one at http://mozilla.org/MPL/2.0/.
 *
 * Covered Software is provided under this License on an "as is"
 * basis, without warranty of any kind, either expressed, implied, or
 * statutory, including, without limitation, warranties that the
 * Covered Software is free of defects, merchantable, fit for a
 * particular purpose or non-infringing.
 * See the Mozilla Public License v. 2.0 for more details.
 *
 * For more details, see http://www.mrtrix.org/.
 */

#include "math/stats/glm.h"

#include "debug.h"
#include "thread_queue.h"
#include "file/matrix.h"
#include "math/betainc.h"
#include "math/erfinv.h"
#include "math/welch_satterthwaite.h"
#include "misc/bitset.h"

//#define GLM_ALL_STATS_DEBUG
//#define GLM_TEST_DEBUG

namespace MR
{
  namespace Math
  {
    namespace Stats
    {
      namespace GLM
      {



        const char* const column_ones_description =
            "In some software packages, a column of ones is automatically added to the "
            "GLM design matrix; the purpose of this column is to estimate the \"global "
            "intercept\", which is the predicted value of the observed variable if all "
            "explanatory variables were to be zero. However there are rare situations "
            "where including such a column would not be appropriate for a particular "
            "experimental design. Hence, in MRtrix3 statistical inference commands, "
            "it is up to the user to determine whether or not this column of ones should "
            "be included in their design matrix, and add it explicitly if necessary. "
            "The contrast matrix must also reflect the presence of this additional column.";


        App::OptionGroup glm_options (const std::string& element_name)
        {
          using namespace App;
          OptionGroup result = OptionGroup ("Options related to the General Linear Model (GLM)")

            + Option ("variance", "define variance groups for the G-statistic; "
                                  "measurements for which the expected variance is equivalent should contain the same index")
              + Argument ("file").type_file_in()

            + Option ("ftests", "perform F-tests; input text file should contain, for each F-test, a row containing "
                                "ones and zeros, where ones indicate the rows of the contrast matrix to be included "
                                "in the F-test.")
              + Argument ("path").type_file_in()

            + Option ("fonly", "only assess F-tests; do not perform statistical inference on entries in the contrast matrix")

            + Option ("column", "add a column to the design matrix corresponding to subject " + element_name + "-wise values "
                                "(note that the contrast matrix must include an additional column for each use of this option); "
                                "the text file provided via this option should contain a file name for each subject").allow_multiple()
              + Argument ("path").type_file_in();

          return result;
        }




        void check_design (const matrix_type& design, const bool extra_factors)
        {
          Eigen::ColPivHouseholderQR<matrix_type> decomp;
          decomp.setThreshold (1e-5);
          decomp = decomp.compute (design);
          if (decomp.rank() < design.cols()) {
            if (extra_factors) {
              CONSOLE ("Design matrix is rank-deficient before addition of element-wise columns");
            } else {
              WARN ("Design matrix is rank-deficient; processing may proceed, but manually checking your matrix is advised");
            }
          } else {
            const default_type cond = Math::condition_number (design);
            if (cond > 100.0) {
              if (extra_factors) {
                CONSOLE ("Design matrix conditioning is poor (condition number: " + str(cond, 6) + ") before the addition of element-wise columns");
              } else {
                WARN ("Design matrix conditioning is poor (condition number: " + str(cond, 6) + "); model fitting may be highly influenced by noise");
              }
            } else {
              CONSOLE (std::string ("Design matrix condition number") + (extra_factors ? " (without element-wise columns)" : "") + ": " + str(cond, 6));
            }
          }
        }



        index_array_type load_variance_groups (const index_type num_inputs)
        {
          auto opt = App::get_options ("variance");
          if (!opt.size())
            return index_array_type();
          try {
            auto data = File::Matrix::load_vector<index_type> (opt[0][0]);
            if (index_type(data.size()) != num_inputs)
              throw Exception ("Number of entries in variance group file \"" + std::string(opt[0][0]) + "\" (" + str(data.size()) + ") does not match number of inputs (" + str(num_inputs) + ")");
            const index_type min_coeff = data.minCoeff();
            const index_type max_coeff = data.maxCoeff();
            if (min_coeff > 1)
              throw Exception ("Minimum coefficient needs to be either zero or one");
            if (max_coeff == min_coeff) {
              WARN ("Only a single variance group is defined in file \"" + opt[0][0] + "\"; variance groups will not be used");
              return index_array_type();
            }
            vector<index_type> count_per_group (max_coeff + 1, 0);
            for (index_type i = 0; i != index_type(data.size()); ++i)
              count_per_group[data[i]]++;
            for (index_type vg_index = min_coeff; vg_index <= max_coeff; ++vg_index) {
              if (!count_per_group[vg_index])
                throw Exception ("No entries found for variance group " + str(vg_index));
            }
            if (min_coeff)
              data.array() -= 1;
            return data.array();
          } catch (Exception& e) {
            throw Exception (e, "unable to read file \"" + opt[0][0] + "\" as variance group data");
          }
        }




        vector<Hypothesis> load_hypotheses (const std::string& file_path)
        {
          vector<Hypothesis> hypotheses;
          const matrix_type contrast_matrix = File::Matrix::load_matrix (file_path);
          for (index_type row = 0; row != index_type(contrast_matrix.rows()); ++row)
            hypotheses.emplace_back (Hypothesis (contrast_matrix.row (row), row));
          auto opt = App::get_options ("ftests");
          if (opt.size()) {
            const matrix_type ftest_matrix = File::Matrix::load_matrix (opt[0][0]);
            if (ftest_matrix.cols() != contrast_matrix.rows())
              throw Exception ("Number of columns in F-test matrix (" + str(ftest_matrix.cols()) + ") does not match number of rows in contrast matrix (" + str(contrast_matrix.rows()) + ")");
            if (!((ftest_matrix.array() == 0.0) + (ftest_matrix.array() == 1.0)).all())
              throw Exception ("F-test array must contain ones and zeros only");
            for (index_type ftest_index = 0; ftest_index != index_type(ftest_matrix.rows()); ++ftest_index) {
              if (!ftest_matrix.row (ftest_index).count())
                throw Exception ("Row " + str(ftest_index+1) + " of F-test matrix does not contain any ones");
              matrix_type this_f_matrix (ftest_matrix.row (ftest_index).count(), contrast_matrix.cols());
              index_type ftest_row = 0;
              for (index_type contrast_row = 0; contrast_row != index_type(contrast_matrix.rows()); ++contrast_row) {
                if (ftest_matrix (ftest_index, contrast_row))
                  this_f_matrix.row (ftest_row++) = contrast_matrix.row (contrast_row);
              }
              hypotheses.emplace_back (Hypothesis (this_f_matrix, ftest_index));
            }
            if (App::get_options ("fonly").size()) {
              vector<Hypothesis> new_hypotheses;
              for (index_type index = contrast_matrix.rows(); index != hypotheses.size(); ++index)
                new_hypotheses.push_back (std::move (hypotheses[index]));
              std::swap (hypotheses, new_hypotheses);
            }
          } else if (App::get_options ("fonly").size()) {
            throw Exception ("Cannot perform F-tests exclusively (-fonly option): No F-test matrix was provided (-ftests option)");
          }
          return hypotheses;
        }






        matrix_type solve_betas (const matrix_type& measurements, const matrix_type& design)
        {
          return design.jacobiSvd (Eigen::ComputeThinU | Eigen::ComputeThinV).solve (measurements);
        }



        vector_type abs_effect_size (const matrix_type& measurements, const matrix_type& design, const Hypothesis& hypothesis)
        {
          if (hypothesis.is_F())
            return vector_type::Constant (measurements.rows(), NaN);
          else
            return hypothesis.matrix() * solve_betas (measurements, design);
        }

        matrix_type abs_effect_size (const matrix_type& measurements, const matrix_type& design, const vector<Hypothesis>& hypotheses)
        {
          matrix_type result (measurements.cols(), hypotheses.size());
          for (index_type ic = 0; ic != hypotheses.size(); ++ic)
            result.col (ic) = abs_effect_size (measurements, design, hypotheses[ic]);
          return result;
        }



        matrix_type stdev (const matrix_type& measurements, const matrix_type& design)
        {
          const matrix_type residuals = measurements - design * solve_betas (measurements, design);
          const matrix_type sse = residuals.colwise().squaredNorm();
          return (sse.array() / value_type(design.rows()-Math::rank (design))).sqrt();
        }


        matrix_type stdev (const matrix_type& measurements, const matrix_type& design, const index_array_type& variance_groups)
        {
          assert (measurements.rows() == design.rows());
          if (!variance_groups.size())
            return stdev (measurements, design);
          assert (measurements.rows() == variance_groups.rows());
          // Residual-forming matrix
          const matrix_type R (matrix_type::Identity (design.rows(), design.rows()) - (design * Math::pinv (design)));
          // Residuals
          const matrix_type e (R * measurements);
          // One standard deviation per element per variance group
          // Rows are variance groups, columns are elements
          const index_type num_vgs = variance_groups.array().maxCoeff() + 1;
          // Sum of residual-forming matrix diagonal elements within each variance group
          //   will be equivalent across elements
          vector_type Rnn_sums (vector_type::Zero (num_vgs));
          for (index_type i = 0; i != index_type(measurements.rows()); ++i)
            Rnn_sums[variance_groups[i]] += R.diagonal()[i];
          // For each variance group, get the sum of squared residuals within that group
          matrix_type result (num_vgs, measurements.cols());
          for (index_type ie = 0; ie != index_type(measurements.cols()); ++ie) {
            vector_type sse (vector_type::Zero (num_vgs));
            for (index_type i = 0; i != index_type(measurements.rows()); ++i)
              sse[variance_groups[i]] += Math::pow2 (e (i, ie));
            // (Rnn_sum / sse) is the inverse of the estimated variance
            result.col (ie) = (sse.array() / Rnn_sums.array()).sqrt();
          }
          return result;
        }



        vector_type std_effect_size (const matrix_type& measurements, const matrix_type& design, const Hypothesis& hypothesis)
        {
          if (hypothesis.is_F())
            return vector_type::Constant (measurements.cols(), NaN);
          return abs_effect_size (measurements, design, hypothesis).array() / stdev (measurements, design).array().col(0);
        }

        matrix_type std_effect_size (const matrix_type& measurements, const matrix_type& design, const vector<Hypothesis>& hypotheses)
        {
          const vector_type stdev_reciprocal = vector_type::Ones (measurements.cols()) / stdev (measurements, design).array().col(0);
          matrix_type result (measurements.cols(), hypotheses.size());
          for (index_type ic = 0; ic != hypotheses.size(); ++ic)
            result.col (ic) = abs_effect_size (measurements, design, hypotheses[ic]) * stdev_reciprocal;
          return result;
        }






        void all_stats (const matrix_type& measurements,
                        const matrix_type& design,
                        const vector<Hypothesis>& hypotheses,
                        const index_array_type& variance_groups,
                        matrix_type& betas,
                        matrix_type& abs_effect_size,
                        matrix_type& std_effect_size,
                        matrix_type& stdev)
        {
#ifndef GLM_ALL_STATS_DEBUG
          // If this function is being invoked from the other version of all_stats(),
          //   on an element-by-element basis, don't interfere with the progress bar
          //   that's being displayed by that outer looping function
          std::unique_ptr<ProgressBar> progress;
          if (measurements.cols() > 1)
            progress.reset (new ProgressBar ("Calculating basic properties of default permutation", 5));
#endif
          betas = solve_betas (measurements, design);
#ifdef GLM_ALL_STATS_DEBUG
          std::cerr << "Betas: " << betas.rows() << " x " << betas.cols() << ", max " << betas.array().maxCoeff() << "\n";
#else
          if (progress)
            ++*progress;
#endif
          abs_effect_size.resize (measurements.cols(), hypotheses.size());
          for (index_type ic = 0; ic != hypotheses.size(); ++ic) {
            if (hypotheses[ic].is_F()) {
              abs_effect_size.col (ic).fill (NaN);
            } else {
              abs_effect_size.col (ic) = (hypotheses[ic].matrix() * betas).row (0);
            }
          }
#ifdef GLM_ALL_STATS_DEBUG
          std::cerr << "abs_effect_size: " << abs_effect_size.rows() << " x " << abs_effect_size.cols() << ", max " << abs_effect_size.array().maxCoeff() << "\n";
#else
          if (progress)
            ++*progress;
#endif
          // Explicit calculation of residuals before SSE, rather than in a single
          //   step, appears to be necessary for compatibility with Eigen 3.2.0
          const matrix_type residuals = (measurements - design * betas);
#ifdef GLM_ALL_STATS_DEBUG
          std::cerr << "Residuals: " << residuals.rows() << " x " << residuals.cols() << ", max " << residuals.array().maxCoeff() << "\n";
#else
          if (progress)
            ++*progress;
#endif
          stdev = GLM::stdev (measurements, design, variance_groups);
#ifdef GLM_ALL_STATS_DEBUG
          std::cerr << "stdev: " << stdev.rows() << " x " << stdev.cols() << ", max " << stdev.maxCoeff() << "\n";
#else
          if (progress)
            ++*progress;
#endif
          if (variance_groups.size())
            std_effect_size = matrix_type::Constant (measurements.cols(), hypotheses.size(), NaN);
          else
            std_effect_size = abs_effect_size.array().colwise() / stdev.transpose().array().col(0);
#ifdef GLM_ALL_STATS_DEBUG
          std::cerr << "std_effect_size: " << std_effect_size.rows() << " x " << std_effect_size.cols() << ", max " << std_effect_size.array().maxCoeff() << "\n";
#endif
        }



        void all_stats (const matrix_type& measurements,
                        const matrix_type& fixed_design,
                        const vector<CohortDataImport>& extra_data,
                        const vector<Hypothesis>& hypotheses,
                        const index_array_type& variance_groups,
                        vector_type& cond,
                        matrix_type& betas,
                        matrix_type& abs_effect_size,
                        matrix_type& std_effect_size,
                        matrix_type& stdev)
        {
          if (extra_data.empty() && measurements.allFinite()) {
            all_stats (measurements, fixed_design, hypotheses, variance_groups, betas, abs_effect_size, std_effect_size, stdev);
            return;
          }

          class Source
          {
            public:
              Source (const index_type num_elements) :
                  num_elements (num_elements),
                  counter (0),
                  progress (new ProgressBar ("Calculating basic properties of default permutation", num_elements)) { }
              bool operator() (index_type& element_index)
              {
                element_index = counter++;
                if (element_index >= num_elements) {
                  progress.reset();
                  return false;
                }
                assert (progress);
                ++(*progress);
                return true;
              }
            private:
              const index_type num_elements;
              index_type counter;
              std::unique_ptr<ProgressBar> progress;
          };

          class Functor
          {
            public:
              Functor (const matrix_type& data, const matrix_type& design_fixed, const vector<CohortDataImport>& extra_data, const vector<Hypothesis>& hypotheses, const index_array_type& variance_groups,
                       vector_type& cond, matrix_type& betas, matrix_type& abs_effect_size, matrix_type& std_effect_size, matrix_type& stdev) :
                  data (data),
                  design_fixed (design_fixed),
                  extra_data (extra_data),
                  hypotheses (hypotheses),
                  variance_groups (variance_groups),
                  global_cond (cond),
                  global_betas (betas),
                  global_abs_effect_size (abs_effect_size),
                  global_std_effect_size (std_effect_size),
                  global_stdev (stdev),
                  num_vgs (variance_groups.size() ? variance_groups.maxCoeff()+1 : 1)
              {
                assert (index_type(design_fixed.cols()) + extra_data.size() == index_type(hypotheses[0].cols()));
              }
              bool operator() (const index_type& element_index)
              {
                const matrix_type element_data = data.col (element_index);
                matrix_type element_design (design_fixed.rows(), design_fixed.cols() + extra_data.size());
                element_design.leftCols (design_fixed.cols()) = design_fixed;
                // For each element-wise design matrix column,
                //   acquire the data for this particular element, without permutation
                for (index_type col = 0; col != extra_data.size(); ++col)
                  element_design.col (design_fixed.cols() + col) = (extra_data[col]) (element_index);
                // For each element-wise design matrix, remove any NaN values
                //   present in either the input data or imported from the element-wise design matrix column data
                index_type valid_rows = 0;
                for (index_type row = 0; row != index_type(data.rows()); ++row) {
                  if (std::isfinite (element_data(row)) && element_design.row (row).allFinite())
                    ++valid_rows;
                }
                default_type condition_number = 0.0;
                if (valid_rows == data.rows()) { // No NaNs present
                  condition_number = Math::condition_number (element_design);
                  if (!std::isfinite (condition_number) || condition_number > 1e5) {
                    zero();
                  } else {
                    Math::Stats::GLM::all_stats (element_data, element_design, hypotheses, variance_groups,
                                                 local_betas, local_abs_effect_size, local_std_effect_size, local_stdev);
                  }
                } else if (valid_rows >= element_design.cols()) {
                  // Need to reduce the data and design matrices to contain only finite data
                  matrix_type element_data_finite (valid_rows, 1);
                  matrix_type element_design_finite (valid_rows, element_design.cols());
                  index_array_type variance_groups_finite (variance_groups.size() ? valid_rows : 0);
<<<<<<< HEAD
                  ssize_t output_row = 0;
                  for (ssize_t row = 0; row != data.rows(); ++row) {
=======
                  index_type output_row = 0;
                  for (index_type row = 0; row != index_type(data.rows()); ++row) {
>>>>>>> 598b0769
                    if (std::isfinite (element_data(row)) && element_design.row (row).allFinite()) {
                      element_data_finite(output_row, 0) = element_data(row);
                      element_design_finite.row (output_row) = element_design.row (row);
                      if (variance_groups.size())
                        variance_groups_finite[output_row] = variance_groups[row];
                      ++output_row;
                    }
                  }
                  assert (output_row == valid_rows);
                  assert (element_data_finite.allFinite());
                  assert (element_design_finite.allFinite());
                  condition_number = Math::condition_number (element_design_finite);
                  if (!std::isfinite (condition_number) || condition_number > 1e5) {
                    zero();
                  } else {
                    Math::Stats::GLM::all_stats (element_data_finite, element_design_finite, hypotheses, variance_groups_finite,
                                                 local_betas, local_abs_effect_size, local_std_effect_size, local_stdev);
                  }
                } else { // Insufficient data to fit model at all
                  zero();
                }
                global_cond[element_index] = condition_number;
                global_betas.col (element_index) = local_betas;
                global_abs_effect_size.row (element_index) = local_abs_effect_size.row (0);
                global_std_effect_size.row (element_index) = local_std_effect_size.row (0);
                global_stdev.col (element_index) = local_stdev;
                return true;
              }
            private:
              const matrix_type& data;
              const matrix_type& design_fixed;
              const vector<CohortDataImport>& extra_data;
              const vector<Hypothesis>& hypotheses;
              const index_array_type& variance_groups;
              vector_type& global_cond;
              matrix_type& global_betas;
              matrix_type& global_abs_effect_size;
              matrix_type& global_std_effect_size;
              matrix_type& global_stdev;
              matrix_type local_betas, local_abs_effect_size, local_std_effect_size, local_stdev;
              const index_type num_vgs;

              void zero () {
                local_betas = matrix_type::Zero (global_betas.rows(), 1);
                local_abs_effect_size = matrix_type::Zero (1, hypotheses.size());
                local_std_effect_size = matrix_type::Zero (1, hypotheses.size());
                local_stdev = matrix_type::Zero (num_vgs, 1);
                for (index_type ih = 0; ih != hypotheses.size(); ++ih) {
                  if (hypotheses[ih].is_F())
                    local_abs_effect_size (0, ih) = local_std_effect_size (0, ih) = NaN;
                }
              }
          };

          Source source (measurements.cols());
          Functor functor (measurements, fixed_design, extra_data, hypotheses, variance_groups,
                           cond, betas, abs_effect_size, std_effect_size, stdev);
          Thread::run_queue (source, Thread::batch (index_type()), Thread::multi (functor));
        }










        // Same model partitioning as is used in FSL randomise
        template <class MatrixType>
        Hypothesis::Partition Hypothesis::partition (const MatrixType& design) const
        {
          // eval() calls necessary for older versions of Eigen / compiler to work:
          //   can't seem to map Eigen template result to const matrix_type& as the Math::pinv() input
          const matrix_type D = (design.transpose() * design).inverse();
          // Note: Cu is transposed with respect to how contrast matrices are stored elsewhere
          const matrix_type Cu = Eigen::FullPivLU<matrix_type> (c).kernel();
          const matrix_type inv_cDc = (c * D * c.transpose()).inverse();
          // Note: Cv is transposed with respect to convention just as Cu is
          const matrix_type Cv = Cu - c.transpose() * inv_cDc * c * D * Cu;
          const matrix_type X = design * D * c.transpose() * inv_cDc;
          // .inverse() leads to NaNs with no nuisance regressors
          const matrix_type Z = Cv.isZero() ?
                                matrix_type::Zero (design.rows(), 1) :
                                (design * D * Cv * (Cv.transpose() * D * Cv).inverse()).eval();
          return Partition (X, Z);
        }
        template Hypothesis::Partition Hypothesis::partition (const matrix_type&) const;
        template Hypothesis::Partition Hypothesis::partition (const matrix_type::ConstRowsBlockXpr&) const;



        void Hypothesis::check_nonzero() const
        {
          if (c.isZero())
            throw Exception ("Cannot specify a contrast that consists entirely of zeroes");
        }



        matrix_type Hypothesis::check_rank (const matrix_type& in, const index_type index) const
        {
          // FullPivLU.image() provides column-space of matrix;
          //   here we want the row-space (since it's degeneracy in contrast matrix rows
          //   that has led to the rank-deficiency, whereas we can't exclude factor columns).
          //   Hence the transposing.
          Eigen::FullPivLU<matrix_type> decomp (in.transpose());
          if (decomp.rank() == in.rows())
            return in;
          WARN ("F-test " + str(index+1) + " is rank-deficient; row-space matrix decomposition will instead be used");
          INFO ("Original matrix: " + str(in));
          const matrix_type result = decomp.image (in.transpose()).transpose();
          INFO ("Decomposed matrix: " + str(result));
          return result;
        }







        SharedFixedBase::SharedFixedBase (const matrix_type& measurements,
                                          const matrix_type& design,
                                          const vector<Hypothesis>& hypotheses) :
            pinvM (Math::pinv (design)),
            Rm (matrix_type::Identity (measurements.rows(), measurements.rows()) - (design*pinvM))
        {
          for (const auto& h : hypotheses)
            partitions.emplace_back (h.partition (design));
        }



        SharedVariableBase::SharedVariableBase (const vector<CohortDataImport>& importers,
                                                const bool nans_in_data,
                                                const bool nans_in_columns) :
            importers (importers),
            nans_in_data (nans_in_data),
            nans_in_columns (nans_in_columns) { }




        SharedHeteroscedasticBase::SharedHeteroscedasticBase (const vector<Hypothesis>& hypotheses,
                                                              const index_array_type& variance_groups) :
            VG (variance_groups),
            num_vgs (variance_groups.maxCoeff() + 1),
            gamma_weights (vector_type::Zero (hypotheses.size()))
        {
          for (size_t ih = 0; ih != hypotheses.size(); ++ih) {
            const size_t s = hypotheses[ih].rank();
            gamma_weights[ih] = 2.0*(s-1) / default_type(s*(s+2));
          }
        }








        TestFixedHomoscedastic::Shared::Shared (const matrix_type& measurements, const matrix_type& design, const vector<Hypothesis>& hypotheses) :
            SharedFixedBase (measurements, design, hypotheses)
        {
          for (size_t ih = 0; ih != hypotheses.size(); ++ih) {
            XtX.emplace_back (partitions[ih].X.transpose() * partitions[ih].X);
            dof.push_back (measurements.rows() - partitions[ih].rank_x - partitions[ih].rank_z);
            one_over_dof.push_back (1.0 / default_type(dof[ih]));
#ifdef GLM_TEST_DEBUG
            VAR (ih);
            VAR (hypotheses[ih].matrix());
            VAR (partitions[ih].X);
            VAR (XtX[ih]);
            VAR (dof[ih]);
            VAR (one_over_dof[ih]);
#endif
          }
        }



        TestFixedHomoscedastic::TestFixedHomoscedastic (const matrix_type& measurements, const matrix_type& design, const vector<Hypothesis>& hypotheses) :
            TestBase (measurements, design, hypotheses),
            Sy (measurements.rows(), measurements.cols()),
            lambdas (design.cols(), measurements.cols()),
            residuals (measurements.rows(), measurements.cols()),
            sse (measurements.cols())
        {
          shared.reset (new Shared (measurements, design, hypotheses));
          for (size_t ih = 0; ih != hypotheses.size(); ++ih)
            betas.emplace_back (matrix_type (hypotheses[ih].matrix().rows(), 1));
        }



        TestFixedHomoscedastic::TestFixedHomoscedastic (const TestFixedHomoscedastic& that) :
            TestBase (that),
            Sy (num_inputs(), num_elements()),
            lambdas (num_factors(), num_elements()),
            residuals (num_inputs(), num_elements()),
            sse (num_elements())
        {
          for (size_t ih = 0; ih != num_hypotheses(); ++ih)
            betas.emplace_back (matrix_type (c[ih].matrix().rows(), 1));
        }



        std::unique_ptr<TestBase> TestFixedHomoscedastic::__clone() const
        {
          std::unique_ptr<TestBase> result (new TestFixedHomoscedastic (*this));
          return result;
        }






        void TestFixedHomoscedastic::operator() (const matrix_type& shuffling_matrix,
                                                matrix_type& stats,
                                                matrix_type& zstats)
        {
          assert (index_type(shuffling_matrix.rows()) == num_inputs());
          stats .resize (num_elements(), num_hypotheses());
          zstats.resize (num_elements(), num_hypotheses());

          // Freedman-Lane for fixed design matrix case
          // Each hypothesis needs to be handled explicitly on its own
<<<<<<< HEAD
          for (size_t ih = 0; ih != num_hypotheses(); ++ih) {
=======
          for (index_type ih = 0; ih != c.size(); ++ih) {
>>>>>>> 598b0769

            // First, we perform permutation of the input data
            // In Freedman-Lane, the initial 'effective' regression against the nuisance
            //   variables, and permutation of the data, are done in a single step
#ifdef GLM_TEST_DEBUG
            VAR (shuffling_matrix.rows());
            VAR (shuffling_matrix.cols());
            VAR (S().partitions[ih].Rz.rows());
            VAR (S().partitions[ih].Rz.cols());
            VAR (y.rows());
            VAR (y.cols());
#endif
            Sy.noalias() = shuffling_matrix * S().partitions[ih].Rz * y;
#ifdef GLM_TEST_DEBUG
            VAR (Sy.rows());
            VAR (Sy.cols());
            VAR (S().pinvM.rows());
            VAR (S().pinvM.cols());
#endif
            // Now, we regress this shuffled data against the full model
            lambdas.noalias() = S().pinvM * Sy;
#ifdef GLM_TEST_DEBUG
            VAR (lambdas.rows());
            VAR (lambdas.cols());
            VAR (S().Rm.rows());
            VAR (S().Rm.cols());
            VAR (S().XtX[ih].rows());
            VAR (S().XtX[ih].cols());
#endif
<<<<<<< HEAD
            residuals.noalias() = S().Rm * Sy;
            sse = residuals.colwise().squaredNorm();
=======
            const index_type dof = num_inputs() - partitions[ih].rank_x - partitions[ih].rank_z;
            const default_type one_over_dof = 1.0 / default_type(dof);
            sse = (Rm*Sy).colwise().squaredNorm();
>>>>>>> 598b0769
#ifdef GLM_TEST_DEBUG
            VAR (residuals.rows());
            VAR (residuals.cols());
            VAR (sse.size());
#endif
<<<<<<< HEAD
            for (size_t ie = 0; ie != num_elements(); ++ie) {
              betas[ih].noalias() = c[ih].matrix() * lambdas.col (ie);
              const default_type F = ((betas[ih].transpose() * S().XtX[ih] * betas[ih]) (0,0) / c[ih].rank())
                                     / (S().one_over_dof[ih] * sse[ie]);
=======
            for (index_type ie = 0; ie != num_elements(); ++ie) {
              beta.noalias() = c[ih].matrix() * lambdas.col (ie);
              const default_type F = ((beta.transpose() * XtX[ih] * beta) (0,0) / c[ih].rank()) /
                                     (one_over_dof * sse[ie]);
>>>>>>> 598b0769
              if (!std::isfinite (F)) {
                stats  (ie, ih) = zstats (ie, ih) = value_type(0);
              } else if (c[ih].is_F()) {
                stats  (ie, ih) = F;
                zstats (ie, ih) =
#ifdef MRTRIX_USE_ZSTATISTIC_LOOKUP
                S().
#else
                Math::
#endif
                F2z (F, c[ih].rank(), S().dof[ih]);
              } else {
                assert (betas[ih].rows() == 1);
                stats  (ie, ih) = std::sqrt (F) * (betas[ih].sum() > 0.0 ? 1.0 : -1.0);
                zstats (ie, ih) =
#ifdef MRTRIX_USE_ZSTATISTIC_LOOKUP
                S().
#else
                Math::
#endif
                t2z (stats (ie, ih), S().dof[ih]);
              }
            }

          }
        }









        TestFixedHeteroscedastic::Shared::Shared (const matrix_type& measurements,
                                                  const matrix_type& design,
                                                  const vector<Hypothesis>& hypotheses,
                                                  const index_array_type& variance_groups) :
            SharedFixedBase (measurements, design, hypotheses),
            SharedHeteroscedasticBase (hypotheses, variance_groups),
            inputs_per_vg (num_vgs, 0),
            Rnn_sums (vector_type::Zero (num_vgs))
        {
<<<<<<< HEAD
          for (size_t input = 0; input != measurements.rows(); ++input) {
            inputs_per_vg[variance_groups[input]]++;
            Rnn_sums[variance_groups[input]] += Rm.diagonal()[input];
=======
          // Pre-calculate whatever can be pre-calculated for G-statistic
          for (index_type input = 0; input != num_inputs(); ++input) {
            // Number of inputs belonging to each VG
            inputs_per_vg[VG[input]]++;
            // Sum of diagonal entries of residual-forming matrix corresponding to each VG
            Rnn_sums[VG[input]] += Rm.diagonal()[input];
>>>>>>> 598b0769
          }
#ifdef GLM_TEST_DEBUG
          VAR (inputs_per_vg);
          VAR (Rnn_sums.transpose());
#endif
          // Reciprocals of the sums of diagonal entries of residual-forming matrix corresponding to each VG
          inv_Rnn_sums = Rnn_sums.inverse();
#ifdef GLM_TEST_DEBUG
<<<<<<< HEAD
          VAR (inv_Rnn_sums.transpose());
=======
          VAR (inv_Rnn_sums);
#endif
          // Multiplication term for calculation of gamma; unique for each hypothesis
          for (index_type ih = 0; ih != c.size(); ++ih) {
            const index_type s = c[ih].rank();
            gamma_weights[ih] = 2.0*(s-1) / default_type(s*(s+2));
          }
#ifdef GLM_TEST_DEBUG
          VAR (gamma_weights);
>>>>>>> 598b0769
#endif
        }



        TestFixedHeteroscedastic::TestFixedHeteroscedastic (const matrix_type& measurements,
                                                            const matrix_type& design,
                                                            const vector<Hypothesis>& hypotheses,
                                                            const index_array_type& variance_groups) :
            TestBase (measurements, design, hypotheses),
            Sy (measurements.rows(), measurements.cols()),
            lambdas (design.cols(), measurements.cols()),
            sq_residuals (measurements.rows(), measurements.cols()),
            W (measurements.rows())
        {
          shared.reset (new Shared (measurements, design, hypotheses, variance_groups));
          // Require shared to have been constructed first
          sse_per_vg.resize (num_variance_groups(), measurements.cols());
          Wterms.resize (num_variance_groups(), measurements.cols());
        }



        TestFixedHeteroscedastic::TestFixedHeteroscedastic (const TestFixedHeteroscedastic& that) :
            TestBase (that),
            Sy (num_inputs(), num_elements()),
            lambdas (num_factors(), num_elements()),
            sq_residuals (num_inputs(), num_elements()),
            sse_per_vg (num_variance_groups(), num_elements()),
            Wterms (num_variance_groups(), num_elements()),
            W (num_inputs()) { }



        std::unique_ptr<TestBase> TestFixedHeteroscedastic::__clone() const
        {
          std::unique_ptr<TestBase> result (new TestFixedHeteroscedastic (*this));
          return result;
        }






        void TestFixedHeteroscedastic::operator() (const matrix_type& shuffling_matrix, matrix_type& stats, matrix_type& zstats)
        {
          assert (index_type(shuffling_matrix.rows()) == num_inputs());
          stats.resize (num_elements(), num_hypotheses());
          zstats.resize (num_elements(), num_hypotheses());

#ifdef GLM_TEST_DEBUG
          //VAR (shuffling_matrix);
#endif

<<<<<<< HEAD
          for (size_t ih = 0; ih != num_hypotheses(); ++ih) {
=======
          for (index_type ih = 0; ih != c.size(); ++ih) {
>>>>>>> 598b0769
            // First two steps are identical to the homoscedastic case
            Sy.noalias() = shuffling_matrix * S().partitions[ih].Rz * y;
#ifdef GLM_TEST_DEBUG
            //VAR (Sy);
            VAR (Sy.rows());
            VAR (Sy.cols());
#endif
            lambdas.noalias() = S().pinvM * Sy;
#ifdef GLM_TEST_DEBUG
            //VAR (lambdas);
            VAR (lambdas.rows());
            VAR (lambdas.cols());
#endif
            // Compute sum of residuals per VG immediately
            // Variance groups appear across rows, and one column per element tested
            // Immediately calculate squared residuals; simplifies summation over variance groups
            sq_residuals = (S().Rm * Sy).array().square();
#ifdef GLM_TEST_DEBUG
            //VAR (sq_residuals);
#endif
<<<<<<< HEAD
            sse_per_vg.setZero();
            for (size_t input = 0; input != num_inputs(); ++input)
              sse_per_vg.row (S().VG[input]) += sq_residuals.row (input);
=======
            sse = matrix_type::Zero (num_variance_groups(), num_elements());
            for (index_type input = 0; input != num_inputs(); ++input)
              sse.row(VG[input]) += sq_residuals.row(input);
>>>>>>> 598b0769
#ifdef GLM_TEST_DEBUG
            //VAR (sse_per_vg);
            VAR (sse_per_vg.rows());
            VAR (sse_per_vg.cols());
#endif
            // These terms are what appears in the weighting matrix based on the VG to which each input belongs;
            //   one row per variance group, one column per element to be tested
<<<<<<< HEAD
            Wterms = sse_per_vg.array().inverse().colwise() * S().Rnn_sums;
            for (size_t col = 0; col != num_elements(); ++col) {
              for (size_t row = 0; row != num_variance_groups(); ++row) {
=======
            Wterms = sse.array().inverse().colwise() * Rnn_sums;
            for (index_type col = 0; col != num_elements(); ++col) {
              for (index_type row = 0; row != num_vgs; ++row) {
>>>>>>> 598b0769
                if (!std::isfinite (Wterms (row, col)))
                  Wterms (row, col) = 0.0;
              }
            }
#ifdef GLM_TEST_DEBUG
            //VAR (Wterms);
            VAR (Wterms.rows());
            VAR (Wterms.cols());
#endif
            for (index_type ie = 0; ie != num_elements(); ++ie) {
              // Need to construct the weights diagonal matrix; is unique for each element
              default_type W_trace (0.0);
<<<<<<< HEAD
              for (size_t input = 0; input != num_inputs(); ++input) {
                W[input] = Wterms (S().VG[input], ie);
=======
              for (index_type input = 0; input != num_inputs(); ++input) {
                W[input] = Wterms(VG[input], ie);
>>>>>>> 598b0769
                W_trace += W[input];
              }
#ifdef GLM_TEST_DEBUG
              VAR (W_trace);
#endif
              const default_type numerator = lambdas.col (ie).transpose() * c[ih].matrix().transpose() * (c[ih].matrix() * (M.transpose() * W.asDiagonal() * M).inverse() * c[ih].matrix().transpose()).inverse() * c[ih].matrix() * lambdas.col (ie);
#ifdef GLM_TEST_DEBUG
              VAR (numerator);
#endif
              default_type gamma (0.0);
<<<<<<< HEAD
              for (size_t vg_index = 0; vg_index != num_variance_groups(); ++vg_index)
=======
              for (index_type vg_index = 0; vg_index != num_vgs; ++vg_index)
>>>>>>> 598b0769
                // Since Wnn is the same for every n in the variance group, can compute that summation as the product of:
                //   - the value inserted in W for that particular VG
                //   - the number of inputs that are a part of that VG
                gamma += S().inv_Rnn_sums[vg_index] * Math::pow2 (1.0 - ((Wterms(vg_index, ie) * S().inputs_per_vg[vg_index]) / W_trace));
              gamma = 1.0 + (S().gamma_weights[ih] * gamma);
#ifdef GLM_TEST_DEBUG
              VAR (gamma);
#endif
              const default_type denominator = gamma * c[ih].rank();
              const default_type G = numerator / denominator;
              if (!std::isfinite (G)) {
                stats  (ie, ih) = zstats (ie, ih) = value_type(0);
              } else {
                stats  (ie, ih) = c[ih].is_F() ?
                                  G :
                                  std::sqrt (G) * ((c[ih].matrix() * lambdas.col (ie)).sum() > 0.0 ? 1.0 : -1.0);
                if (c[ih].is_F() && c[ih].rank() > 1) {
                  const default_type dof = 2.0 * default_type(c[ih].rank() - 1) / (3.0 * (gamma - 1.0));
#ifdef GLM_TEST_DEBUG
                  VAR (dof);
#endif
                  zstats (ie, ih) = Math::G2z (G, c[ih].rank(), dof);
                } else {
                  const default_type dof = Math::welch_satterthwaite (Wterms.col (ie).inverse(), S().inputs_per_vg);
#ifdef GLM_TEST_DEBUG
                  VAR (dof);
#endif
                  zstats (ie, ih) = c[ih].is_F() ?
                                    Math::G2z (G, c[ih].rank(), dof) :
                                    Math::v2z (stats (ie, ih), dof);
                }
              }
            }

          }
        }










        TestVariableBase::TestVariableBase (const matrix_type& measurements,
                                            const matrix_type& design,
                                            const vector<Hypothesis>& hypotheses,
                                            const vector<CohortDataImport>& importers) :
            TestBase (measurements, design, hypotheses),
            dof (measurements.cols(), hypotheses.size()),
            extra_column_data (measurements.rows(), importers.size()),
            element_mask (measurements.rows()),
            permuted_mask (measurements.rows()),
            intermediate_shuffling_matrix (measurements.rows(), measurements.rows()),
            shuffling_matrix_masked (measurements.rows(), measurements.rows()),
            Mfull_masked (measurements.rows(), design.cols() + importers.size()),
            pinvMfull_masked (design.cols() + importers.size(), measurements.rows()),
            Rm (measurements.rows(), measurements.rows()),
            y_masked (measurements.rows()),
            Sy (measurements.rows()),
            lambda (design.cols() + importers.size()) { }



        TestVariableBase::TestVariableBase (const TestVariableBase& that) :
            TestBase (that),
            dof (that.dof.rows(), that.dof.cols()),
            extra_column_data (that.extra_column_data.rows(), that.extra_column_data.cols()),
            element_mask (that.element_mask.size()),
            permuted_mask (that.permuted_mask.size()),
            intermediate_shuffling_matrix (that.intermediate_shuffling_matrix.rows(), that.intermediate_shuffling_matrix.cols()),
            shuffling_matrix_masked (that.shuffling_matrix_masked.rows(), that.shuffling_matrix_masked.cols()),
            Mfull_masked (that.Mfull_masked.rows(), that.Mfull_masked.cols()),
            pinvMfull_masked (that.pinvMfull_masked.rows(), that.pinvMfull_masked.cols()),
            Rm (that.Rm.rows(), that.Rm.cols()),
            y_masked (that.y_masked.size()),
            Sy (that.Sy.size()),
            lambda (that.lambda.size()) { }



        template <class SharedType>
        void TestVariableBase::set_mask (const SharedType& s, const size_t ie)
        {
          element_mask.clear (true);
          if (s.nans_in_data) {
            for (ssize_t row = 0; row != num_inputs(); ++row) {
              if (!std::isfinite (y (row, ie)))
                element_mask[row] = false;
            }
          }
          if (s.nans_in_columns) {
            for (ssize_t row = 0; row != extra_column_data.rows(); ++row) {
              if (!extra_column_data.row (row).allFinite())
                element_mask[row] = false;
            }
          }
        }
        template void TestVariableBase::set_mask (const TestVariableHomoscedastic::Shared&, const size_t);
        template void TestVariableBase::set_mask (const TestVariableHeteroscedastic::Shared&, const size_t);



        void TestVariableBase::apply_mask (const size_t ie, const matrix_type& shuffling_matrix)
        {
          const size_t finite_count = element_mask.count();
          // Do we need to reduce the size of our matrices / vectors
          //   based on the presence of non-finite values?
          if (finite_count == num_inputs()) {

            Mfull_masked.block (0, 0, num_inputs(), M.cols()) = M;
            if (num_importers())
              Mfull_masked.block (0, M.cols(), num_inputs(), extra_column_data.cols()) = extra_column_data;
            shuffling_matrix_masked = shuffling_matrix;
            y_masked = y.col (ie);

          } else {
            permuted_mask.clear (true);
            size_t out_index = 0;
            for (size_t in_index = 0; in_index != num_inputs(); ++in_index) {
              if (element_mask[in_index]) {
                Mfull_masked.block (out_index, 0, 1, M.cols()) = M.row (in_index);
                if (num_importers())
                  Mfull_masked.block (out_index, M.cols(), 1, extra_column_data.cols()) = extra_column_data.row (in_index);
                y_masked[out_index++] = y(in_index, ie);
              } else {
                // Any row in the permutation matrix that contains a non-zero entry
                //   in the column corresponding to in_row needs to be removed
                //   from the permutation matrix
                for (ssize_t perm_row = 0; perm_row != shuffling_matrix.rows(); ++perm_row) {
                  if (shuffling_matrix (perm_row, in_index))
                    permuted_mask[perm_row] = false;
                }
              }
            }
            assert (out_index == finite_count);
            assert (permuted_mask.count() == finite_count);
            assert (Mfull_masked.topRows (finite_count).allFinite());
            assert (y_masked.head (finite_count).allFinite());
            // Only after we've reduced the design matrix do we now reduce the shuffling matrix
            // Step 1: Remove rows that contain non-zero entries in columns to be removed
            out_index = 0;
            for (size_t in_index = 0; in_index != num_inputs(); ++in_index) {
              if (permuted_mask[in_index])
                intermediate_shuffling_matrix.row (out_index++) = shuffling_matrix.row (in_index);
            }
            assert (out_index == finite_count);
            // Step 2: Remove columns
            out_index = 0;
            for (size_t in_index = 0; in_index != num_inputs(); ++in_index) {
              if (element_mask[in_index])
                shuffling_matrix_masked.col (out_index++) = intermediate_shuffling_matrix.col (in_index);
            }
            assert (out_index == finite_count);
          }
        }













        TestVariableHomoscedastic::Shared::Shared (const vector<CohortDataImport>& importers,
                                                   const bool nans_in_data,
                                                   const bool nans_in_columns) :
            SharedVariableBase (importers, nans_in_data, nans_in_columns)
#ifdef MRTRIX_USE_ZSTATISTIC_LOOKUP
            , SharedHomoscedasticBase ()
#endif
            { }



        TestVariableHomoscedastic::TestVariableHomoscedastic (const matrix_type& measurements,
                                                              const matrix_type& design,
                                                              const vector<Hypothesis>& hypotheses,
                                                              const vector<CohortDataImport>& importers,
                                                              const bool nans_in_data,
                                                              const bool nans_in_columns) :
            TestVariableBase (measurements, design, hypotheses, importers)
        {
          shared.reset (new Shared(importers, nans_in_data, nans_in_columns));
          for (size_t ih = 0; ih != hypotheses.size(); ++ih) {
            XtX.emplace_back (hypotheses[ih].matrix().rows(), hypotheses[ih].matrix().rows());
            beta.emplace_back (hypotheses[ih].matrix().rows(), 1);
          }
        }



        TestVariableHomoscedastic::TestVariableHomoscedastic (const TestVariableHomoscedastic& that) :
            TestVariableBase (that)
        {
<<<<<<< HEAD
          for (size_t ih = 0; ih != num_hypotheses(); ++ih) {
            XtX.emplace_back (c[ih].matrix().rows(), c[ih].matrix().rows());
            beta.emplace_back (c[ih].matrix().rows(), 1);
          }
=======
          // Make sure that the specified contrast matrix reflects the full design matrix (with additional
          //   data loaded)
          assert (index_type(hypotheses[0].cols()) == index_type(M.cols()) + importers.size());
>>>>>>> 598b0769
        }




        std::unique_ptr<TestBase> TestVariableHomoscedastic::__clone() const
        {
          std::unique_ptr<TestBase> result (new TestVariableHomoscedastic (*this));
          return result;
        }






        void TestVariableHomoscedastic::operator() (const matrix_type& shuffling_matrix,
                                                    matrix_type& stats,
                                                    matrix_type& zstats)
        {
          stats .resize (num_elements(), num_hypotheses());
          zstats.resize (num_elements(), num_hypotheses());

          // Let's loop over elements first, then hypotheses in the inner loop
<<<<<<< HEAD
          for (ssize_t ie = 0; ie != num_elements(); ++ie) {
=======
          for (index_type ie = 0; ie != num_elements(); ++ie) {
>>>>>>> 598b0769

            // For each element (row in y), need to load the additional data for that element
            //   for all subjects in order to construct the design matrix
            // Would it be preferable to pre-calculate and store these per-element design matrices,
            //   rather than re-generating them each time? (More RAM, less CPU)
            // No, most of the time that subject data will be memory-mapped, so pre-loading (in
            //   addition to the duplication of the fixed design matrix contents) would hurt bad
<<<<<<< HEAD
            for (ssize_t col = 0; col != ssize_t(S().importers.size()); ++col)
              extra_column_data.col (col) = S().importers[col] (ie);
#ifdef GLM_TEST_DEBUG
            VAR (extra_column_data.rows());
            VAR (extra_column_data.cols());
#endif
=======
            for (index_type col = 0; col != importers.size(); ++col)
              extra_column_data.col (col) = importers[col] (ie);
>>>>>>> 598b0769

            // What can we do here that's common across all hypotheses?
            // - Import the element-wise data
            // - Identify rows to be excluded based on NaNs in the design matrix
            // - Identify rows to be excluded based on NaNs in the input data
            //
            // Note that this is going to have to operate slightly differently to
            //   how it used to be done, i.e. via the permutation labelling vector,
            //   if we are to support taking the shuffling matrix as input to this functor
            // I think the approach will have to be:
            //   - Both NaNs in design matrix and NaNs in input data need to be removed
            //     in order to perform the initial regression against nuisance variables
            //   - Can then remove the corresponding _columns_ of the permutation matrix?
            //     No, don't think it's removal of columns; think it's removal of any rows
            //     that contain non-zero values in those columns
            //
<<<<<<< HEAD
            set_mask (S(), ie);
            const size_t finite_count = element_mask.count();
#ifdef GLM_TEST_DEBUG
            VAR (element_mask.size());
            VAR (finite_count);
#endif
=======
            get_mask (ie, element_mask, extra_column_data);
            const index_type finite_count = element_mask.count();
>>>>>>> 598b0769
            // Additional rejection here:
            // If the number of finite elements is _not_ equal to the number of inputs
            //   (i.e. at least one input has been removed), there needs to be a
            //   more stringent criterion met in order to proceed with the test.
            if (finite_count < std::min (num_inputs(), 2 * num_factors())) {
              stats.row (ie).setZero();
              zstats.row (ie).setZero();
              dof.row (ie).fill (NaN);
            } else {
              apply_mask (ie, shuffling_matrix);
              assert (Mfull_masked.topRows (finite_count).allFinite());

              // Test condition number of NaN-masked & data-filled design matrix;
              //   need to skip statistical testing if it is too poor
              // TODO Condition number testing may be quite slow;
              //   would a rank calculation with tolerance be faster?
              // TODO JacobiSVD refuses to run on an Eigen::Block due to member "Options" not being defined
              const default_type condition_number = Math::condition_number (Mfull_masked.topRows (finite_count).eval());
#ifdef GLM_TEST_DEBUG
              VAR (condition_number);
#endif
              if (!std::isfinite (condition_number) || condition_number > 1e5) {
                stats.row (ie).fill (0.0);
                zstats.row (ie).fill (0.0);
                dof.row (ie).fill (NaN);
              } else {

                pinvMfull_masked.leftCols (finite_count) = Math::pinv (Mfull_masked.topRows (finite_count));
                Rm.topLeftCorner (finite_count, finite_count).noalias() = matrix_type::Identity (finite_count, finite_count) - (Mfull_masked.topRows (finite_count) * pinvMfull_masked.leftCols (finite_count));

                // We now have our permutation (shuffling) matrix and design matrix prepared,
                //   and can commence regressing the partitioned model of each hypothesis
<<<<<<< HEAD
                for (size_t ih = 0; ih != num_hypotheses(); ++ih) {
=======
                for (index_type ih = 0; ih != num_hypotheses(); ++ih) {
>>>>>>> 598b0769

                  const auto partition = c[ih].partition (Mfull_masked.topRows (finite_count));
                  dof (ie, ih) = finite_count - partition.rank_x - partition.rank_z;
                  if (dof (ie, ih) < 1) {
                    stats (ie, ih) = zstats (ie, ih) = dof (ie, ih) = value_type(0);
                  } else {
                    XtX[ih].noalias() = partition.X.transpose() * partition.X;
#ifdef GLM_TEST_DEBUG
                    VAR (XtX[ih].rows());
                    VAR (XtX[ih].cols());
#endif
                    // Now that we have the individual hypothesis model partition for these data,
                    //   the rest of this function should proceed similarly to the fixed
                    //   design matrix case
                    Sy.head (finite_count) = shuffling_matrix_masked.topLeftCorner (finite_count, finite_count) * partition.Rz * y_masked.head (finite_count).matrix();
                    lambda = pinvMfull_masked * Sy.matrix();
                    beta[ih].noalias() = c[ih].matrix() * lambda.matrix();
#ifdef GLM_TEST_DEBUG
                    VAR (Sy.size());
                    VAR (lambda.size());
                    VAR (beta[ih].rows());
                    VAR (beta[ih].cols());
#endif
                    const default_type sse = (Rm.topLeftCorner (finite_count, finite_count) * Sy.head (finite_count).matrix()).squaredNorm();

                    const default_type F = ((beta[ih].transpose() * XtX[ih] * beta[ih]) (0, 0) / c[ih].rank()) /
                                            (sse / dof (ie, ih));

                    if (!std::isfinite (F)) {
                      stats  (ie, ih) = zstats (ie, ih) = value_type(0);
                    } else if (c[ih].is_F()) {
                      stats  (ie, ih) = F;
                      zstats (ie, ih) =
#ifdef MRTRIX_USE_ZSTATISTIC_LOOKUP
                      S().
#else
                      Math::
#endif
                      F2z (F, c[ih].rank(), dof (ie, ih));
                    } else {
                      assert (beta[ih].rows() == 1);
                      stats  (ie, ih) = std::sqrt (F) * (beta[ih].sum() > 0 ? 1.0 : -1.0);
                      zstats (ie, ih) =
#ifdef MRTRIX_USE_ZSTATISTIC_LOOKUP
                      S().
#else
                      Math::
#endif
                      t2z (stats (ie, ih), dof (ie, ih));
                    }

                  } // End checking for sufficient degrees of freedom

                } // End looping over hypotheses

              } // End checking for adequate condition number after NaN removal

            } // End checking for adequate number of remaining inputs after NaN removal

          } // End looping over elements

        } // End functor








<<<<<<< HEAD



=======
        void TestVariableHomoscedastic::get_mask (const index_type ie, BitSet& mask, const matrix_type& extra_data) const
        {
          mask.clear (true);
          if (nans_in_data) {
            for (index_type row = 0; row != num_inputs(); ++row) {
              if (!std::isfinite (y (row, ie)))
                mask[row] = false;
            }
          }
          if (nans_in_columns) {
            for (index_type row = 0; row != extra_data.rows(); ++row) {
              if (!extra_data.row (row).allFinite())
                mask[row] = false;
            }
          }
        }



        void TestVariableHomoscedastic::apply_mask (const BitSet& mask,
                                                    matrix_type::ConstColXpr data,
                                                    const matrix_type& shuffling_matrix,
                                                    const matrix_type& extra_column_data,
                                                    matrix_type& Mfull_masked,
                                                    matrix_type& shuffling_matrix_masked,
                                                    vector_type& data_masked) const
        {
          const index_type finite_count = mask.count();
          // Do we need to reduce the size of our matrices / vectors
          //   based on the presence of non-finite values?
          if (finite_count == num_inputs()) {
>>>>>>> 598b0769


<<<<<<< HEAD
=======
            Mfull_masked.resize (finite_count, num_factors());
            data_masked.resize (finite_count);
            BitSet perm_matrix_mask (num_inputs(), true);
            index_type out_index = 0;
            for (index_type in_index = 0; in_index != num_inputs(); ++in_index) {
              if (mask[in_index]) {
                Mfull_masked.block (out_index, 0, 1, M.cols()) = M.row (in_index);
                Mfull_masked.block (out_index, M.cols(), 1, extra_column_data.cols()) = extra_column_data.row (in_index);
                data_masked[out_index++] = data[in_index];
              } else {
                // Any row in the permutation matrix that contains a non-zero entry
                //   in the column corresponding to in_row needs to be removed
                //   from the permutation matrix
                for (index_type perm_row = 0; perm_row != index_type(shuffling_matrix.rows()); ++perm_row) {
                  if (shuffling_matrix (perm_row, in_index))
                    perm_matrix_mask[perm_row] = false;
                }
              }
            }
            assert (out_index == finite_count);
            assert (perm_matrix_mask.count() == finite_count);
            assert (data_masked.allFinite());
            // Only after we've reduced the design matrix do we now reduce the shuffling matrix
            // Step 1: Remove rows that contain non-zero entries in columns to be removed
            matrix_type temp (finite_count, num_inputs());
            out_index = 0;
            for (index_type in_index = 0; in_index != num_inputs(); ++in_index) {
              if (perm_matrix_mask[in_index])
                temp.row (out_index++) = shuffling_matrix.row (in_index);
            }
            assert (out_index == finite_count);
            // Step 2: Remove columns
            shuffling_matrix_masked.resize (finite_count, finite_count);
            out_index = 0;
            for (index_type in_index = 0; in_index != num_inputs(); ++in_index) {
              if (mask[in_index])
                shuffling_matrix_masked.col (out_index++) = temp.col (in_index);
            }
            assert (out_index == finite_count);
          }
        }
>>>>>>> 598b0769

        TestVariableHeteroscedastic::Shared::Shared (const vector<Hypothesis>& hypotheses,
                                                     const index_array_type& variance_groups,
                                                     const vector<CohortDataImport>& importers,
                                                     const bool nans_in_data,
                                                     const bool nans_in_columns) :
            SharedVariableBase (importers, nans_in_data, nans_in_columns),
            SharedHeteroscedasticBase (hypotheses, variance_groups) { }



        TestVariableHeteroscedastic::TestVariableHeteroscedastic (const matrix_type& measurements,
                                                                  const matrix_type& design,
                                                                  const vector<Hypothesis>& hypotheses,
                                                                  const index_array_type& variance_groups,
                                                                  const vector<CohortDataImport>& importers,
                                                                  const bool nans_in_data,
                                                                  const bool nans_in_columns) :
            TestVariableBase (measurements, design, hypotheses, importers),
            W (measurements.rows()),
            sq_residuals (measurements.rows()),
            VG_masked (measurements.rows())
        {
          shared.reset (new Shared (hypotheses, variance_groups, importers, nans_in_data, nans_in_columns));
          // Require shared to have bene initialised
          sse_per_vg.resize (num_variance_groups());
          Rnn_sums.resize (num_variance_groups());
          Wterms.resize (num_variance_groups());
          VG_counts.resize (num_variance_groups());
        }



        TestVariableHeteroscedastic::TestVariableHeteroscedastic (const TestVariableHeteroscedastic& that) :
            TestVariableBase (that),
            W (num_inputs()),
            sq_residuals (num_inputs()),
            sse_per_vg (num_variance_groups()),
            Rnn_sums (num_variance_groups()),
            Wterms (num_variance_groups()),
            VG_masked (num_inputs()),
            VG_counts (num_variance_groups()) { }



        std::unique_ptr<TestBase> TestVariableHeteroscedastic::__clone() const
        {
          std::unique_ptr<TestBase> result (new TestVariableHeteroscedastic (*this));
          return result;
        }



<<<<<<< HEAD
=======
        TestVariableHeteroscedastic::TestVariableHeteroscedastic (const vector<CohortDataImport>& importers,
                                                                  const matrix_type& measurements,
                                                                  const matrix_type& design,
                                                                  const vector<Hypothesis>& hypotheses,
                                                                  const index_array_type& variance_groups,
                                                                  const bool nans_in_data,
                                                                  const bool nans_in_columns) :
            TestVariableHomoscedastic (importers, measurements, design, hypotheses, nans_in_data, nans_in_columns),
            VG (variance_groups),
            num_vgs (VG.maxCoeff() + 1),
            gamma_weights (vector_type::Zero (num_hypotheses()))
        {
          for (index_type ih = 0; ih != num_hypotheses(); ++ih) {
            const index_type s = c[ih].rank();
            gamma_weights[ih] = 2.0*(s-1) / default_type(s*(s+2));
          }
        }
>>>>>>> 598b0769




        void TestVariableHeteroscedastic::operator() (const matrix_type& shuffling_matrix, matrix_type& stats, matrix_type& zstats)
        {
          stats.resize (num_elements(), num_hypotheses());
          zstats.resize (num_elements(), num_hypotheses());

<<<<<<< HEAD
          for (ssize_t ie = 0; ie != num_elements(); ++ie) {
            // Common ground to the TestVariableHomoscedastic case
            for (ssize_t col = 0; col != ssize_t(S().importers.size()); ++col)
              extra_column_data.col (col) = S().importers[col] (ie);
            set_mask (S(), ie);
            const size_t finite_count = element_mask.count();
=======
          matrix_type extra_column_data (num_inputs(), importers.size());
          BitSet element_mask (num_inputs());
          matrix_type Mfull_masked, shuffling_matrix_masked, pinvMfull_masked, Rm;
          Eigen::Matrix<default_type, Eigen::Dynamic, 1> W;
          index_array_type VG_masked, VG_counts;
          vector_type y_masked, Sy, lambda, sq_residuals, sse, Rnn_sums, Wterms;

          for (index_type ie = 0; ie != num_elements(); ++ie) {
            // Common ground to the TestVariableHomoscedastic case
            for (index_type col = 0; col != importers.size(); ++col)
              extra_column_data.col (col) = importers[col] (ie);
            get_mask (ie, element_mask, extra_column_data);
            const index_type finite_count = element_mask.count();
>>>>>>> 598b0769
            if (finite_count < std::min (num_inputs(), 2 * num_factors())) {
              stats.row (ie).setZero();
              zstats.row (ie).setZero();
            } else {
              apply_mask (ie, shuffling_matrix);
              const default_type condition_number = Math::condition_number (Mfull_masked.topRows (finite_count).eval());
              if (!std::isfinite (condition_number) || condition_number > 1e5) {
                stats.row (ie).fill (0.0);
                zstats.row (ie).fill (0.0);
              } else {
                VG_counts.setZero();
                size_t out_index = 0;
                for (size_t in_index = 0; in_index != num_inputs(); ++in_index) {
                  if (element_mask[in_index]) {
                    VG_masked[out_index++] = S().VG[in_index];
                    VG_counts[S().VG[in_index]]++;
                  }
                }
                assert (out_index == finite_count);
                if (VG_counts.minCoeff() <= 1) {
                  stats.row (ie).fill (0.0);
                  zstats.row (ie).fill (0.0);
                } else {
<<<<<<< HEAD
                  pinvMfull_masked.leftCols (finite_count) = Math::pinv (Mfull_masked.topRows (finite_count));
                  Rm.topLeftCorner (finite_count, finite_count).noalias() = matrix_type::Identity (finite_count, finite_count) - (Mfull_masked.topRows (finite_count) * pinvMfull_masked.leftCols (finite_count));
                  for (size_t ih = 0; ih != num_hypotheses(); ++ih) {
                    const auto partition = c[ih].partition (Mfull_masked.topRows (finite_count));

                    // At this point the implementation diverges from the TestVariableHomoscedastic case,
                    //   more closely mimicing the TestFixedHeteroscedastic case
                    Sy.head (finite_count) = shuffling_matrix_masked.topLeftCorner (finite_count, finite_count) * partition.Rz * y_masked.head (finite_count).matrix();
                    lambda = pinvMfull_masked.leftCols (finite_count) * Sy.head (finite_count).matrix();
                    sq_residuals.head (finite_count) = (Rm.topLeftCorner (finite_count, finite_count) * Sy.head (finite_count).matrix()).array().square();
                    sse_per_vg.setZero();
                    Rnn_sums.setZero();
                    for (size_t input = 0; input != finite_count; ++input) {
                      sse_per_vg[VG_masked[input]] += sq_residuals[input];
                      Rnn_sums[VG_masked[input]] += Rm.diagonal()[input];
                    }
                    Wterms = sse_per_vg.inverse() * Rnn_sums;
                    for (size_t vg = 0; vg != num_variance_groups(); ++vg) {
=======
                  pinvMfull_masked = Math::pinv (Mfull_masked);
                  Rm.noalias() = matrix_type::Identity (finite_count, finite_count) - (Mfull_masked*pinvMfull_masked);
                  for (index_type ih = 0; ih != num_hypotheses(); ++ih) {
                    const auto partition = c[ih].partition (Mfull_masked);

                    // At this point the implementation diverges from the TestVariableHomoscedastic case,
                    //   more closely mimicing the TestFixedHeteroscedastic case
                    Sy = shuffling_matrix_masked * partition.Rz * y_masked.matrix();
                    lambda = pinvMfull_masked * Sy.matrix();
                    sq_residuals = (Rm*Sy.matrix()).array().square();
                    sse = vector_type::Zero (num_variance_groups());
                    Rnn_sums = vector_type::Zero (num_variance_groups());
                    for (index_type input = 0; input != finite_count; ++input) {
                      sse[VG_masked[input]] += sq_residuals[input];
                      Rnn_sums[VG_masked[input]] += Rm.diagonal()[input];
                    }
                    Wterms = sse.inverse() * Rnn_sums;
                    for (index_type vg = 0; vg != num_vgs; ++vg) {
>>>>>>> 598b0769
                      if (!std::isfinite (Wterms[vg]))
                        Wterms[vg] = 0.0;
                    }
                    default_type W_trace (0.0);
<<<<<<< HEAD
                    for (size_t input = 0; input != finite_count; ++input) {
=======
                    W.resize (finite_count);
                    for (index_type input = 0; input != finite_count; ++input) {
>>>>>>> 598b0769
                      W[input] = Wterms[VG_masked[input]];
                      W_trace += W[input];
                    }

                    const default_type numerator = lambda.matrix().transpose() * c[ih].matrix().transpose() * (c[ih].matrix() * (Mfull_masked.topRows (finite_count).transpose() * W.matrix().head (finite_count).asDiagonal() * Mfull_masked.topRows (finite_count)).inverse() * c[ih].matrix().transpose()).inverse() * c[ih].matrix() * lambda.matrix();

                    default_type gamma (0.0);
<<<<<<< HEAD
                    for (size_t vg_index = 0; vg_index != num_variance_groups(); ++vg_index)
=======
                    for (index_type vg_index = 0; vg_index != num_vgs; ++vg_index)
>>>>>>> 598b0769
                      gamma += Math::pow2 (1.0 - ((Wterms[vg_index] * VG_counts[vg_index]) / W_trace)) / Rnn_sums[vg_index];
                    gamma = 1.0 + (S().gamma_weights[ih] * gamma);

                    const default_type denominator = gamma * c[ih].rank();
                    const default_type G = numerator / denominator;

                    if (!std::isfinite (G)) {
                      stats  (ie, ih) = zstats (ie, ih) = value_type(0);
                    } else {
                      stats  (ie, ih) = c[ih].is_F() ?
                                        G :
                                        std::sqrt (G) * ((c[ih].matrix() * lambda.matrix()).sum() > 0.0 ? 1.0 : -1.0);
                      if (c[ih].is_F() && c[ih].rank() > 1) {
                        const default_type dof = 2.0 * default_type(c[ih].rank() - 1) / (3.0 * (gamma - 1.0));
                        zstats (ie, ih) = Math::G2z (G, c[ih].rank(), dof);
                      } else {
                        const default_type dof = Math::welch_satterthwaite (Wterms.inverse(), VG_counts);
                        zstats (ie, ih) = c[ih].is_F() ?
                                          Math::G2z (G, c[ih].rank(), dof) :
                                          Math::v2z (stats (ie, ih), dof);
                      } // End switching for F-test with rank > 1

                    } // End checking for G being finite

                  } // End looping over hypotheses for this element

                } // End check for preservation of at least two elements in each VG

              } // End checking for adequate condition number after NaN removal

            } // End checking for adequate number of remaining inputs after NaN removal

          } // End looping over elements
        }





<<<<<<< HEAD
=======
        void TestVariableHeteroscedastic::apply_mask_VG (const BitSet& mask,
                                                         index_array_type& VG_masked,
                                                         index_array_type& VG_counts) const
        {
          VG_masked.resize (mask.count());
          VG_counts = index_array_type::Zero (num_vgs);
          index_type out_index = 0;
          for (index_type in_index = 0; in_index != mask.size(); ++in_index) {
            if (mask[in_index]) {
              VG_masked[out_index++] = VG[in_index];
              VG_counts[VG[in_index]]++;
            }
          }
          assert (out_index == index_type(VG_masked.size()));
        }



>>>>>>> 598b0769

      }
    }
  }
}<|MERGE_RESOLUTION|>--- conflicted
+++ resolved
@@ -420,13 +420,8 @@
                   matrix_type element_data_finite (valid_rows, 1);
                   matrix_type element_design_finite (valid_rows, element_design.cols());
                   index_array_type variance_groups_finite (variance_groups.size() ? valid_rows : 0);
-<<<<<<< HEAD
-                  ssize_t output_row = 0;
-                  for (ssize_t row = 0; row != data.rows(); ++row) {
-=======
                   index_type output_row = 0;
                   for (index_type row = 0; row != index_type(data.rows()); ++row) {
->>>>>>> 598b0769
                     if (std::isfinite (element_data(row)) && element_design.row (row).allFinite()) {
                       element_data_finite(output_row, 0) = element_data(row);
                       element_design_finite.row (output_row) = element_design.row (row);
@@ -659,11 +654,7 @@
 
           // Freedman-Lane for fixed design matrix case
           // Each hypothesis needs to be handled explicitly on its own
-<<<<<<< HEAD
-          for (size_t ih = 0; ih != num_hypotheses(); ++ih) {
-=======
-          for (index_type ih = 0; ih != c.size(); ++ih) {
->>>>>>> 598b0769
+          for (index_type ih = 0; ih != num_hypotheses(); ++ih) {
 
             // First, we perform permutation of the input data
             // In Freedman-Lane, the initial 'effective' regression against the nuisance
@@ -693,30 +684,16 @@
             VAR (S().XtX[ih].rows());
             VAR (S().XtX[ih].cols());
 #endif
-<<<<<<< HEAD
-            residuals.noalias() = S().Rm * Sy;
-            sse = residuals.colwise().squaredNorm();
-=======
             const index_type dof = num_inputs() - partitions[ih].rank_x - partitions[ih].rank_z;
             const default_type one_over_dof = 1.0 / default_type(dof);
             sse = (Rm*Sy).colwise().squaredNorm();
->>>>>>> 598b0769
-#ifdef GLM_TEST_DEBUG
-            VAR (residuals.rows());
-            VAR (residuals.cols());
+#ifdef GLM_TEST_DEBUG
             VAR (sse.size());
 #endif
-<<<<<<< HEAD
-            for (size_t ie = 0; ie != num_elements(); ++ie) {
+            for (index_type ie = 0; ie != num_elements(); ++ie) {
               betas[ih].noalias() = c[ih].matrix() * lambdas.col (ie);
               const default_type F = ((betas[ih].transpose() * S().XtX[ih] * betas[ih]) (0,0) / c[ih].rank())
                                      / (S().one_over_dof[ih] * sse[ie]);
-=======
-            for (index_type ie = 0; ie != num_elements(); ++ie) {
-              beta.noalias() = c[ih].matrix() * lambdas.col (ie);
-              const default_type F = ((beta.transpose() * XtX[ih] * beta) (0,0) / c[ih].rank()) /
-                                     (one_over_dof * sse[ie]);
->>>>>>> 598b0769
               if (!std::isfinite (F)) {
                 stats  (ie, ih) = zstats (ie, ih) = value_type(0);
               } else if (c[ih].is_F()) {
@@ -761,18 +738,12 @@
             inputs_per_vg (num_vgs, 0),
             Rnn_sums (vector_type::Zero (num_vgs))
         {
-<<<<<<< HEAD
-          for (size_t input = 0; input != measurements.rows(); ++input) {
-            inputs_per_vg[variance_groups[input]]++;
-            Rnn_sums[variance_groups[input]] += Rm.diagonal()[input];
-=======
           // Pre-calculate whatever can be pre-calculated for G-statistic
           for (index_type input = 0; input != num_inputs(); ++input) {
             // Number of inputs belonging to each VG
-            inputs_per_vg[VG[input]]++;
+            inputs_per_vg[variance_groups[input]]++;
             // Sum of diagonal entries of residual-forming matrix corresponding to each VG
-            Rnn_sums[VG[input]] += Rm.diagonal()[input];
->>>>>>> 598b0769
+            Rnn_sums[variance_groups[input]] += Rm.diagonal()[input];
           }
 #ifdef GLM_TEST_DEBUG
           VAR (inputs_per_vg);
@@ -781,19 +752,7 @@
           // Reciprocals of the sums of diagonal entries of residual-forming matrix corresponding to each VG
           inv_Rnn_sums = Rnn_sums.inverse();
 #ifdef GLM_TEST_DEBUG
-<<<<<<< HEAD
           VAR (inv_Rnn_sums.transpose());
-=======
-          VAR (inv_Rnn_sums);
-#endif
-          // Multiplication term for calculation of gamma; unique for each hypothesis
-          for (index_type ih = 0; ih != c.size(); ++ih) {
-            const index_type s = c[ih].rank();
-            gamma_weights[ih] = 2.0*(s-1) / default_type(s*(s+2));
-          }
-#ifdef GLM_TEST_DEBUG
-          VAR (gamma_weights);
->>>>>>> 598b0769
 #endif
         }
 
@@ -849,11 +808,7 @@
           //VAR (shuffling_matrix);
 #endif
 
-<<<<<<< HEAD
-          for (size_t ih = 0; ih != num_hypotheses(); ++ih) {
-=======
-          for (index_type ih = 0; ih != c.size(); ++ih) {
->>>>>>> 598b0769
+          for (index_type ih = 0; ih != num_hypotheses(); ++ih) {
             // First two steps are identical to the homoscedastic case
             Sy.noalias() = shuffling_matrix * S().partitions[ih].Rz * y;
 #ifdef GLM_TEST_DEBUG
@@ -874,15 +829,9 @@
 #ifdef GLM_TEST_DEBUG
             //VAR (sq_residuals);
 #endif
-<<<<<<< HEAD
             sse_per_vg.setZero();
-            for (size_t input = 0; input != num_inputs(); ++input)
+            for (index_type input = 0; input != num_inputs(); ++input)
               sse_per_vg.row (S().VG[input]) += sq_residuals.row (input);
-=======
-            sse = matrix_type::Zero (num_variance_groups(), num_elements());
-            for (index_type input = 0; input != num_inputs(); ++input)
-              sse.row(VG[input]) += sq_residuals.row(input);
->>>>>>> 598b0769
 #ifdef GLM_TEST_DEBUG
             //VAR (sse_per_vg);
             VAR (sse_per_vg.rows());
@@ -890,15 +839,9 @@
 #endif
             // These terms are what appears in the weighting matrix based on the VG to which each input belongs;
             //   one row per variance group, one column per element to be tested
-<<<<<<< HEAD
             Wterms = sse_per_vg.array().inverse().colwise() * S().Rnn_sums;
-            for (size_t col = 0; col != num_elements(); ++col) {
-              for (size_t row = 0; row != num_variance_groups(); ++row) {
-=======
-            Wterms = sse.array().inverse().colwise() * Rnn_sums;
             for (index_type col = 0; col != num_elements(); ++col) {
-              for (index_type row = 0; row != num_vgs; ++row) {
->>>>>>> 598b0769
+              for (index_type row = 0; row != num_variance_groups(); ++row) {
                 if (!std::isfinite (Wterms (row, col)))
                   Wterms (row, col) = 0.0;
               }
@@ -911,13 +854,8 @@
             for (index_type ie = 0; ie != num_elements(); ++ie) {
               // Need to construct the weights diagonal matrix; is unique for each element
               default_type W_trace (0.0);
-<<<<<<< HEAD
-              for (size_t input = 0; input != num_inputs(); ++input) {
+              for (index_type input = 0; input != num_inputs(); ++input) {
                 W[input] = Wterms (S().VG[input], ie);
-=======
-              for (index_type input = 0; input != num_inputs(); ++input) {
-                W[input] = Wterms(VG[input], ie);
->>>>>>> 598b0769
                 W_trace += W[input];
               }
 #ifdef GLM_TEST_DEBUG
@@ -928,11 +866,7 @@
               VAR (numerator);
 #endif
               default_type gamma (0.0);
-<<<<<<< HEAD
-              for (size_t vg_index = 0; vg_index != num_variance_groups(); ++vg_index)
-=======
-              for (index_type vg_index = 0; vg_index != num_vgs; ++vg_index)
->>>>>>> 598b0769
+              for (index_type vg_index = 0; vg_index != num_variance_groups(); ++vg_index)
                 // Since Wnn is the same for every n in the variance group, can compute that summation as the product of:
                 //   - the value inserted in W for that particular VG
                 //   - the number of inputs that are a part of that VG
@@ -1135,16 +1069,10 @@
         TestVariableHomoscedastic::TestVariableHomoscedastic (const TestVariableHomoscedastic& that) :
             TestVariableBase (that)
         {
-<<<<<<< HEAD
           for (size_t ih = 0; ih != num_hypotheses(); ++ih) {
             XtX.emplace_back (c[ih].matrix().rows(), c[ih].matrix().rows());
             beta.emplace_back (c[ih].matrix().rows(), 1);
           }
-=======
-          // Make sure that the specified contrast matrix reflects the full design matrix (with additional
-          //   data loaded)
-          assert (index_type(hypotheses[0].cols()) == index_type(M.cols()) + importers.size());
->>>>>>> 598b0769
         }
 
 
@@ -1169,11 +1097,7 @@
           zstats.resize (num_elements(), num_hypotheses());
 
           // Let's loop over elements first, then hypotheses in the inner loop
-<<<<<<< HEAD
-          for (ssize_t ie = 0; ie != num_elements(); ++ie) {
-=======
           for (index_type ie = 0; ie != num_elements(); ++ie) {
->>>>>>> 598b0769
 
             // For each element (row in y), need to load the additional data for that element
             //   for all subjects in order to construct the design matrix
@@ -1181,17 +1105,8 @@
             //   rather than re-generating them each time? (More RAM, less CPU)
             // No, most of the time that subject data will be memory-mapped, so pre-loading (in
             //   addition to the duplication of the fixed design matrix contents) would hurt bad
-<<<<<<< HEAD
-            for (ssize_t col = 0; col != ssize_t(S().importers.size()); ++col)
+            for (index_type col = 0; col != S().num_importers(); ++col)
               extra_column_data.col (col) = S().importers[col] (ie);
-#ifdef GLM_TEST_DEBUG
-            VAR (extra_column_data.rows());
-            VAR (extra_column_data.cols());
-#endif
-=======
-            for (index_type col = 0; col != importers.size(); ++col)
-              extra_column_data.col (col) = importers[col] (ie);
->>>>>>> 598b0769
 
             // What can we do here that's common across all hypotheses?
             // - Import the element-wise data
@@ -1208,17 +1123,12 @@
             //     No, don't think it's removal of columns; think it's removal of any rows
             //     that contain non-zero values in those columns
             //
-<<<<<<< HEAD
             set_mask (S(), ie);
-            const size_t finite_count = element_mask.count();
+            const index_type finite_count = element_mask.count();
 #ifdef GLM_TEST_DEBUG
             VAR (element_mask.size());
             VAR (finite_count);
 #endif
-=======
-            get_mask (ie, element_mask, extra_column_data);
-            const index_type finite_count = element_mask.count();
->>>>>>> 598b0769
             // Additional rejection here:
             // If the number of finite elements is _not_ equal to the number of inputs
             //   (i.e. at least one input has been removed), there needs to be a
@@ -1251,11 +1161,7 @@
 
                 // We now have our permutation (shuffling) matrix and design matrix prepared,
                 //   and can commence regressing the partitioned model of each hypothesis
-<<<<<<< HEAD
-                for (size_t ih = 0; ih != num_hypotheses(); ++ih) {
-=======
                 for (index_type ih = 0; ih != num_hypotheses(); ++ih) {
->>>>>>> 598b0769
 
                   const auto partition = c[ih].partition (Mfull_masked.topRows (finite_count));
                   dof (ie, ih) = finite_count - partition.rank_x - partition.rank_z;
@@ -1326,89 +1232,11 @@
 
 
 
-<<<<<<< HEAD
-
-
-
-=======
-        void TestVariableHomoscedastic::get_mask (const index_type ie, BitSet& mask, const matrix_type& extra_data) const
-        {
-          mask.clear (true);
-          if (nans_in_data) {
-            for (index_type row = 0; row != num_inputs(); ++row) {
-              if (!std::isfinite (y (row, ie)))
-                mask[row] = false;
-            }
-          }
-          if (nans_in_columns) {
-            for (index_type row = 0; row != extra_data.rows(); ++row) {
-              if (!extra_data.row (row).allFinite())
-                mask[row] = false;
-            }
-          }
-        }
-
-
-
-        void TestVariableHomoscedastic::apply_mask (const BitSet& mask,
-                                                    matrix_type::ConstColXpr data,
-                                                    const matrix_type& shuffling_matrix,
-                                                    const matrix_type& extra_column_data,
-                                                    matrix_type& Mfull_masked,
-                                                    matrix_type& shuffling_matrix_masked,
-                                                    vector_type& data_masked) const
-        {
-          const index_type finite_count = mask.count();
-          // Do we need to reduce the size of our matrices / vectors
-          //   based on the presence of non-finite values?
-          if (finite_count == num_inputs()) {
->>>>>>> 598b0769
-
-
-<<<<<<< HEAD
-=======
-            Mfull_masked.resize (finite_count, num_factors());
-            data_masked.resize (finite_count);
-            BitSet perm_matrix_mask (num_inputs(), true);
-            index_type out_index = 0;
-            for (index_type in_index = 0; in_index != num_inputs(); ++in_index) {
-              if (mask[in_index]) {
-                Mfull_masked.block (out_index, 0, 1, M.cols()) = M.row (in_index);
-                Mfull_masked.block (out_index, M.cols(), 1, extra_column_data.cols()) = extra_column_data.row (in_index);
-                data_masked[out_index++] = data[in_index];
-              } else {
-                // Any row in the permutation matrix that contains a non-zero entry
-                //   in the column corresponding to in_row needs to be removed
-                //   from the permutation matrix
-                for (index_type perm_row = 0; perm_row != index_type(shuffling_matrix.rows()); ++perm_row) {
-                  if (shuffling_matrix (perm_row, in_index))
-                    perm_matrix_mask[perm_row] = false;
-                }
-              }
-            }
-            assert (out_index == finite_count);
-            assert (perm_matrix_mask.count() == finite_count);
-            assert (data_masked.allFinite());
-            // Only after we've reduced the design matrix do we now reduce the shuffling matrix
-            // Step 1: Remove rows that contain non-zero entries in columns to be removed
-            matrix_type temp (finite_count, num_inputs());
-            out_index = 0;
-            for (index_type in_index = 0; in_index != num_inputs(); ++in_index) {
-              if (perm_matrix_mask[in_index])
-                temp.row (out_index++) = shuffling_matrix.row (in_index);
-            }
-            assert (out_index == finite_count);
-            // Step 2: Remove columns
-            shuffling_matrix_masked.resize (finite_count, finite_count);
-            out_index = 0;
-            for (index_type in_index = 0; in_index != num_inputs(); ++in_index) {
-              if (mask[in_index])
-                shuffling_matrix_masked.col (out_index++) = temp.col (in_index);
-            }
-            assert (out_index == finite_count);
-          }
-        }
->>>>>>> 598b0769
+
+
+
+
+
 
         TestVariableHeteroscedastic::Shared::Shared (const vector<Hypothesis>& hypotheses,
                                                      const index_array_type& variance_groups,
@@ -1462,26 +1290,6 @@
 
 
 
-<<<<<<< HEAD
-=======
-        TestVariableHeteroscedastic::TestVariableHeteroscedastic (const vector<CohortDataImport>& importers,
-                                                                  const matrix_type& measurements,
-                                                                  const matrix_type& design,
-                                                                  const vector<Hypothesis>& hypotheses,
-                                                                  const index_array_type& variance_groups,
-                                                                  const bool nans_in_data,
-                                                                  const bool nans_in_columns) :
-            TestVariableHomoscedastic (importers, measurements, design, hypotheses, nans_in_data, nans_in_columns),
-            VG (variance_groups),
-            num_vgs (VG.maxCoeff() + 1),
-            gamma_weights (vector_type::Zero (num_hypotheses()))
-        {
-          for (index_type ih = 0; ih != num_hypotheses(); ++ih) {
-            const index_type s = c[ih].rank();
-            gamma_weights[ih] = 2.0*(s-1) / default_type(s*(s+2));
-          }
-        }
->>>>>>> 598b0769
 
 
 
@@ -1491,28 +1299,12 @@
           stats.resize (num_elements(), num_hypotheses());
           zstats.resize (num_elements(), num_hypotheses());
 
-<<<<<<< HEAD
-          for (ssize_t ie = 0; ie != num_elements(); ++ie) {
+          for (index_type ie = 0; ie != num_elements(); ++ie) {
             // Common ground to the TestVariableHomoscedastic case
-            for (ssize_t col = 0; col != ssize_t(S().importers.size()); ++col)
+            for (index_type col = 0; col != ssize_t(S().num_importers()); ++col)
               extra_column_data.col (col) = S().importers[col] (ie);
             set_mask (S(), ie);
-            const size_t finite_count = element_mask.count();
-=======
-          matrix_type extra_column_data (num_inputs(), importers.size());
-          BitSet element_mask (num_inputs());
-          matrix_type Mfull_masked, shuffling_matrix_masked, pinvMfull_masked, Rm;
-          Eigen::Matrix<default_type, Eigen::Dynamic, 1> W;
-          index_array_type VG_masked, VG_counts;
-          vector_type y_masked, Sy, lambda, sq_residuals, sse, Rnn_sums, Wterms;
-
-          for (index_type ie = 0; ie != num_elements(); ++ie) {
-            // Common ground to the TestVariableHomoscedastic case
-            for (index_type col = 0; col != importers.size(); ++col)
-              extra_column_data.col (col) = importers[col] (ie);
-            get_mask (ie, element_mask, extra_column_data);
             const index_type finite_count = element_mask.count();
->>>>>>> 598b0769
             if (finite_count < std::min (num_inputs(), 2 * num_factors())) {
               stats.row (ie).setZero();
               zstats.row (ie).setZero();
@@ -1536,10 +1328,9 @@
                   stats.row (ie).fill (0.0);
                   zstats.row (ie).fill (0.0);
                 } else {
-<<<<<<< HEAD
                   pinvMfull_masked.leftCols (finite_count) = Math::pinv (Mfull_masked.topRows (finite_count));
                   Rm.topLeftCorner (finite_count, finite_count).noalias() = matrix_type::Identity (finite_count, finite_count) - (Mfull_masked.topRows (finite_count) * pinvMfull_masked.leftCols (finite_count));
-                  for (size_t ih = 0; ih != num_hypotheses(); ++ih) {
+                  for (index_type ih = 0; ih != num_hypotheses(); ++ih) {
                     const auto partition = c[ih].partition (Mfull_masked.topRows (finite_count));
 
                     // At this point the implementation diverges from the TestVariableHomoscedastic case,
@@ -1549,42 +1340,17 @@
                     sq_residuals.head (finite_count) = (Rm.topLeftCorner (finite_count, finite_count) * Sy.head (finite_count).matrix()).array().square();
                     sse_per_vg.setZero();
                     Rnn_sums.setZero();
-                    for (size_t input = 0; input != finite_count; ++input) {
+                    for (index_type input = 0; input != finite_count; ++input) {
                       sse_per_vg[VG_masked[input]] += sq_residuals[input];
                       Rnn_sums[VG_masked[input]] += Rm.diagonal()[input];
                     }
                     Wterms = sse_per_vg.inverse() * Rnn_sums;
-                    for (size_t vg = 0; vg != num_variance_groups(); ++vg) {
-=======
-                  pinvMfull_masked = Math::pinv (Mfull_masked);
-                  Rm.noalias() = matrix_type::Identity (finite_count, finite_count) - (Mfull_masked*pinvMfull_masked);
-                  for (index_type ih = 0; ih != num_hypotheses(); ++ih) {
-                    const auto partition = c[ih].partition (Mfull_masked);
-
-                    // At this point the implementation diverges from the TestVariableHomoscedastic case,
-                    //   more closely mimicing the TestFixedHeteroscedastic case
-                    Sy = shuffling_matrix_masked * partition.Rz * y_masked.matrix();
-                    lambda = pinvMfull_masked * Sy.matrix();
-                    sq_residuals = (Rm*Sy.matrix()).array().square();
-                    sse = vector_type::Zero (num_variance_groups());
-                    Rnn_sums = vector_type::Zero (num_variance_groups());
-                    for (index_type input = 0; input != finite_count; ++input) {
-                      sse[VG_masked[input]] += sq_residuals[input];
-                      Rnn_sums[VG_masked[input]] += Rm.diagonal()[input];
-                    }
-                    Wterms = sse.inverse() * Rnn_sums;
-                    for (index_type vg = 0; vg != num_vgs; ++vg) {
->>>>>>> 598b0769
+                    for (index_type vg = 0; vg != num_variance_groups(); ++vg) {
                       if (!std::isfinite (Wterms[vg]))
                         Wterms[vg] = 0.0;
                     }
                     default_type W_trace (0.0);
-<<<<<<< HEAD
-                    for (size_t input = 0; input != finite_count; ++input) {
-=======
-                    W.resize (finite_count);
                     for (index_type input = 0; input != finite_count; ++input) {
->>>>>>> 598b0769
                       W[input] = Wterms[VG_masked[input]];
                       W_trace += W[input];
                     }
@@ -1592,11 +1358,7 @@
                     const default_type numerator = lambda.matrix().transpose() * c[ih].matrix().transpose() * (c[ih].matrix() * (Mfull_masked.topRows (finite_count).transpose() * W.matrix().head (finite_count).asDiagonal() * Mfull_masked.topRows (finite_count)).inverse() * c[ih].matrix().transpose()).inverse() * c[ih].matrix() * lambda.matrix();
 
                     default_type gamma (0.0);
-<<<<<<< HEAD
-                    for (size_t vg_index = 0; vg_index != num_variance_groups(); ++vg_index)
-=======
-                    for (index_type vg_index = 0; vg_index != num_vgs; ++vg_index)
->>>>>>> 598b0769
+                    for (index_type vg_index = 0; vg_index != num_variance_groups(); ++vg_index)
                       gamma += Math::pow2 (1.0 - ((Wterms[vg_index] * VG_counts[vg_index]) / W_trace)) / Rnn_sums[vg_index];
                     gamma = 1.0 + (S().gamma_weights[ih] * gamma);
 
@@ -1636,27 +1398,6 @@
 
 
 
-<<<<<<< HEAD
-=======
-        void TestVariableHeteroscedastic::apply_mask_VG (const BitSet& mask,
-                                                         index_array_type& VG_masked,
-                                                         index_array_type& VG_counts) const
-        {
-          VG_masked.resize (mask.count());
-          VG_counts = index_array_type::Zero (num_vgs);
-          index_type out_index = 0;
-          for (index_type in_index = 0; in_index != mask.size(); ++in_index) {
-            if (mask[in_index]) {
-              VG_masked[out_index++] = VG[in_index];
-              VG_counts[VG[in_index]]++;
-            }
-          }
-          assert (out_index == index_type(VG_masked.size()));
-        }
-
-
-
->>>>>>> 598b0769
 
       }
     }
