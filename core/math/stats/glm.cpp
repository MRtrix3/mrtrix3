/* Copyright (c) 2008-2023 the MRtrix3 contributors.
 *
 * This Source Code Form is subject to the terms of the Mozilla Public
 * License, v. 2.0. If a copy of the MPL was not distributed with this
 * file, You can obtain one at http://mozilla.org/MPL/2.0/.
 *
 * Covered Software is provided under this License on an "as is"
 * basis, without warranty of any kind, either expressed, implied, or
 * statutory, including, without limitation, warranties that the
 * Covered Software is free of defects, merchantable, fit for a
 * particular purpose or non-infringing.
 * See the Mozilla Public License v. 2.0 for more details.
 *
 * For more details, see http://www.mrtrix.org/.
 */

#include "math/stats/glm.h"

#include "debug.h"
#include "thread_queue.h"
#include "file/matrix.h"
#include "math/betainc.h"
#include "math/erfinv.h"
#include "math/welch_satterthwaite.h"
#include "misc/bitset.h"

//#define GLM_ALL_STATS_DEBUG
//#define GLM_TEST_DEBUG

namespace MR
{
  namespace Math
  {
    namespace Stats
    {
      namespace GLM
      {



        const char* const column_ones_description =
            "In some software packages, a column of ones is automatically added to the "
            "GLM design matrix; the purpose of this column is to estimate the \"global "
            "intercept\", which is the predicted value of the observed variable if all "
            "explanatory variables were to be zero. However there are rare situations "
            "where including such a column would not be appropriate for a particular "
            "experimental design. Hence, in MRtrix3 statistical inference commands, "
            "it is up to the user to determine whether or not this column of ones should "
            "be included in their design matrix, and add it explicitly if necessary. "
            "Matrices specified for t-tests and F-tests must also reflect the presence of "
            "this additional column.";


        App::OptionGroup glm_options (const std::string& element_name)
        {
          using namespace App;
          OptionGroup result = OptionGroup ("Options related to the General Linear Model (GLM)")

            + Option ("ttests", "perform one or more t-tests; input matrix text file should contain one row for each hypothesis, "
                                "with each row performing a dot product with the GLM beta coefficients to form a contrast "
                                "of interest")
              + Argument ("path").type_file_in()

            + Option ("ftest", "perform an F-test; input matrix text file should contain one or more rows, with each row "
                               "specifying an undirected contrast to contribute to the F-test").allow_multiple()
              + Argument ("path").type_file_in()

            + Option ("variance", "define variance groups for the G-statistic; "
                                  "measurements for which the expected variance is equivalent should contain the same index")
              + Argument ("file").type_file_in()

            + Option ("column", "add a column to the design matrix corresponding to subject " + element_name + "-wise values "
                                "(note that the contrast matrix must include an additional column for each use of this option); "
                                "the text file provided via this option should contain a file name for each subject").allow_multiple()
              + Argument ("path").type_file_in();

          return result;
        }




        index_type batch_size()
        {
          //CONF option: GLMBatchSize
          //CONF default: 1024
          //CONF Where the GLM design matrix is fixed across all elements,
          //CONF this is the number of elements for which data shuffling and model
          //CONF inversion will be performed concurrently,
          //CONF ie. in a single set of linear algebra operations
          static const index_type value = File::Config::get_int("GLMBatchSize", 1024);
          return value;
        }




        void check_design (const matrix_type& design, const bool extra_factors)
        {
          Eigen::ColPivHouseholderQR<matrix_type> decomp;
          decomp.setThreshold (1e-5);
          decomp = decomp.compute (design);
          if (decomp.rank() < design.cols()) {
            if (extra_factors) {
              CONSOLE ("Design matrix is rank-deficient before addition of element-wise columns");
            } else {
              WARN ("Design matrix is rank-deficient; processing may proceed, but manually checking your matrix is advised");
            }
          } else {
            const default_type cond = Math::condition_number (design);
            if (cond > 100.0) {
              if (extra_factors) {
                CONSOLE ("Design matrix conditioning is poor (condition number: " + str(cond, 6) + ") before the addition of element-wise columns");
              } else {
                WARN ("Design matrix conditioning is poor (condition number: " + str(cond, 6) + "); model fitting may be highly influenced by noise");
              }
            } else {
              CONSOLE (std::string ("Design matrix condition number") + (extra_factors ? " (without element-wise columns)" : "") + ": " + str(cond, 6));
            }
          }
        }



        index_array_type load_variance_groups (const index_type num_inputs)
        {
          auto opt = App::get_options ("variance");
          if (!opt.size())
            return index_array_type();
          try {
            auto data = File::Matrix::load_vector<index_type> (opt[0][0]);
            if (index_type(data.size()) != num_inputs)
              throw Exception ("Number of entries in variance group file \"" + std::string(opt[0][0]) + "\" (" + str(data.size()) + ") does not match number of inputs (" + str(num_inputs) + ")");
            const index_type min_coeff = data.minCoeff();
            const index_type max_coeff = data.maxCoeff();
            if (min_coeff > 1)
              throw Exception ("Minimum coefficient needs to be either zero or one");
            if (max_coeff == min_coeff) {
              WARN ("Only a single variance group is defined in file \"" + opt[0][0] + "\"; variance groups will not be used");
              return index_array_type();
            }
            vector<index_type> count_per_group (max_coeff + 1, 0);
            for (index_type i = 0; i != index_type(data.size()); ++i)
              count_per_group[data[i]]++;
            for (index_type vg_index = min_coeff; vg_index <= max_coeff; ++vg_index) {
              if (!count_per_group[vg_index])
                throw Exception ("No entries found for variance group " + str(vg_index));
            }
            if (min_coeff)
              data.array() -= 1;
            return data.array();
          } catch (Exception& e) {
            throw Exception (e, "unable to read file \"" + opt[0][0] + "\" as variance group data");
          }
        }




        vector<Hypothesis> load_hypotheses (const ssize_t num_factors)
        {
          vector<Hypothesis> hypotheses;
<<<<<<< HEAD
          auto opt = App::get_options ("ttests");
          if (opt.size()) {
            const matrix_type contrast_matrix = load_matrix (opt[0][0]);
            if (contrast_matrix.cols() != num_factors)
              throw Exception ("Number of columns in T-test matrix file \"" + opt[0][0] + "\" (" + str(contrast_matrix.cols()) + ") does not match number of model factors (" + str(num_factors) + ")");
            for (ssize_t row = 0; row != contrast_matrix.rows(); ++row)
              hypotheses.emplace_back (Hypothesis (contrast_matrix.row (row), row));
          }
          opt = App::get_options ("ftest");
          for (size_t i = 0; i != opt.size(); ++i) {
            const matrix_type ftest_matrix = load_matrix (opt[i][0]);
            if (ftest_matrix.cols() != num_factors)
              throw Exception ("Number of columns in F-test matrix \"" + opt[i][0] + "\" (" + str(ftest_matrix.cols()) + ") does not match number of model factors (" + str(num_factors) + ")");
            hypotheses.emplace_back (Hypothesis (ftest_matrix, i));
=======
          const matrix_type contrast_matrix = File::Matrix::load_matrix (file_path);
          for (index_type row = 0; row != index_type(contrast_matrix.rows()); ++row)
            hypotheses.emplace_back (Hypothesis (contrast_matrix.row (row), row));
          auto opt = App::get_options ("ftests");
          if (opt.size()) {
            const matrix_type ftest_matrix = File::Matrix::load_matrix (opt[0][0]);
            if (ftest_matrix.cols() != contrast_matrix.rows())
              throw Exception ("Number of columns in F-test matrix (" + str(ftest_matrix.cols()) + ") does not match number of rows in contrast matrix (" + str(contrast_matrix.rows()) + ")");
            if (!((ftest_matrix.array() == 0.0) + (ftest_matrix.array() == 1.0)).all())
              throw Exception ("F-test array must contain ones and zeros only");
            for (index_type ftest_index = 0; ftest_index != index_type(ftest_matrix.rows()); ++ftest_index) {
              if (!ftest_matrix.row (ftest_index).count())
                throw Exception ("Row " + str(ftest_index+1) + " of F-test matrix does not contain any ones");
              matrix_type this_f_matrix (ftest_matrix.row (ftest_index).count(), contrast_matrix.cols());
              index_type ftest_row = 0;
              for (index_type contrast_row = 0; contrast_row != index_type(contrast_matrix.rows()); ++contrast_row) {
                if (ftest_matrix (ftest_index, contrast_row))
                  this_f_matrix.row (ftest_row++) = contrast_matrix.row (contrast_row);
              }
              hypotheses.emplace_back (Hypothesis (this_f_matrix, ftest_index));
            }
            if (App::get_options ("fonly").size()) {
              vector<Hypothesis> new_hypotheses;
              for (index_type index = contrast_matrix.rows(); index != hypotheses.size(); ++index)
                new_hypotheses.push_back (std::move (hypotheses[index]));
              std::swap (hypotheses, new_hypotheses);
            }
          } else if (App::get_options ("fonly").size()) {
            throw Exception ("Cannot perform F-tests exclusively (-fonly option): No F-test matrix was provided (-ftests option)");
>>>>>>> 97c1baa7
          }
          if (hypotheses.empty())
            throw Exception ("No hypotheses specified; must use at least one of the -ttests or -ftest options");
          return hypotheses;
        }






        matrix_type solve_betas (const measurements_matrix_type& measurements, const matrix_type& design)
        {
          return design.jacobiSvd (Eigen::ComputeThinU | Eigen::ComputeThinV).solve (measurements.cast<default_type>());
        }



        vector_type abs_effect_size (const measurements_matrix_type& measurements, const matrix_type& design, const Hypothesis& hypothesis)
        {
          if (hypothesis.is_F())
            return vector_type::Constant (measurements.rows(), std::numeric_limits<default_type>::quiet_NaN());
          else
            return hypothesis.matrix() * solve_betas (measurements, design);
        }

        matrix_type abs_effect_size (const measurements_matrix_type& measurements, const matrix_type& design, const vector<Hypothesis>& hypotheses)
        {
          matrix_type result (measurements.cols(), hypotheses.size());
          for (index_type ic = 0; ic != hypotheses.size(); ++ic)
            result.col (ic) = abs_effect_size (measurements, design, hypotheses[ic]);
          return result;
        }



        matrix_type stdev (const measurements_matrix_type& measurements, const matrix_type& design)
        {
          const matrix_type residuals = measurements.cast<default_type>() - design * solve_betas (measurements, design);
          const matrix_type sse = residuals.colwise().squaredNorm();
          return (sse.array() / value_type(design.rows()-Math::rank (design))).sqrt();
        }


        matrix_type stdev (const measurements_matrix_type& measurements, const matrix_type& design, const index_array_type& variance_groups)
        {
          assert (measurements.rows() == design.rows());
          if (!variance_groups.size())
            return stdev (measurements, design);
          assert (measurements.rows() == variance_groups.rows());
          // Residual-forming matrix
          const matrix_type R (matrix_type::Identity (design.rows(), design.rows()) - (design * Math::pinv (design)));
          // Residuals
          const matrix_type e (R * measurements.cast<default_type>());
          // One standard deviation per element per variance group
          // Rows are variance groups, columns are elements
          const index_type num_vgs = variance_groups.array().maxCoeff() + 1;
          // Sum of residual-forming matrix diagonal elements within each variance group
          //   will be equivalent across elements
          vector_type Rnn_sums (vector_type::Zero (num_vgs));
          for (index_type i = 0; i != index_type(measurements.rows()); ++i)
            Rnn_sums[variance_groups[i]] += R.diagonal()[i];
          // For each variance group, get the sum of squared residuals within that group
          matrix_type result (num_vgs, measurements.cols());
          for (index_type ie = 0; ie != index_type(measurements.cols()); ++ie) {
            vector_type sse (vector_type::Zero (num_vgs));
            for (index_type i = 0; i != index_type(measurements.rows()); ++i)
              sse[variance_groups[i]] += Math::pow2 (e (i, ie));
            // (Rnn_sum / sse) is the inverse of the estimated variance
            result.col (ie) = (sse.array() / Rnn_sums.array()).sqrt();
          }
          return result;
        }



        vector_type std_effect_size (const measurements_matrix_type& measurements, const matrix_type& design, const Hypothesis& hypothesis)
        {
          if (hypothesis.is_F())
            return vector_type::Constant (measurements.cols(), std::numeric_limits<default_type>::quiet_NaN());
          return abs_effect_size (measurements, design, hypothesis).array() / stdev (measurements, design).array().col(0);
        }

        matrix_type std_effect_size (const measurements_matrix_type& measurements, const matrix_type& design, const vector<Hypothesis>& hypotheses)
        {
          const vector_type stdev_reciprocal = vector_type::Ones (measurements.cols()) / stdev (measurements, design).array().col(0);
          matrix_type result (measurements.cols(), hypotheses.size());
          for (index_type ic = 0; ic != hypotheses.size(); ++ic)
            result.col (ic) = abs_effect_size (measurements, design, hypotheses[ic]) * stdev_reciprocal;
          return result;
        }






        void all_stats (const measurements_matrix_type& measurements,
                        const matrix_type& design,
                        const vector<Hypothesis>& hypotheses,
                        const index_array_type& variance_groups,
                        matrix_type& betas,
                        matrix_type& abs_effect_size,
                        matrix_type& std_effect_size,
                        matrix_type& stdev)
        {
#ifndef GLM_ALL_STATS_DEBUG
          // If this function is being invoked from the other version of all_stats(),
          //   on an element-by-element basis, don't interfere with the progress bar
          //   that's being displayed by that outer looping function
          std::unique_ptr<ProgressBar> progress;
          if (measurements.cols() > 1)
            progress.reset (new ProgressBar ("Calculating basic properties of default permutation", 5));
#endif
          betas = solve_betas (measurements, design);
#ifdef GLM_ALL_STATS_DEBUG
          std::cerr << "Betas: " << betas.rows() << " x " << betas.cols() << ", max " << betas.array().maxCoeff() << "\n";
#else
          if (progress)
            ++*progress;
#endif
          abs_effect_size.resize (measurements.cols(), hypotheses.size());
          for (index_type ic = 0; ic != hypotheses.size(); ++ic) {
            if (hypotheses[ic].is_F()) {
              abs_effect_size.col (ic).fill (std::numeric_limits<default_type>::quiet_NaN());
            } else {
              abs_effect_size.col (ic) = (hypotheses[ic].matrix() * betas).row (0);
            }
          }
#ifdef GLM_ALL_STATS_DEBUG
          std::cerr << "abs_effect_size: " << abs_effect_size.rows() << " x " << abs_effect_size.cols() << ", max " << abs_effect_size.array().maxCoeff() << "\n";
#else
          if (progress)
            ++*progress;
#endif
          // Explicit calculation of residuals before SSE, rather than in a single
          //   step, appears to be necessary for compatibility with Eigen 3.2.0
          const matrix_type residuals = (measurements.cast<default_type>() - design * betas);
#ifdef GLM_ALL_STATS_DEBUG
          std::cerr << "Residuals: " << residuals.rows() << " x " << residuals.cols() << ", max " << residuals.array().maxCoeff() << "\n";
#else
          if (progress)
            ++*progress;
#endif
          stdev = GLM::stdev (measurements, design, variance_groups);
#ifdef GLM_ALL_STATS_DEBUG
          std::cerr << "stdev: " << stdev.rows() << " x " << stdev.cols() << ", max " << stdev.maxCoeff() << "\n";
#else
          if (progress)
            ++*progress;
#endif
          if (variance_groups.size())
            std_effect_size = matrix_type::Constant (measurements.cols(), hypotheses.size(), std::numeric_limits<default_type>::quiet_NaN());
          else
            std_effect_size = abs_effect_size.array().colwise() / stdev.transpose().array().col(0);
#ifdef GLM_ALL_STATS_DEBUG
          std::cerr << "std_effect_size: " << std_effect_size.rows() << " x " << std_effect_size.cols() << ", max " << std_effect_size.array().maxCoeff() << "\n";
#endif
        }



        void all_stats (const measurements_matrix_type& measurements,
                        const matrix_type& fixed_design,
                        const vector<CohortDataImport>& extra_data,
                        const vector<Hypothesis>& hypotheses,
                        const index_array_type& variance_groups,
                        vector_type& cond,
                        matrix_type& betas,
                        matrix_type& abs_effect_size,
                        matrix_type& std_effect_size,
                        matrix_type& stdev)
        {
          if (extra_data.empty() && measurements.allFinite()) {
            all_stats (measurements, fixed_design, hypotheses, variance_groups, betas, abs_effect_size, std_effect_size, stdev);
            return;
          }

          class Source
          {
            public:
              Source (const index_type num_elements) :
                  num_elements (num_elements),
                  counter (0),
                  progress (new ProgressBar ("Calculating basic properties of default permutation", num_elements)) { }
              bool operator() (index_type& element_index)
              {
                element_index = counter++;
                if (element_index >= num_elements) {
                  progress.reset();
                  return false;
                }
                assert (progress);
                ++(*progress);
                return true;
              }
            private:
              const index_type num_elements;
              index_type counter;
              std::unique_ptr<ProgressBar> progress;
          };

          class Functor
          {
            public:
              Functor (const measurements_matrix_type& data, const matrix_type& design_fixed, const vector<CohortDataImport>& extra_data, const vector<Hypothesis>& hypotheses, const index_array_type& variance_groups,
                       vector_type& cond, matrix_type& betas, matrix_type& abs_effect_size, matrix_type& std_effect_size, matrix_type& stdev) :
                  data (data),
                  design_fixed (design_fixed),
                  extra_data (extra_data),
                  hypotheses (hypotheses),
                  variance_groups (variance_groups),
                  global_cond (cond),
                  global_betas (betas),
                  global_abs_effect_size (abs_effect_size),
                  global_std_effect_size (std_effect_size),
                  global_stdev (stdev),
                  num_vgs (variance_groups.size() ? variance_groups.maxCoeff()+1 : 1)
              {
                assert (index_type(design_fixed.cols()) + extra_data.size() == index_type(hypotheses[0].cols()));
              }
              bool operator() (const index_type& element_index)
              {
                const measurements_matrix_type element_data = data.col (element_index);
                matrix_type element_design (design_fixed.rows(), design_fixed.cols() + extra_data.size());
                element_design.leftCols (design_fixed.cols()) = design_fixed;
                // For each element-wise design matrix column,
                //   acquire the data for this particular element, without permutation
                for (index_type col = 0; col != extra_data.size(); ++col)
                  element_design.col (design_fixed.cols() + col) = (extra_data[col])(element_index).cast<default_type>();
                // For each element-wise design matrix, remove any NaN values
                //   present in either the input data or imported from the element-wise design matrix column data
                index_type valid_rows = 0;
                for (index_type row = 0; row != index_type(data.rows()); ++row) {
                  if (std::isfinite (element_data(row)) && element_design.row (row).allFinite())
                    ++valid_rows;
                }
                default_type condition_number = 0.0;
                if (valid_rows == data.rows()) { // No NaNs present
                  condition_number = Math::condition_number (element_design);
                  if (!std::isfinite (condition_number) || condition_number > 1e5) {
                    zero();
                  } else {
                    Math::Stats::GLM::all_stats (element_data, element_design, hypotheses, variance_groups,
                                                 local_betas, local_abs_effect_size, local_std_effect_size, local_stdev);
                  }
                } else if (valid_rows >= element_design.cols()) {
                  // Need to reduce the data and design matrices to contain only finite data
                  measurements_matrix_type element_data_finite (valid_rows, 1);
                  matrix_type element_design_finite (valid_rows, element_design.cols());
                  index_array_type variance_groups_finite (variance_groups.size() ? valid_rows : 0);
                  index_type output_row = 0;
                  for (index_type row = 0; row != index_type(data.rows()); ++row) {
                    if (std::isfinite (element_data(row)) && element_design.row (row).allFinite()) {
                      element_data_finite(output_row, 0) = element_data(row);
                      element_design_finite.row (output_row) = element_design.row (row);
                      if (variance_groups.size())
                        variance_groups_finite[output_row] = variance_groups[row];
                      ++output_row;
                    }
                  }
                  assert (output_row == valid_rows);
                  assert (element_data_finite.allFinite());
                  assert (element_design_finite.allFinite());
                  condition_number = Math::condition_number (element_design_finite);
                  if (!std::isfinite (condition_number) || condition_number > 1e5) {
                    zero();
                  } else {
                    Math::Stats::GLM::all_stats (element_data_finite, element_design_finite, hypotheses, variance_groups_finite,
                                                 local_betas, local_abs_effect_size, local_std_effect_size, local_stdev);
                  }
                } else { // Insufficient data to fit model at all
                  zero();
                }
                global_cond[element_index] = condition_number;
                global_betas.col (element_index) = local_betas;
                global_abs_effect_size.row (element_index) = local_abs_effect_size.row (0);
                global_std_effect_size.row (element_index) = local_std_effect_size.row (0);
                global_stdev.col (element_index) = local_stdev;
                return true;
              }
            private:
              const measurements_matrix_type& data;
              const matrix_type& design_fixed;
              const vector<CohortDataImport>& extra_data;
              const vector<Hypothesis>& hypotheses;
              const index_array_type& variance_groups;
              vector_type& global_cond;
              matrix_type& global_betas;
              matrix_type& global_abs_effect_size;
              matrix_type& global_std_effect_size;
              matrix_type& global_stdev;
              matrix_type local_betas, local_abs_effect_size, local_std_effect_size, local_stdev;
              const index_type num_vgs;

              void zero () {
                local_betas = matrix_type::Zero (global_betas.rows(), 1);
                local_abs_effect_size = matrix_type::Zero (1, hypotheses.size());
                local_std_effect_size = matrix_type::Zero (1, hypotheses.size());
                local_stdev = matrix_type::Zero (num_vgs, 1);
                for (index_type ih = 0; ih != hypotheses.size(); ++ih) {
                  if (hypotheses[ih].is_F())
                    local_abs_effect_size (0, ih) = local_std_effect_size (0, ih) = std::numeric_limits<default_type>::quiet_NaN();
                }
              }
          };

          Source source (measurements.cols());
          Functor functor (measurements, fixed_design, extra_data, hypotheses, variance_groups,
                           cond, betas, abs_effect_size, std_effect_size, stdev);
          Thread::run_queue (source, Thread::batch (index_type()), Thread::multi (functor));
        }










        // Same model partitioning as is used in FSL randomise
        template <class MatrixType>
        Hypothesis::Partition Hypothesis::partition (const MatrixType& design) const
        {
          // eval() calls necessary for older versions of Eigen / compiler to work:
          //   can't seem to map Eigen template result to const matrix_type& as the Math::pinv() input
          const matrix_type D = (design.transpose() * design).inverse();
          // Note: Cu is transposed with respect to how contrast matrices are stored elsewhere
          const matrix_type Cu = Eigen::FullPivLU<matrix_type> (c).kernel();
          const matrix_type inv_cDc = (c * D * c.transpose()).inverse();
          // Note: Cv is transposed with respect to convention just as Cu is
          const matrix_type Cv = Cu - c.transpose() * inv_cDc * c * D * Cu;
          const matrix_type X = design * D * c.transpose() * inv_cDc;
          // .inverse() leads to NaNs with no nuisance regressors
          const matrix_type Z = Cv.isZero() ?
                                matrix_type::Zero (design.rows(), 1) :
                                (design * D * Cv * (Cv.transpose() * D * Cv).inverse()).eval();
          return Partition (X, Z);
        }
        template Hypothesis::Partition Hypothesis::partition (const matrix_type&) const;
        template Hypothesis::Partition Hypothesis::partition (const matrix_type::ConstRowsBlockXpr&) const;



        void Hypothesis::check_nonzero() const
        {
          if (c.isZero())
            throw Exception ("Cannot specify a contrast that consists entirely of zeroes");
        }



        matrix_type Hypothesis::check_rank (const matrix_type& in, const index_type index) const
        {
          // FullPivLU.image() provides column-space of matrix;
          //   here we want the row-space (since it's degeneracy in contrast matrix rows
          //   that has led to the rank-deficiency, whereas we can't exclude factor columns).
          //   Hence the transposing.
          Eigen::FullPivLU<matrix_type> decomp (in.transpose());
          if (decomp.rank() == in.rows())
            return in;
          WARN ("F-test " + str(index+1) + " is rank-deficient; row-space matrix decomposition will instead be used");
          INFO ("Original matrix: " + str(in));
          const matrix_type result = decomp.image (in.transpose()).transpose();
          INFO ("Decomposed matrix: " + str(result));
          return result;
        }







        SharedFixedBase::SharedFixedBase (const measurements_matrix_type& measurements,
                                          const matrix_type& design,
                                          const vector<Hypothesis>& hypotheses) :
            pinvM (Math::pinv (design)),
            Rm (matrix_type::Identity (measurements.rows(), measurements.rows()) - (design*pinvM))
        {
          for (const auto& h : hypotheses)
            partitions.emplace_back (h.partition (design));
        }



        SharedVariableBase::SharedVariableBase (const vector<CohortDataImport>& importers,
                                                const bool nans_in_data,
                                                const bool nans_in_columns) :
            importers (importers),
            nans_in_data (nans_in_data),
            nans_in_columns (nans_in_columns) { }




        SharedHeteroscedasticBase::SharedHeteroscedasticBase (const vector<Hypothesis>& hypotheses,
                                                              const index_array_type& variance_groups) :
            VG (variance_groups),
            num_vgs (variance_groups.maxCoeff() + 1),
            gamma_weights (vector_type::Zero (hypotheses.size()))
        {
          for (index_type ih = 0; ih != hypotheses.size(); ++ih) {
            const index_type s = hypotheses[ih].rank();
            gamma_weights[ih] = 2.0*(s-1) / default_type(s*(s+2));
          }
        }








        TestFixedHomoscedastic::Shared::Shared (const measurements_matrix_type& measurements, const matrix_type& design, const vector<Hypothesis>& hypotheses) :
            SharedFixedBase (measurements, design, hypotheses)
        {
          for (size_t ih = 0; ih != hypotheses.size(); ++ih) {
            XtX.emplace_back (partitions[ih].X.transpose() * partitions[ih].X);
            dof.push_back (measurements.rows() - partitions[ih].rank_x - partitions[ih].rank_z);
            one_over_dof.push_back (1.0 / default_type(dof[ih]));
#ifdef GLM_TEST_DEBUG
            VAR (ih);
            VAR (hypotheses[ih].matrix());
            VAR (partitions[ih].X);
            VAR (XtX[ih]);
            VAR (dof[ih]);
            VAR (one_over_dof[ih]);
#endif
          }
        }



        TestFixedHomoscedastic::TestFixedHomoscedastic (const measurements_matrix_type& measurements, const matrix_type& design, const vector<Hypothesis>& hypotheses) :
            TestBase (measurements, design, hypotheses),
#ifdef NDEBUG
            Sy (measurements.rows(), std::min(measurements.cols(), ssize_t(batch_size()))),
            lambdas (design.cols(), std::min(measurements.cols(), ssize_t(batch_size()))),
            residuals (measurements.rows(), std::min(measurements.cols(), ssize_t(batch_size()))),
            sse (std::min(measurements.cols(), ssize_t(batch_size())))
#else
            Sy (matrix_type::Constant (measurements.rows(), std::min(measurements.cols(), ssize_t(batch_size())), std::numeric_limits<default_type>::signaling_NaN())),
            lambdas (matrix_type::Constant (design.cols(), std::min(measurements.cols(), ssize_t(batch_size())), std::numeric_limits<default_type>::signaling_NaN())),
            residuals (matrix_type::Constant (measurements.rows(), std::min(measurements.cols(), ssize_t(batch_size())), std::numeric_limits<default_type>::signaling_NaN())),
            sse (vector_type::Constant (std::min(measurements.cols(), ssize_t(batch_size())), std::numeric_limits<default_type>::signaling_NaN()))
#endif
        {
          shared.reset (new Shared (measurements, design, hypotheses));
          for (index_type ih = 0; ih != hypotheses.size(); ++ih)
#ifdef NDEBUG
            betas.emplace_back (matrix_type (hypotheses[ih].matrix().rows(), 1));
#else
            betas.emplace_back (matrix_type::Constant (hypotheses[ih].matrix().rows(), 1, std::numeric_limits<default_type>::signaling_NaN()));
#endif
        }



        TestFixedHomoscedastic::TestFixedHomoscedastic (const TestFixedHomoscedastic& that) :
            TestBase (that),
#ifdef NDEBUG
            Sy (num_inputs(), std::min (num_elements(), batch_size())),
            lambdas (num_factors(), std::min (num_elements(), batch_size())),
            residuals (num_inputs(), std::min (num_elements(), batch_size())),
            sse (std::min (num_elements(), batch_size()))
#else
            Sy (matrix_type::Constant (num_inputs(), std::min (num_elements(), batch_size()), std::numeric_limits<default_type>::signaling_NaN())),
            lambdas (matrix_type::Constant (num_factors(), std::min (num_elements(), batch_size()), std::numeric_limits<default_type>::signaling_NaN())),
            residuals (matrix_type::Constant (num_inputs(), std::min (num_elements(), batch_size()), std::numeric_limits<default_type>::signaling_NaN())),
            sse (vector_type::Constant (std::min (num_elements(), batch_size()), std::numeric_limits<default_type>::signaling_NaN()))
#endif
        {
          for (index_type ih = 0; ih != num_hypotheses(); ++ih)
#ifdef NDEBUG
            betas.emplace_back (matrix_type (c[ih].matrix().rows(), 1));
#else
            betas.emplace_back (matrix_type::Constant (c[ih].matrix().rows(), 1, std::numeric_limits<default_type>::signaling_NaN()));
#endif
        }



        std::unique_ptr<TestBase> TestFixedHomoscedastic::__clone() const
        {
          std::unique_ptr<TestBase> result (new TestFixedHomoscedastic (*this));
          return result;
        }






        void TestFixedHomoscedastic::operator() (const shuffle_matrix_type& shuffling_matrix,
                                                 matrix_type& stats,
                                                 matrix_type& zstats)
        {
          assert (index_type(shuffling_matrix.rows()) == num_inputs());
          stats .resize (num_elements(), num_hypotheses());
          zstats.resize (num_elements(), num_hypotheses());

#ifdef GLM_TEST_DEBUG
          VAR (batch_size());
#endif

          // Freedman-Lane for fixed design matrix case
          // Each hypothesis needs to be handled explicitly on its own
          for (index_type ih = 0; ih != num_hypotheses(); ++ih) {

            // First, we perform permutation of the input data
            // In Freedman-Lane, the initial 'effective' regression against the nuisance
            //   variables, and permutation of the data, are done in a single step
#ifdef GLM_TEST_DEBUG
            VAR (shuffling_matrix.rows());
            VAR (shuffling_matrix.cols());
            VAR (S().partitions[ih].Rz.rows());
            VAR (S().partitions[ih].Rz.cols());
            VAR (y.rows());
            VAR (y.cols());
#endif

            for (index_type iestart = 0; iestart < num_elements(); iestart += batch_size()) {
              const index_type this_batch_size = std::min (num_elements() - iestart, batch_size());
              Sy.leftCols(this_batch_size).noalias() = shuffling_matrix.cast<default_type>() * S().partitions[ih].Rz * y.block(0, iestart, num_inputs(), this_batch_size).cast<default_type>();
#ifndef NDEBUG
              Sy.rightCols(Sy.cols() - this_batch_size).fill (std::numeric_limits<default_type>::signaling_NaN());
#endif
#ifdef GLM_TEST_DEBUG
              VAR (Sy.rows());
              VAR (Sy.cols());
              VAR (S().pinvM.rows());
              VAR (S().pinvM.cols());
#endif
              // Now, we regress this shuffled data against the full model
              lambdas.leftCols(this_batch_size).noalias() = S().pinvM * Sy.leftCols(this_batch_size);
#ifndef NDEBUG
              lambdas.rightCols(lambdas.cols() - this_batch_size).fill (std::numeric_limits<default_type>::signaling_NaN());
#endif
#ifdef GLM_TEST_DEBUG
              VAR (lambdas.rows());
              VAR (lambdas.cols());
              VAR (S().Rm.rows());
              VAR (S().Rm.cols());
              VAR (S().XtX[ih].rows());
              VAR (S().XtX[ih].cols());
#endif
              sse.head(this_batch_size) = (S().Rm * Sy.leftCols(this_batch_size)).colwise().squaredNorm();
#ifndef NDEBUG
              sse.tail(sse.size() - this_batch_size).fill (std::numeric_limits<default_type>::signaling_NaN());
#endif
#ifdef GLM_TEST_DEBUG
              VAR (sse.size());
#endif
              for (index_type ie = 0; ie != this_batch_size; ++ie) {
                betas[ih].noalias() = c[ih].matrix() * lambdas.col (ie);
                const default_type F = ((betas[ih].transpose() * S().XtX[ih] * betas[ih]) (0,0) / c[ih].rank())
                                      / (S().one_over_dof[ih] * sse[ie]);
                if (!std::isfinite (F)) {
                  stats  (ie+iestart, ih) = zstats (ie+iestart, ih) = value_type(0);
                } else if (c[ih].is_F()) {
                  stats  (ie+iestart, ih) = F;
                  zstats (ie+iestart, ih) =
  #ifdef MRTRIX_USE_ZSTATISTIC_LOOKUP
                  S().
  #else
                  Math::
  #endif
                  F2z (F, c[ih].rank(), S().dof[ih]);
                } else {
                  assert (betas[ih].rows() == 1);
                  stats  (ie+iestart, ih) = std::sqrt (F) * (betas[ih].sum() > 0.0 ? 1.0 : -1.0);
                  zstats (ie+iestart, ih) =
  #ifdef MRTRIX_USE_ZSTATISTIC_LOOKUP
                  S().
  #else
                  Math::
  #endif
                  t2z (stats (ie+iestart, ih), S().dof[ih]);
                }
              }
            }
          }
        }









        TestFixedHeteroscedastic::Shared::Shared (const measurements_matrix_type& measurements,
                                                  const matrix_type& design,
                                                  const vector<Hypothesis>& hypotheses,
                                                  const index_array_type& variance_groups) :
            SharedFixedBase (measurements, design, hypotheses),
            SharedHeteroscedasticBase (hypotheses, variance_groups),
            inputs_per_vg (num_vgs, 0),
            Rnn_sums (vector_type::Zero (num_vgs))
        {
<<<<<<< HEAD
          for (size_t input = 0; input != size_t(measurements.rows()); ++input) {
=======
          // Pre-calculate whatever can be pre-calculated for G-statistic
          for (index_type input = 0; input != measurements.rows(); ++input) {
            // Number of inputs belonging to each VG
>>>>>>> 97c1baa7
            inputs_per_vg[variance_groups[input]]++;
            // Sum of diagonal entries of residual-forming matrix corresponding to each VG
            Rnn_sums[variance_groups[input]] += Rm.diagonal()[input];
          }
#ifdef GLM_TEST_DEBUG
          VAR (inputs_per_vg);
          VAR (Rnn_sums.transpose());
#endif
          // Reciprocals of the sums of diagonal entries of residual-forming matrix corresponding to each VG
          inv_Rnn_sums = Rnn_sums.inverse();
#ifdef GLM_TEST_DEBUG
          VAR (inv_Rnn_sums.transpose());
#endif
        }



        TestFixedHeteroscedastic::TestFixedHeteroscedastic (const measurements_matrix_type& measurements,
                                                            const matrix_type& design,
                                                            const vector<Hypothesis>& hypotheses,
                                                            const index_array_type& variance_groups) :
            TestBase (measurements, design, hypotheses),
#ifdef NDEBUG
            Sy (measurements.rows(), std::min (measurements.cols(), ssize_t(batch_size()))),
            lambdas (design.cols(), std::min (measurements.cols(), ssize_t(batch_size()))),
            sq_residuals (measurements.rows(), std::min (measurements.cols(), ssize_t(batch_size()))),
            W (measurements.rows())

#else
            Sy (matrix_type::Constant (measurements.rows(), std::min (measurements.cols(), ssize_t(batch_size())), std::numeric_limits<default_type>::signaling_NaN())),
            lambdas (matrix_type::Constant (design.cols(), std::min (measurements.cols(), ssize_t(batch_size())), std::numeric_limits<default_type>::signaling_NaN())),
            sq_residuals (decltype(sq_residuals)::Constant (measurements.rows(), std::min (measurements.cols(), ssize_t(batch_size())), std::numeric_limits<default_type>::signaling_NaN())),
            W (decltype(W)::Constant (measurements.rows(), std::numeric_limits<default_type>::signaling_NaN()))
#endif
        {
          shared.reset (new Shared (measurements, design, hypotheses, variance_groups));
          // Require shared to have been constructed first
#ifdef NDEBUG
          sse_per_vg.resize (num_variance_groups(), std::min (num_elements(), batch_size()));
          Wterms.resize (num_variance_groups(), std::min (num_elements(), batch_size()));
#else
          sse_per_vg = decltype(sse_per_vg)::Constant (num_variance_groups(), std::min (num_elements(), batch_size()), std::numeric_limits<default_type>::signaling_NaN());
          Wterms = decltype(Wterms)::Constant (num_variance_groups(), std::min (num_elements(), batch_size()), std::numeric_limits<default_type>::signaling_NaN());
#endif
        }



        TestFixedHeteroscedastic::TestFixedHeteroscedastic (const TestFixedHeteroscedastic& that) :
            TestBase (that),
#ifdef NDEBUG
            Sy (num_inputs(), std::min (num_elements(), batch_size())),
            lambdas (num_factors(), std::min (num_elements(), batch_size())),
            sq_residuals (num_inputs(), std::min (num_elements(), batch_size())),
            sse_per_vg (num_variance_groups(), std::min (num_elements(), batch_size())),
            Wterms (num_variance_groups(), std::min (num_elements(), batch_size())),
            W (num_inputs())
#else
            Sy (matrix_type::Constant (num_inputs(), std::min (num_elements(), batch_size()), std::numeric_limits<default_type>::signaling_NaN())),
            lambdas (matrix_type::Constant (num_factors(), std::min (num_elements(), batch_size()), std::numeric_limits<default_type>::signaling_NaN())),
            sq_residuals (decltype(sq_residuals)::Constant (num_inputs(), std::min (num_elements(), batch_size()), std::numeric_limits<default_type>::signaling_NaN())),
            sse_per_vg (decltype(sse_per_vg)::Constant (num_variance_groups(), std::min (num_elements(), batch_size()), std::numeric_limits<default_type>::signaling_NaN())),
            Wterms (decltype(Wterms)::Constant (num_variance_groups(), std::min (num_elements(), batch_size()), std::numeric_limits<default_type>::signaling_NaN())),
            W (decltype(W)::Constant (num_inputs(), std::numeric_limits<default_type>::signaling_NaN()))
#endif
        { }



        std::unique_ptr<TestBase> TestFixedHeteroscedastic::__clone() const
        {
          std::unique_ptr<TestBase> result (new TestFixedHeteroscedastic (*this));
          return result;
        }






        void TestFixedHeteroscedastic::operator() (const shuffle_matrix_type& shuffling_matrix, matrix_type& stats, matrix_type& zstats)
        {
          assert (index_type(shuffling_matrix.rows()) == num_inputs());
          stats.resize (num_elements(), num_hypotheses());
          zstats.resize (num_elements(), num_hypotheses());

#ifdef GLM_TEST_DEBUG
          //VAR (shuffling_matrix);
#endif

          for (index_type ih = 0; ih != num_hypotheses(); ++ih) {

            for (index_type iestart = 0; iestart < num_elements(); iestart += batch_size()) {
              const index_type this_batch_size = std::min (num_elements() - iestart, batch_size());

              // First two steps are identical to the homoscedastic case
              Sy.leftCols(this_batch_size).noalias() = shuffling_matrix.cast<default_type>() * S().partitions[ih].Rz * y.block(0, iestart, num_inputs(), this_batch_size).cast<default_type>();
#ifndef NDEBUG
              Sy.rightCols(Sy.cols() - this_batch_size).fill (std::numeric_limits<default_type>::signaling_NaN());
#endif
#ifdef GLM_TEST_DEBUG
              //VAR (Sy);
              VAR (Sy.rows());
              VAR (Sy.cols());
#endif
              lambdas.leftCols(this_batch_size).noalias() = S().pinvM * Sy.leftCols(this_batch_size);
#ifndef NDEBUG
              lambdas.rightCols(lambdas.cols() - this_batch_size).fill (std::numeric_limits<default_type>::signaling_NaN());
#endif
#ifdef GLM_TEST_DEBUG
              //VAR (lambdas);
              VAR (lambdas.rows());
              VAR (lambdas.cols());
#endif
              // Compute sum of residuals per VG immediately
              // Variance groups appear across rows, and one column per element tested
              // Immediately calculate squared residuals; simplifies summation over variance groups
              sq_residuals.leftCols(this_batch_size) = (S().Rm * Sy.leftCols(this_batch_size)).array().square();
#ifndef NDEBUG
              sq_residuals.rightCols(sq_residuals.cols() - this_batch_size).setConstant(std::numeric_limits<default_type>::signaling_NaN());
#endif
#ifdef GLM_TEST_DEBUG
              //VAR (sq_residuals);
#endif
              sse_per_vg.setZero();
              for (index_type input = 0; input != num_inputs(); ++input)
                sse_per_vg.block (S().VG[input], 0, 1, this_batch_size) += sq_residuals.block (input, 0, 1, this_batch_size);
#ifndef NDEBUG
              sse_per_vg.rightCols(sse_per_vg.cols() - this_batch_size).setConstant(std::numeric_limits<default_type>::signaling_NaN());
#endif
#ifdef GLM_TEST_DEBUG
              //VAR (sse_per_vg);
              VAR (sse_per_vg.rows());
              VAR (sse_per_vg.cols());
#endif
              // These terms are what appears in the weighting matrix based on the VG to which each input belongs;
              //   one row per variance group, one column per element to be tested
              Wterms.leftCols(this_batch_size) = sse_per_vg.leftCols(this_batch_size).array().inverse().colwise() * S().Rnn_sums;
#ifndef NDEBUG
              Wterms.rightCols(Wterms.cols() - this_batch_size).setConstant(std::numeric_limits<default_type>::signaling_NaN());
#endif
              for (index_type col = 0; col != this_batch_size; ++col) {
                for (index_type row = 0; row != num_variance_groups(); ++row) {
                  if (!std::isfinite (Wterms (row, col)))
                    Wterms (row, col) = 0.0;
                }
              }
#ifdef GLM_TEST_DEBUG
              //VAR (Wterms);
              VAR (Wterms.rows());
              VAR (Wterms.cols());
#endif
              for (index_type ie = 0; ie != this_batch_size; ++ie) {
                // Need to construct the weights diagonal matrix; is unique for each element
                default_type W_trace (0.0);
                for (index_type input = 0; input != num_inputs(); ++input) {
                  W[input] = Wterms (S().VG[input], ie);
                  W_trace += W[input];
                }
#ifdef GLM_TEST_DEBUG
                VAR (W_trace);
#endif
                const default_type numerator = lambdas.col (ie).transpose() * c[ih].matrix().transpose() * (c[ih].matrix() * (M.transpose() * W.asDiagonal() * M).inverse() * c[ih].matrix().transpose()).inverse() * c[ih].matrix() * lambdas.col (ie);
#ifdef GLM_TEST_DEBUG
                VAR (numerator);
#endif
                default_type gamma (0.0);
                for (index_type vg_index = 0; vg_index != num_variance_groups(); ++vg_index)
                  // Since Wnn is the same for every n in the variance group, can compute that summation as the product of:
                  //   - the value inserted in W for that particular VG
                  //   - the number of inputs that are a part of that VG
                  gamma += S().inv_Rnn_sums[vg_index] * Math::pow2 (1.0 - ((Wterms(vg_index, ie) * S().inputs_per_vg[vg_index]) / W_trace));
                gamma = 1.0 + (S().gamma_weights[ih] * gamma);
#ifdef GLM_TEST_DEBUG
                VAR (gamma);
#endif
                const default_type denominator = gamma * c[ih].rank();
                const default_type G = numerator / denominator;
                if (!std::isfinite (G)) {
                  stats  (ie+iestart, ih) = zstats (ie+iestart, ih) = value_type(0);
                } else {
                  stats  (ie+iestart, ih) = c[ih].is_F() ?
                                            G :
                                            std::sqrt (G) * ((c[ih].matrix() * lambdas.col (ie)).sum() > 0.0 ? 1.0 : -1.0);
                  if (c[ih].is_F() && c[ih].rank() > 1) {
                    const default_type dof = 2.0 * default_type(c[ih].rank() - 1) / (3.0 * (gamma - 1.0));
#ifdef GLM_TEST_DEBUG
                    VAR (dof);
#endif
                    zstats (ie+iestart, ih) = Math::G2z (G, c[ih].rank(), dof);
                  } else {
                    const default_type dof = Math::welch_satterthwaite (Wterms.col (ie).inverse(), S().inputs_per_vg);
#ifdef GLM_TEST_DEBUG
                    VAR (dof);
#endif
                    zstats (ie+iestart, ih) = c[ih].is_F() ?
                                              Math::G2z (G, c[ih].rank(), dof) :
                                              Math::v2z (stats (ie+iestart, ih), dof);
                  }
                }
              }

            }
          }
        }










        TestVariableBase::TestVariableBase (const measurements_matrix_type& measurements,
                                            const matrix_type& design,
                                            const vector<Hypothesis>& hypotheses,
                                            const vector<CohortDataImport>& importers) :
            TestBase (measurements, design, hypotheses),
#ifdef NDEBUG
            dof (measurements.cols(), hypotheses.size()),
            extra_column_data (measurements.rows(), importers.size()),
            element_mask (measurements.rows()),
            permuted_mask (measurements.rows()),
            intermediate_shuffling_matrix (measurements.rows(), measurements.rows()),
            shuffling_matrix_masked (measurements.rows(), measurements.rows()),
            Mfull_masked (measurements.rows(), design.cols() + importers.size()),
            pinvMfull_masked (design.cols() + importers.size(), measurements.rows()),
            Rm (measurements.rows(), measurements.rows()),
            y_masked (measurements.rows()),
            Sy (measurements.rows()),
            lambda (design.cols() + importers.size())
#else
            dof (matrix_type::Constant (measurements.cols(), hypotheses.size(), std::numeric_limits<default_type>::signaling_NaN())),
            extra_column_data (measurements_matrix_type::Constant (measurements.rows(), importers.size(), std::numeric_limits<measurements_value_type>::signaling_NaN())),
            element_mask (measurements.rows()),
            permuted_mask (measurements.rows()),
            intermediate_shuffling_matrix (shuffle_matrix_type::Constant (measurements.rows(), measurements.rows(), std::numeric_limits<int8_t>::min())),
            shuffling_matrix_masked (shuffle_matrix_type::Constant (measurements.rows(), measurements.rows(), std::numeric_limits<int8_t>::min())),
            Mfull_masked (matrix_type::Constant (measurements.rows(), design.cols() + importers.size(), std::numeric_limits<default_type>::signaling_NaN())),
            pinvMfull_masked (matrix_type::Constant (design.cols() + importers.size(), measurements.rows(), std::numeric_limits<default_type>::signaling_NaN())),
            Rm (matrix_type::Constant (measurements.rows(), measurements.rows(), std::numeric_limits<default_type>::signaling_NaN())),
            y_masked (measurements_vector_type::Constant (measurements.rows(), std::numeric_limits<default_type>::signaling_NaN())),
            Sy (vector_type::Constant (measurements.rows(), std::numeric_limits<default_type>::signaling_NaN())),
            lambda (vector_type::Constant (design.cols() + importers.size(), std::numeric_limits<default_type>::signaling_NaN()))
#endif
        { }



        TestVariableBase::TestVariableBase (const TestVariableBase& that) :
            TestBase (that),
#ifdef NDEBUG
            dof (that.dof.rows(), that.dof.cols()),
            extra_column_data (that.extra_column_data.rows(), that.extra_column_data.cols()),
            element_mask (that.element_mask.size()),
            permuted_mask (that.permuted_mask.size()),
            intermediate_shuffling_matrix (that.intermediate_shuffling_matrix.rows(), that.intermediate_shuffling_matrix.cols()),
            shuffling_matrix_masked (that.shuffling_matrix_masked.rows(), that.shuffling_matrix_masked.cols()),
            Mfull_masked (that.Mfull_masked.rows(), that.Mfull_masked.cols()),
            pinvMfull_masked (that.pinvMfull_masked.rows(), that.pinvMfull_masked.cols()),
            Rm (that.Rm.rows(), that.Rm.cols()),
            y_masked (that.y_masked.size()),
            Sy (that.Sy.size()),
            lambda (that.lambda.size())
#else
            dof (matrix_type::Constant (that.dof.rows(), that.dof.cols(), std::numeric_limits<default_type>::signaling_NaN())),
            extra_column_data (measurements_matrix_type::Constant (that.extra_column_data.rows(), that.extra_column_data.cols(), std::numeric_limits<measurements_value_type>::signaling_NaN())),
            element_mask (that.element_mask.size()),
            permuted_mask (that.permuted_mask.size()),
            intermediate_shuffling_matrix (shuffle_matrix_type::Constant (that.intermediate_shuffling_matrix.rows(), that.intermediate_shuffling_matrix.cols(), std::numeric_limits<int8_t>::min())),
            shuffling_matrix_masked (shuffle_matrix_type::Constant (that.shuffling_matrix_masked.rows(), that.shuffling_matrix_masked.cols(), std::numeric_limits<int8_t>::min())),
            Mfull_masked (matrix_type::Constant (that.Mfull_masked.rows(), that.Mfull_masked.cols(), std::numeric_limits<default_type>::signaling_NaN())),
            pinvMfull_masked (matrix_type::Constant (that.pinvMfull_masked.rows(), that.pinvMfull_masked.cols(), std::numeric_limits<default_type>::signaling_NaN())),
            Rm (matrix_type::Constant (that.Rm.rows(), that.Rm.cols(), std::numeric_limits<default_type>::signaling_NaN())),
            y_masked (measurements_vector_type::Constant (that.y_masked.size(), std::numeric_limits<measurements_value_type>::signaling_NaN())),
            Sy (vector_type::Constant (that.Sy.size(), std::numeric_limits<default_type>::signaling_NaN())),
            lambda (vector_type::Constant (that.lambda.size(), std::numeric_limits<default_type>::signaling_NaN()))
#endif
        { }



        template <class SharedType>
        void TestVariableBase::set_mask (const SharedType& s, const index_type ie)
        {
          element_mask.clear (true);
          if (s.nans_in_data) {
<<<<<<< HEAD
            for (size_t row = 0; row != num_inputs(); ++row) {
=======
            for (index_type row = 0; row != num_inputs(); ++row) {
>>>>>>> 97c1baa7
              if (!std::isfinite (y (row, ie)))
                element_mask[row] = false;
            }
          }
          if (s.nans_in_columns) {
            for (index_type row = 0; row != extra_column_data.rows(); ++row) {
              if (!extra_column_data.row (row).allFinite())
                element_mask[row] = false;
            }
          }
        }
        template void TestVariableBase::set_mask (const TestVariableHomoscedastic::Shared&, const index_type);
        template void TestVariableBase::set_mask (const TestVariableHeteroscedastic::Shared&, const index_type);



        void TestVariableBase::apply_mask (const index_type ie, const shuffle_matrix_type& shuffling_matrix)
        {
          const index_type finite_count = element_mask.count();
          // Do we need to reduce the size of our matrices / vectors
          //   based on the presence of non-finite values?
          if (finite_count == num_inputs()) {

            Mfull_masked.block (0, 0, num_inputs(), M.cols()) = M;
            if (num_importers())
              Mfull_masked.block (0, M.cols(), num_inputs(), extra_column_data.cols()) = extra_column_data.cast<default_type>();
            shuffling_matrix_masked = shuffling_matrix;
            y_masked = y.col (ie);

          } else {

            permuted_mask.clear (true);
            index_type out_index = 0;
            for (index_type in_index = 0; in_index != num_inputs(); ++in_index) {
              if (element_mask[in_index]) {
                Mfull_masked.block (out_index, 0, 1, M.cols()) = M.row (in_index);
                if (num_importers())
                  Mfull_masked.block (out_index, M.cols(), 1, extra_column_data.cols()) = extra_column_data.row (in_index).cast<default_type>();
                y_masked[out_index++] = y(in_index, ie);
              } else {
                // Any row in the permutation matrix that contains a non-zero entry
                //   in the column corresponding to in_row needs to be removed
                //   from the permutation matrix
                for (index_type perm_row = 0; perm_row != shuffling_matrix.rows(); ++perm_row) {
                  if (shuffling_matrix (perm_row, in_index))
                    permuted_mask[perm_row] = false;
                }
              }
            }
            assert (out_index == finite_count);
            assert (permuted_mask.count() == finite_count);
            assert (Mfull_masked.topRows (finite_count).allFinite());
            assert (y_masked.head (finite_count).allFinite());
#ifndef NDEBUG
            Mfull_masked.bottomRows(num_inputs() - finite_count).fill (std::numeric_limits<default_type>::signaling_NaN());
            y_masked.tail (num_inputs() - finite_count).fill (std::numeric_limits<measurements_value_type>::signaling_NaN());
#endif
            // Only after we've reduced the design matrix do we now reduce the shuffling matrix
            // Step 1: Remove rows that contain non-zero entries in columns to be removed
            out_index = 0;
            for (index_type in_index = 0; in_index != num_inputs(); ++in_index) {
              if (permuted_mask[in_index])
                intermediate_shuffling_matrix.row (out_index++) = shuffling_matrix.row (in_index);
            }
            assert (out_index == finite_count);
#ifndef NDEBUG
            intermediate_shuffling_matrix.bottomRows (num_inputs() - finite_count).fill (std::numeric_limits<int8_t>::min());
#endif
            // Step 2: Remove columns
            out_index = 0;
            for (index_type in_index = 0; in_index != num_inputs(); ++in_index) {
              if (element_mask[in_index])
                shuffling_matrix_masked.col (out_index++) = intermediate_shuffling_matrix.col (in_index);
            }
            assert (out_index == finite_count);
#ifndef NDEBUG
            shuffling_matrix_masked.rightCols (num_inputs() - finite_count).fill (std::numeric_limits<int8_t>::min());
#endif

          }
        }













        TestVariableHomoscedastic::Shared::Shared (const vector<CohortDataImport>& importers,
                                                   const bool nans_in_data,
                                                   const bool nans_in_columns) :
            SharedVariableBase (importers, nans_in_data, nans_in_columns)
#ifdef MRTRIX_USE_ZSTATISTIC_LOOKUP
            , SharedHomoscedasticBase ()
#endif
            { }



        TestVariableHomoscedastic::TestVariableHomoscedastic (const measurements_matrix_type& measurements,
                                                              const matrix_type& design,
                                                              const vector<Hypothesis>& hypotheses,
                                                              const vector<CohortDataImport>& importers,
                                                              const bool nans_in_data,
                                                              const bool nans_in_columns) :
            TestVariableBase (measurements, design, hypotheses, importers)
        {
          shared.reset (new Shared(importers, nans_in_data, nans_in_columns));
          for (index_type ih = 0; ih != hypotheses.size(); ++ih) {
#ifdef NDEBUG
            XtX.emplace_back (hypotheses[ih].matrix().rows(), hypotheses[ih].matrix().rows());
            beta.emplace_back (hypotheses[ih].matrix().rows(), 1);
#else
            XtX.emplace_back (matrix_type::Constant (hypotheses[ih].matrix().rows(), hypotheses[ih].matrix().rows(), std::numeric_limits<default_type>::signaling_NaN()));
            beta.emplace_back (matrix_type::Constant (hypotheses[ih].matrix().rows(), 1, std::numeric_limits<default_type>::signaling_NaN()));
#endif
          }
        }



        TestVariableHomoscedastic::TestVariableHomoscedastic (const TestVariableHomoscedastic& that) :
            TestVariableBase (that)
        {
          for (index_type ih = 0; ih != num_hypotheses(); ++ih) {
#ifdef NDEBUG
            XtX.emplace_back (c[ih].matrix().rows(), c[ih].matrix().rows());
            beta.emplace_back (c[ih].matrix().rows(), 1);
#else
            XtX.emplace_back (matrix_type::Constant (c[ih].matrix().rows(), c[ih].matrix().rows(), std::numeric_limits<default_type>::signaling_NaN()));
            beta.emplace_back (matrix_type::Constant (c[ih].matrix().rows(), 1, std::numeric_limits<default_type>::signaling_NaN()));
#endif
          }
        }




        std::unique_ptr<TestBase> TestVariableHomoscedastic::__clone() const
        {
          std::unique_ptr<TestBase> result (new TestVariableHomoscedastic (*this));
          return result;
        }






        void TestVariableHomoscedastic::operator() (const shuffle_matrix_type& shuffling_matrix,
                                                    matrix_type& stats,
                                                    matrix_type& zstats)
        {
          stats .resize (num_elements(), num_hypotheses());
          zstats.resize (num_elements(), num_hypotheses());

          // Let's loop over elements first, then hypotheses in the inner loop
<<<<<<< HEAD
          for (size_t ie = 0; ie != num_elements(); ++ie) {
=======
          for (index_type ie = 0; ie != num_elements(); ++ie) {
>>>>>>> 97c1baa7

            // For each element (row in y), need to load the additional data for that element
            //   for all subjects in order to construct the design matrix
            // Would it be preferable to pre-calculate and store these per-element design matrices,
            //   rather than re-generating them each time? (More RAM, less CPU)
            // No, most of the time that subject data will be memory-mapped, so pre-loading (in
            //   addition to the duplication of the fixed design matrix contents) would hurt bad
            for (index_type col = 0; col != num_importers(); ++col)
              extra_column_data.col (col) = S().importers[col] (ie);

            // What can we do here that's common across all hypotheses?
            // - Import the element-wise data
            // - Identify rows to be excluded based on NaNs in the design matrix
            // - Identify rows to be excluded based on NaNs in the input data
            //
            // Note that this is going to have to operate slightly differently to
            //   how it used to be done, i.e. via the permutation labelling vector,
            //   if we are to support taking the shuffling matrix as input to this functor
            // I think the approach will have to be:
            //   - Both NaNs in design matrix and NaNs in input data need to be removed
            //     in order to perform the initial regression against nuisance variables
            //   - Can then remove the corresponding _columns_ of the permutation matrix?
            //     No, don't think it's removal of columns; think it's removal of any rows
            //     that contain non-zero values in those columns
            //
            set_mask (S(), ie);
            const index_type finite_count = element_mask.count();
#ifdef GLM_TEST_DEBUG
            VAR (element_mask.size());
            VAR (finite_count);
#endif
            // Additional rejection here:
            // If the number of finite elements is _not_ equal to the number of inputs
            //   (i.e. at least one input has been removed), there needs to be a
            //   more stringent criterion met in order to proceed with the test.
            if (finite_count < std::min (num_inputs(), 2 * num_factors())) {
              stats.row (ie).setZero();
              zstats.row (ie).setZero();
              dof.row (ie).fill (std::numeric_limits<default_type>::quiet_NaN());
            } else {
              apply_mask (ie, shuffling_matrix);
              assert (Mfull_masked.topRows (finite_count).allFinite());

              // Test condition number of NaN-masked & data-filled design matrix;
              //   need to skip statistical testing if it is too poor
              // TODO Condition number testing may be quite slow;
              //   would a rank calculation with tolerance be faster?
              // TODO JacobiSVD refuses to run on an Eigen::Block due to member "Options" not being defined
              const default_type condition_number = Math::condition_number (Mfull_masked.topRows (finite_count).eval());
#ifdef GLM_TEST_DEBUG
              VAR (condition_number);
#endif
              if (!std::isfinite (condition_number) || condition_number > 1e5) {
                stats.row (ie).fill (0.0);
                zstats.row (ie).fill (0.0);
                dof.row (ie).fill (std::numeric_limits<default_type>::quiet_NaN());
              } else {

                pinvMfull_masked.leftCols (finite_count).noalias() = Math::pinv (Mfull_masked.topRows (finite_count));
#ifndef NDEBUG
                pinvMfull_masked.rightCols (num_inputs() - finite_count).fill (std::numeric_limits<default_type>::signaling_NaN());
#endif
                Rm.topLeftCorner (finite_count, finite_count).noalias() = matrix_type::Identity (finite_count, finite_count) - (Mfull_masked.topRows (finite_count) * pinvMfull_masked.leftCols (finite_count));
#ifndef NDEBUG
                Rm.bottomRows (num_inputs() - finite_count).fill (std::numeric_limits<default_type>::signaling_NaN());
                Rm.rightCols (num_inputs() - finite_count).fill (std::numeric_limits<default_type>::signaling_NaN());
#endif

                // We now have our permutation (shuffling) matrix and design matrix prepared,
                //   and can commence regressing the partitioned model of each hypothesis
                for (index_type ih = 0; ih != num_hypotheses(); ++ih) {

                  const auto partition = c[ih].partition (Mfull_masked.topRows (finite_count));
                  dof (ie, ih) = finite_count - partition.rank_x - partition.rank_z;
                  if (dof (ie, ih) < 1) {
                    stats (ie, ih) = zstats (ie, ih) = dof (ie, ih) = value_type(0);
                  } else {
                    XtX[ih].noalias() = partition.X.transpose() * partition.X;
#ifdef GLM_TEST_DEBUG
                    VAR (XtX[ih].rows());
                    VAR (XtX[ih].cols());
#endif
                    // Now that we have the individual hypothesis model partition for these data,
                    //   the rest of this function should proceed similarly to the fixed
                    //   design matrix case
                    Sy.head (finite_count) = shuffling_matrix_masked.topLeftCorner (finite_count, finite_count).cast<default_type>() * partition.Rz * y_masked.head (finite_count).matrix().cast<default_type>();
                    lambda = pinvMfull_masked.leftCols(finite_count) * Sy.head(finite_count).matrix();
                    beta[ih].noalias() = c[ih].matrix() * lambda.matrix();
#ifdef GLM_TEST_DEBUG
                    VAR (Sy.size());
                    VAR (lambda.size());
                    VAR (beta[ih].rows());
                    VAR (beta[ih].cols());
#endif
                    const default_type sse = (Rm.topLeftCorner (finite_count, finite_count) * Sy.head (finite_count).matrix()).squaredNorm();

                    const default_type F = ((beta[ih].transpose() * XtX[ih] * beta[ih]) (0, 0) / c[ih].rank()) /
                                            (sse / dof (ie, ih));

                    if (!std::isfinite (F)) {
                      stats  (ie, ih) = zstats (ie, ih) = value_type(0);
                    } else if (c[ih].is_F()) {
                      stats  (ie, ih) = F;
                      zstats (ie, ih) =
#ifdef MRTRIX_USE_ZSTATISTIC_LOOKUP
                      S().
#else
                      Math::
#endif
                      F2z (F, c[ih].rank(), dof (ie, ih));
                    } else {
                      assert (beta[ih].rows() == 1);
                      stats  (ie, ih) = std::sqrt (F) * (beta[ih].sum() > 0 ? 1.0 : -1.0);
                      zstats (ie, ih) =
#ifdef MRTRIX_USE_ZSTATISTIC_LOOKUP
                      S().
#else
                      Math::
#endif
                      t2z (stats (ie, ih), dof (ie, ih));
                    }

                  } // End checking for sufficient degrees of freedom

                } // End looping over hypotheses

              } // End checking for adequate condition number after NaN removal

            } // End checking for adequate number of remaining inputs after NaN removal

          } // End looping over elements

        } // End functor














        TestVariableHeteroscedastic::Shared::Shared (const vector<Hypothesis>& hypotheses,
                                                     const index_array_type& variance_groups,
                                                     const vector<CohortDataImport>& importers,
                                                     const bool nans_in_data,
                                                     const bool nans_in_columns) :
            SharedVariableBase (importers, nans_in_data, nans_in_columns),
            SharedHeteroscedasticBase (hypotheses, variance_groups) { }



        TestVariableHeteroscedastic::TestVariableHeteroscedastic (const measurements_matrix_type& measurements,
                                                                  const matrix_type& design,
                                                                  const vector<Hypothesis>& hypotheses,
                                                                  const index_array_type& variance_groups,
                                                                  const vector<CohortDataImport>& importers,
                                                                  const bool nans_in_data,
                                                                  const bool nans_in_columns) :
            TestVariableBase (measurements, design, hypotheses, importers),
#ifdef NDEBUG
            W (measurements.rows()),
            sq_residuals (measurements.rows()),
#else
            W (vector_type::Constant (measurements.rows(), std::numeric_limits<default_type>::signaling_NaN())),
            sq_residuals (vector_type::Constant (measurements.rows(), std::numeric_limits<default_type>::signaling_NaN())),
#endif
            VG_masked (measurements.rows())
        {
          shared.reset (new Shared (hypotheses, variance_groups, importers, nans_in_data, nans_in_columns));
          // Require shared to have been initialised
#ifdef NDEBUG
          sse_per_vg.resize (num_variance_groups());
          Rnn_sums.resize (num_variance_groups());
          Wterms.resize (num_variance_groups());
          VG_counts.resize (num_variance_groups());
#else
          sse_per_vg = vector_type::Constant (num_variance_groups(), std::numeric_limits<default_type>::signaling_NaN());
          Rnn_sums = vector_type::Constant (num_variance_groups(), std::numeric_limits<default_type>::signaling_NaN());
          Wterms = vector_type::Constant (num_variance_groups(), std::numeric_limits<default_type>::signaling_NaN());
          VG_counts = index_array_type::Zero (num_variance_groups());
#endif
        }



        TestVariableHeteroscedastic::TestVariableHeteroscedastic (const TestVariableHeteroscedastic& that) :
            TestVariableBase (that),
#ifdef NDEBUG
            W (num_inputs()),
            sq_residuals (num_inputs()),
            sse_per_vg (num_variance_groups()),
            Rnn_sums (num_variance_groups()),
            Wterms (num_variance_groups()),
            VG_masked (num_inputs()),
            VG_counts (num_variance_groups())
#else
            W (vector_type::Constant (num_inputs(), std::numeric_limits<default_type>::signaling_NaN())),
            sq_residuals (vector_type::Constant (num_inputs(), std::numeric_limits<default_type>::signaling_NaN())),
            sse_per_vg (vector_type::Constant (num_variance_groups(), std::numeric_limits<default_type>::signaling_NaN())),
            Rnn_sums (vector_type::Constant (num_variance_groups(), std::numeric_limits<default_type>::signaling_NaN())),
            Wterms (vector_type::Constant (num_variance_groups(), std::numeric_limits<default_type>::signaling_NaN())),
            VG_masked (num_inputs()),
            VG_counts (index_array_type::Zero (num_variance_groups()))
#endif
        { }



        std::unique_ptr<TestBase> TestVariableHeteroscedastic::__clone() const
        {
          std::unique_ptr<TestBase> result (new TestVariableHeteroscedastic (*this));
          return result;
        }







        void TestVariableHeteroscedastic::operator() (const shuffle_matrix_type& shuffling_matrix, matrix_type& stats, matrix_type& zstats)
        {
          stats.resize (num_elements(), num_hypotheses());
          zstats.resize (num_elements(), num_hypotheses());

<<<<<<< HEAD
          for (size_t ie = 0; ie != num_elements(); ++ie) {
            // Common ground to the TestVariableHomoscedastic case
            for (size_t col = 0; col != S().importers.size(); ++col)
=======
          for (index_type ie = 0; ie != num_elements(); ++ie) {
            // Common ground to the TestVariableHomoscedastic case
            for (index_type col = 0; col != num_importers(); ++col)
>>>>>>> 97c1baa7
              extra_column_data.col (col) = S().importers[col] (ie);
            set_mask (S(), ie);
            const index_type finite_count = element_mask.count();
            if (finite_count < std::min (num_inputs(), 2 * num_factors())) {
              stats.row (ie).setZero();
              zstats.row (ie).setZero();
            } else {
              apply_mask (ie, shuffling_matrix);
              const default_type condition_number = Math::condition_number (Mfull_masked.topRows (finite_count).eval());
              if (!std::isfinite (condition_number) || condition_number > 1e5) {
                stats.row (ie).fill (0.0);
                zstats.row (ie).fill (0.0);
              } else {
                VG_counts.setZero();
                index_type out_index = 0;
                for (index_type in_index = 0; in_index != num_inputs(); ++in_index) {
                  if (element_mask[in_index]) {
                    VG_masked[out_index++] = S().VG[in_index];
                    VG_counts[S().VG[in_index]]++;
                  }
                }
                assert (out_index == finite_count);
                if (VG_counts.minCoeff() <= 1) {
                  stats.row (ie).fill (0.0);
                  zstats.row (ie).fill (0.0);
                } else {
                  pinvMfull_masked.leftCols (finite_count) = Math::pinv (Mfull_masked.topRows (finite_count));
#ifndef NDEBUG
                  pinvMfull_masked.rightCols (num_inputs() - finite_count).fill (std::numeric_limits<default_type>::signaling_NaN());
#endif
                  Rm.topLeftCorner (finite_count, finite_count).noalias() = matrix_type::Identity (finite_count, finite_count) - (Mfull_masked.topRows (finite_count) * pinvMfull_masked.leftCols (finite_count));
#ifndef NDEBUG
                  Rm.bottomRows (num_inputs() - finite_count).fill (std::numeric_limits<default_type>::signaling_NaN());
                  Rm.rightCols (num_inputs() - finite_count).fill (std::numeric_limits<default_type>::signaling_NaN());
#endif
                  for (index_type ih = 0; ih != num_hypotheses(); ++ih) {
                    const auto partition = c[ih].partition (Mfull_masked.topRows (finite_count));

                    // At this point the implementation diverges from the TestVariableHomoscedastic case,
                    //   more closely mimicing the TestFixedHeteroscedastic case
                    Sy.head (finite_count) = shuffling_matrix_masked.topLeftCorner (finite_count, finite_count).cast<default_type>() * partition.Rz * y_masked.head (finite_count).matrix().cast<default_type>();
#ifndef NDEBUG
                    Sy.tail (num_inputs() - finite_count).fill (std::numeric_limits<default_type>::signaling_NaN());
#endif
                    lambda = pinvMfull_masked.leftCols (finite_count) * Sy.head (finite_count).matrix();
                    sq_residuals.head (finite_count) = (Rm.topLeftCorner (finite_count, finite_count) * Sy.head (finite_count).matrix()).array().square();
#ifndef NDEBUG
                    sq_residuals.tail (num_inputs() - finite_count).fill (std::numeric_limits<default_type>::signaling_NaN());
#endif
                    sse_per_vg.setZero();
                    Rnn_sums.setZero();
                    for (index_type input = 0; input != finite_count; ++input) {
                      sse_per_vg[VG_masked[input]] += sq_residuals[input];
                      Rnn_sums[VG_masked[input]] += Rm.diagonal()[input];
                    }
                    Wterms = sse_per_vg.inverse() * Rnn_sums;
                    for (index_type vg = 0; vg != num_variance_groups(); ++vg) {
                      if (!std::isfinite (Wterms[vg]))
                        Wterms[vg] = 0.0;
                    }
                    default_type W_trace (0.0);
                    for (index_type input = 0; input != finite_count; ++input) {
                      W[input] = Wterms[VG_masked[input]];
                      W_trace += W[input];
                    }

                    const default_type numerator = lambda.matrix().transpose() * c[ih].matrix().transpose() * (c[ih].matrix() * (Mfull_masked.topRows (finite_count).transpose() * W.matrix().head (finite_count).asDiagonal() * Mfull_masked.topRows (finite_count)).inverse() * c[ih].matrix().transpose()).inverse() * c[ih].matrix() * lambda.matrix();

                    default_type gamma (0.0);
                    for (index_type vg_index = 0; vg_index != num_variance_groups(); ++vg_index)
                      gamma += Math::pow2 (1.0 - ((Wterms[vg_index] * VG_counts[vg_index]) / W_trace)) / Rnn_sums[vg_index];
                    gamma = 1.0 + (S().gamma_weights[ih] * gamma);

                    const default_type denominator = gamma * c[ih].rank();
                    const default_type G = numerator / denominator;

                    if (!std::isfinite (G)) {
                      stats  (ie, ih) = zstats (ie, ih) = value_type(0);
                    } else {
                      stats  (ie, ih) = c[ih].is_F() ?
                                        G :
                                        std::sqrt (G) * ((c[ih].matrix() * lambda.matrix()).sum() > 0.0 ? 1.0 : -1.0);
                      if (c[ih].is_F() && c[ih].rank() > 1) {
                        const default_type dof = 2.0 * default_type(c[ih].rank() - 1) / (3.0 * (gamma - 1.0));
                        zstats (ie, ih) = Math::G2z (G, c[ih].rank(), dof);
                      } else {
                        const default_type dof = Math::welch_satterthwaite (Wterms.inverse(), VG_counts);
                        zstats (ie, ih) = c[ih].is_F() ?
                                          Math::G2z (G, c[ih].rank(), dof) :
                                          Math::v2z (stats (ie, ih), dof);
                      } // End switching for F-test with rank > 1

                    } // End checking for G being finite

                  } // End looping over hypotheses for this element

                } // End check for preservation of at least two elements in each VG

              } // End checking for adequate condition number after NaN removal

            } // End checking for adequate number of remaining inputs after NaN removal

          } // End looping over elements
        }






      }
    }
  }
}<|MERGE_RESOLUTION|>--- conflicted
+++ resolved
@@ -160,10 +160,9 @@
         vector<Hypothesis> load_hypotheses (const ssize_t num_factors)
         {
           vector<Hypothesis> hypotheses;
-<<<<<<< HEAD
           auto opt = App::get_options ("ttests");
           if (opt.size()) {
-            const matrix_type contrast_matrix = load_matrix (opt[0][0]);
+            const matrix_type contrast_matrix = File::Matrix::load_matrix (opt[0][0]);
             if (contrast_matrix.cols() != num_factors)
               throw Exception ("Number of columns in T-test matrix file \"" + opt[0][0] + "\" (" + str(contrast_matrix.cols()) + ") does not match number of model factors (" + str(num_factors) + ")");
             for (ssize_t row = 0; row != contrast_matrix.rows(); ++row)
@@ -171,41 +170,10 @@
           }
           opt = App::get_options ("ftest");
           for (size_t i = 0; i != opt.size(); ++i) {
-            const matrix_type ftest_matrix = load_matrix (opt[i][0]);
+            const matrix_type ftest_matrix = File::Matrix::load_matrix (opt[i][0]);
             if (ftest_matrix.cols() != num_factors)
               throw Exception ("Number of columns in F-test matrix \"" + opt[i][0] + "\" (" + str(ftest_matrix.cols()) + ") does not match number of model factors (" + str(num_factors) + ")");
             hypotheses.emplace_back (Hypothesis (ftest_matrix, i));
-=======
-          const matrix_type contrast_matrix = File::Matrix::load_matrix (file_path);
-          for (index_type row = 0; row != index_type(contrast_matrix.rows()); ++row)
-            hypotheses.emplace_back (Hypothesis (contrast_matrix.row (row), row));
-          auto opt = App::get_options ("ftests");
-          if (opt.size()) {
-            const matrix_type ftest_matrix = File::Matrix::load_matrix (opt[0][0]);
-            if (ftest_matrix.cols() != contrast_matrix.rows())
-              throw Exception ("Number of columns in F-test matrix (" + str(ftest_matrix.cols()) + ") does not match number of rows in contrast matrix (" + str(contrast_matrix.rows()) + ")");
-            if (!((ftest_matrix.array() == 0.0) + (ftest_matrix.array() == 1.0)).all())
-              throw Exception ("F-test array must contain ones and zeros only");
-            for (index_type ftest_index = 0; ftest_index != index_type(ftest_matrix.rows()); ++ftest_index) {
-              if (!ftest_matrix.row (ftest_index).count())
-                throw Exception ("Row " + str(ftest_index+1) + " of F-test matrix does not contain any ones");
-              matrix_type this_f_matrix (ftest_matrix.row (ftest_index).count(), contrast_matrix.cols());
-              index_type ftest_row = 0;
-              for (index_type contrast_row = 0; contrast_row != index_type(contrast_matrix.rows()); ++contrast_row) {
-                if (ftest_matrix (ftest_index, contrast_row))
-                  this_f_matrix.row (ftest_row++) = contrast_matrix.row (contrast_row);
-              }
-              hypotheses.emplace_back (Hypothesis (this_f_matrix, ftest_index));
-            }
-            if (App::get_options ("fonly").size()) {
-              vector<Hypothesis> new_hypotheses;
-              for (index_type index = contrast_matrix.rows(); index != hypotheses.size(); ++index)
-                new_hypotheses.push_back (std::move (hypotheses[index]));
-              std::swap (hypotheses, new_hypotheses);
-            }
-          } else if (App::get_options ("fonly").size()) {
-            throw Exception ("Cannot perform F-tests exclusively (-fonly option): No F-test matrix was provided (-ftests option)");
->>>>>>> 97c1baa7
           }
           if (hypotheses.empty())
             throw Exception ("No hypotheses specified; must use at least one of the -ttests or -ftest options");
@@ -811,13 +779,9 @@
             inputs_per_vg (num_vgs, 0),
             Rnn_sums (vector_type::Zero (num_vgs))
         {
-<<<<<<< HEAD
-          for (size_t input = 0; input != size_t(measurements.rows()); ++input) {
-=======
           // Pre-calculate whatever can be pre-calculated for G-statistic
           for (index_type input = 0; input != measurements.rows(); ++input) {
             // Number of inputs belonging to each VG
->>>>>>> 97c1baa7
             inputs_per_vg[variance_groups[input]]++;
             // Sum of diagonal entries of residual-forming matrix corresponding to each VG
             Rnn_sums[variance_groups[input]] += Rm.diagonal()[input];
@@ -1107,11 +1071,7 @@
         {
           element_mask.clear (true);
           if (s.nans_in_data) {
-<<<<<<< HEAD
-            for (size_t row = 0; row != num_inputs(); ++row) {
-=======
             for (index_type row = 0; row != num_inputs(); ++row) {
->>>>>>> 97c1baa7
               if (!std::isfinite (y (row, ie)))
                 element_mask[row] = false;
             }
@@ -1275,11 +1235,7 @@
           zstats.resize (num_elements(), num_hypotheses());
 
           // Let's loop over elements first, then hypotheses in the inner loop
-<<<<<<< HEAD
-          for (size_t ie = 0; ie != num_elements(); ++ie) {
-=======
           for (index_type ie = 0; ie != num_elements(); ++ie) {
->>>>>>> 97c1baa7
 
             // For each element (row in y), need to load the additional data for that element
             //   for all subjects in order to construct the design matrix
@@ -1511,15 +1467,9 @@
           stats.resize (num_elements(), num_hypotheses());
           zstats.resize (num_elements(), num_hypotheses());
 
-<<<<<<< HEAD
-          for (size_t ie = 0; ie != num_elements(); ++ie) {
-            // Common ground to the TestVariableHomoscedastic case
-            for (size_t col = 0; col != S().importers.size(); ++col)
-=======
           for (index_type ie = 0; ie != num_elements(); ++ie) {
             // Common ground to the TestVariableHomoscedastic case
             for (index_type col = 0; col != num_importers(); ++col)
->>>>>>> 97c1baa7
               extra_column_data.col (col) = S().importers[col] (ie);
             set_mask (S(), ie);
             const index_type finite_count = element_mask.count();
