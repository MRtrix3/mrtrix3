/* Copyright (c) 2008-2023 the MRtrix3 contributors.
 *
 * This Source Code Form is subject to the terms of the Mozilla Public
 * License, v. 2.0. If a copy of the MPL was not distributed with this
 * file, You can obtain one at http://mozilla.org/MPL/2.0/.
 *
 * Covered Software is provided under this License on an "as is"
 * basis, without warranty of any kind, either expressed, implied, or
 * statutory, including, without limitation, warranties that the
 * Covered Software is free of defects, merchantable, fit for a
 * particular purpose or non-infringing.
 * See the Mozilla Public License v. 2.0 for more details.
 *
 * For more details, see http://www.mrtrix.org/.
 */

#include "math/sphere/set/assigner.h"

#include "math/rng.h"
#include "math/sphere/sphere.h"


namespace MR {
  namespace Math {
    namespace Sphere {
      namespace Set {



      index_type Assigner::operator() (const Eigen::Vector3d& dir) const
      {
<<<<<<< HEAD
        // TODO The purpose of this operation is to speed up assignment of directions to dixels,
        //   yet it involves expensive trigonometric operations...
        // TODO Alternative would be to construct lookup table in Euclidean space
        assert (dir.squaredNorm());
        Eigen::Vector2d azel;
        Sphere::cartesian2spherical (dir, azel);
        const size_t az_index = std::floor ((azel[0] - az_begin) / az_grid_step);
        const size_t el_index = std::floor ((azel[1] - el_begin) / el_grid_step);
        return (*this) (dir, grid_lookup (az_index, el_index));
=======
        auto clamp = [&] (const default_type value) -> ssize_t {
          return std::min (ssize_t(resolution-1), std::max (ssize_t(0), ssize_t(value)));
        };
        const Eigen::Array<ssize_t, 3, 1> indices ({
          clamp (std::floor (0.5 * (dir[0] + default_type(1.0)) * resolution)),
          clamp (std::floor (0.5 * (dir[1] + default_type(1.0)) * resolution)),
          clamp (std::floor (0.5 * (dir[2] + default_type(1.0)) * resolution))
        });
        const size_t lookup_index = indices[2]*Math::pow2(resolution) + indices[1]*resolution + indices[0];
        const size_t guess = lookup[lookup_index];
        assert (guess != rows());
        return (*this) (dir, guess);
>>>>>>> c8d29fea
      }



      index_type Assigner::operator() (const Eigen::Vector3d& dir, const index_type guess) const
      {
        index_type result (guess), previous (guess);
        default_type max_dot_product = abs (dir.dot ((*this)[guess]));
        do {
          previous = result;
          for (const auto& i : adjacency(previous)) {
            const default_type this_dot_product = abs (dir.dot ((*this)[i]));
            if (this_dot_product > max_dot_product) {
              result = i;
              max_dot_product = this_dot_product;
            }
          }
        } while (result != previous);
        return result;
      }



      void Assigner::initialise()
      {
        // Decide on an appropriate resolution of the grid
        //    Seems reasonable that for direction sets with more directions, we want a higher resolution grid
        //    Also not clear that there's much penalty to generating a much higher resolution grid:
        //    calculations are much the same, it's just extra storage / not quite as good caching
        //    Also bear in mind we're dealing with antipodal symmetry for each direction
        //    (we could arbitrarily choose just one hemisphere I suppose?)
        //    Also make it an even number just so that it's symmetric about the origin
        resolution = std::ceil (std::cbrt(2 * rows())/2.0) * 2;
        lookup.assign (Math::pow3 (resolution), rows());
        // Want to know the distance from the centre of the voxel to one of the vertices
        // The total width of each voxel is (2.0 / resolution),
        //   since we're spanning [-1.0, +1.0] on each axis
        // The half-width along one axis is therefore (1.0 / resolution)
        const default_type half_voxel_diagonal (std::sqrt (3.0 * Math::pow2 (1.0 / resolution)));
        size_t fill_count = 0;
        size_t lookup_index = 0;
        for (size_t z_index = 0; z_index != resolution; ++z_index) {
          const default_type z (-1.0 + (z_index + 0.5) * (2.0 / default_type(resolution)));
          for (size_t y_index = 0; y_index != resolution; ++y_index) {
            const default_type y (-1.0 + (y_index + 0.5) * (2.0 / default_type(resolution)));
            for (size_t x_index = 0; x_index != resolution; ++x_index) {
              const default_type x (-1.0 + (x_index + 0.5) * (2.0 / default_type(resolution)));
              Eigen::Vector3d xyz (x, y, z);
              // Is it plausible that a unit vector direction could lie anywhere within this voxel?
              // If it is not, then we don't want to populate the lookup grid element
              if (std::abs (xyz.norm() - default_type(1.0)) < half_voxel_diagonal) {
                xyz.normalize();
                const index_type nearest_dir = (*this) (xyz, 0);
                lookup[lookup_index] = nearest_dir;
                ++fill_count;
              }
              ++lookup_index;
            }
          }
        }
        DEBUG ("Math::Sphere::Set::Assigner for " + str(rows()) + "-direction set initialised"
               + " using a resolution of " + str(resolution)
               + " for a grid of " + str(lookup.size()) + " voxels"
               + " with " + str(fill_count) + " filled elements");
        //test();
      }



      void Assigner::test() const
      {
        Math::RNG rng;
        std::normal_distribution<> normal (0.0, 1.0);

        auto exhaustive = [&] (const Eigen::Vector3d& dir) -> index_type
        {
          index_type result = 0;
          default_type max_dot_product = abs (dir.dot ((*this)[result]));
          for (index_type i = 1; i != size(); ++i) {
            const default_type this_dot_product = abs (dir.dot ((*this)[i]));
            if (this_dot_product > max_dot_product) {
              max_dot_product = this_dot_product;
              result = i;
            }
          }
          return result;
        };

        size_t error_count = 0;
        const size_t checks = 1000000;
        for (size_t i = 0; i != checks; ++i) {
          Eigen::Vector3d p (normal(rng), normal(rng), normal(rng));
          p.normalize();
          if ((*this) (p) != exhaustive (p))
            ++error_count;
        }
        const default_type error_rate = default_type(error_count) / default_type(checks);
        VAR (error_rate);
      }



      }
    }
  }
}
<|MERGE_RESOLUTION|>--- conflicted
+++ resolved
@@ -29,17 +29,6 @@
 
       index_type Assigner::operator() (const Eigen::Vector3d& dir) const
       {
-<<<<<<< HEAD
-        // TODO The purpose of this operation is to speed up assignment of directions to dixels,
-        //   yet it involves expensive trigonometric operations...
-        // TODO Alternative would be to construct lookup table in Euclidean space
-        assert (dir.squaredNorm());
-        Eigen::Vector2d azel;
-        Sphere::cartesian2spherical (dir, azel);
-        const size_t az_index = std::floor ((azel[0] - az_begin) / az_grid_step);
-        const size_t el_index = std::floor ((azel[1] - el_begin) / el_grid_step);
-        return (*this) (dir, grid_lookup (az_index, el_index));
-=======
         auto clamp = [&] (const default_type value) -> ssize_t {
           return std::min (ssize_t(resolution-1), std::max (ssize_t(0), ssize_t(value)));
         };
@@ -52,7 +41,6 @@
         const size_t guess = lookup[lookup_index];
         assert (guess != rows());
         return (*this) (dir, guess);
->>>>>>> c8d29fea
       }
 
 
