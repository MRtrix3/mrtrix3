--- conflicted
+++ resolved
@@ -172,11 +172,7 @@
           continue;
 
         const auto elements = MR::split (sbuf, " ,;\t", true);
-<<<<<<< HEAD
-
-=======
         V.push_back (vector<ValueType>());
->>>>>>> b1a0b48e
         try {
           for (const auto& entry : elements)
             V.back().push_back (to<ValueType> (entry));
@@ -207,10 +203,6 @@
       DEBUG ("loading matrix file \"" + filename + "\"...");
       const vector<vector<ValueType>> V = load_matrix_2D_vector<ValueType> (filename);
 
-<<<<<<< HEAD
-
-=======
->>>>>>> b1a0b48e
       Eigen::Matrix<ValueType, Eigen::Dynamic, Eigen::Dynamic> M (V.size(), V[0].size());
       for (ssize_t i = 0; i < M.rows(); i++)
         for (ssize_t j = 0; j < M.cols(); j++)
