--- conflicted
+++ resolved
@@ -151,22 +151,11 @@
 
   //! write the matrix \a M to file
   template <class MatrixType>
-<<<<<<< HEAD
-    void save_matrix (const MatrixType& M, const std::string& filename, vector<std::string>* comments = nullptr)
-    {
-      DEBUG ("saving " + str(M.rows()) + "x" + str(M.cols()) + " matrix to file \"" + filename + "\"...");
-      File::OFStream out (filename);
-      if (comments) {
-        for (auto & line : *(comments))
-          out << "#" << line << "\n";
-      }
-=======
     void save_matrix (const MatrixType& M, const std::string& filename, const KeyValues& keyvals = KeyValues(), const bool add_to_command_history = true)
     {
       DEBUG ("saving " + str(M.rows()) + "x" + str(M.cols()) + " matrix to file \"" + filename + "\"...");
       File::OFStream out (filename);
       write_header (out, keyvals, add_to_command_history);
->>>>>>> a977831a
       Eigen::IOFormat fmt(Eigen::FullPrecision, Eigen::DontAlignCols, " ", "\n", "", "", "", "");
       out << M.format(fmt);
       out << "\n";
@@ -220,19 +209,10 @@
 
   //! read matrix data into an Eigen::Matrix \a filename
   template <class ValueType = default_type>
-    Eigen::Matrix<ValueType, Eigen::Dynamic, Eigen::Dynamic> load_matrix (const std::string& filename, vector<std::string>* comments = nullptr)
+    Eigen::Matrix<ValueType, Eigen::Dynamic, Eigen::Dynamic> load_matrix (const std::string& filename)
     {
       DEBUG ("loading matrix file \"" + filename + "\"...");
-<<<<<<< HEAD
-      vector<vector<ValueType>> V;
-      try {
-        V = load_matrix_2D_vector<ValueType> (filename, comments);
-      } catch (Exception& e) {
-        throw e;
-      }
-=======
       const vector<vector<ValueType>> V = load_matrix_2D_vector<ValueType> (filename);
->>>>>>> a977831a
 
       Eigen::Matrix<ValueType, Eigen::Dynamic, Eigen::Dynamic> M (V.size(), V[0].size());
       for (ssize_t i = 0; i < M.rows(); i++)
@@ -267,17 +247,8 @@
   {
     DEBUG ("loading transform file \"" + filename + "\"...");
 
-<<<<<<< HEAD
-    vector<vector<default_type>> V;
     vector<std::string> comments;
-    try {
-      V = load_matrix_2D_vector<> (filename, &comments);
-    } catch (Exception& e) {
-      throw e;
-    }
-=======
-    const vector<vector<default_type>> V = load_matrix_2D_vector<> (filename);
->>>>>>> a977831a
+    const vector<vector<default_type>> V = load_matrix_2D_vector<> (filename, &comments);
 
     if (V.empty())
       throw Exception ("transform in file " + filename + " is empty");
