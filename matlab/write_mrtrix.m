--- conflicted
+++ resolved
@@ -138,10 +138,7 @@
   end
 end
 
-<<<<<<< HEAD
-=======
 fprintf (fid, '\nfile: ')
->>>>>>> 9c7005f1
 
 if strcmp(filename(end-3:end), '.mif')
   dataoffset = ftell (fid) + 18;
