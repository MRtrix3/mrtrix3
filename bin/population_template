#!/usr/bin/env python

# Copyright (c) 2008-2019 the MRtrix3 contributors.
#
# This Source Code Form is subject to the terms of the Mozilla Public
# License, v. 2.0. If a copy of the MPL was not distributed with this
# file, You can obtain one at http://mozilla.org/MPL/2.0/.
#
# Covered Software is provided under this License on an "as is"
# basis, without warranty of any kind, either expressed, implied, or
# statutory, including, without limitation, warranties that the
# Covered Software is free of defects, merchantable, fit for a
# particular purpose or non-infringing.
# See the Mozilla Public License v. 2.0 for more details.
#
# For more details, see http://www.mrtrix.org/.

# Generates an unbiased group-average template via image registration of images to a midway space.

import collections, math, os, sys, shutil, re

DEFAULT_RIGID_SCALES  = [0.3,0.4,0.6,0.8,1.0,1.0]
DEFAULT_RIGID_LMAX    = [2,2,2,4,4,4]
DEFAULT_AFFINE_SCALES = [0.3,0.4,0.6,0.8,1.0,1.0]
DEFAULT_AFFINE_LMAX   = [2,2,2,4,4,4]

DEFAULT_NL_SCALES = [0.3,0.4,0.5,0.6,0.7,0.8,0.9,1.0,1.0,1.0,1.0,1.0,1.0,1.0,1.0,1.0]
DEFAULT_NL_NITER  = [  5,  5,  5,  5,  5,  5,  5,  5,  5,  5,  5,  5,  5,  5,  5,  5]
DEFAULT_NL_LMAX   = [  2,  2,  2,  2,  2,  2,  2,  2,  4,  4,  4,  4,  4,  4,  4,  4]

REGISTRATION_MODES = ['rigid', 'affine', 'nonlinear', 'rigid_affine', 'rigid_nonlinear', 'affine_nonlinear', 'rigid_affine_nonlinear']

AGGREGATION_MODES = ["mean", "median"]

def usage(cmdline): #pylint: disable=unused-variable
  cmdline.set_author('David Raffelt (david.raffelt@florey.edu.au) & Max Pietsch (maximilian.pietsch@kcl.ac.uk) & Thijs Dhollander (thijs.dhollander@gmail.com)')

  cmdline.set_synopsis('Generates an unbiased group-average template from a series of images')
  cmdline.add_description('First a template is optimised with linear registration (rigid and/or affine, both by default), then non-linear registration is used to optimise the template further.')
  cmdline.add_argument("input", nargs='+', metavar=('input_dir', 'template'), help='Pair of an input directory containing all images used to build the template and the output template image. For multi-contrast registration, provide multiple pairs. Example: wm_dir template_wm.mif gm_dir template_gm.mif')

  options = cmdline.add_argument_group('Multi-contrast options')
  options.add_argument('-mc_weight_initial_alignment', help='Weight contribution of each contrast to the initial alignment. Comma separated, default: 1.0')
  options.add_argument('-mc_weight_rigid', help='Weight contribution of each contrast to the objective of rigid registration. Comma separated, default: 1.0')
  options.add_argument('-mc_weight_affine', help='Weight contribution of each contrast to the objective of affine registration. Comma separated, default: 1.0')
  options.add_argument('-mc_weight_nl', help='Weight contribution of each contrast to the objective of nonlinear registration. Comma separated, default: 1.0')

  linoptions = cmdline.add_argument_group('Options for the linear registration')
  linoptions.add_argument('-linear_no_pause', action='store_true', help='Do not pause the script if a linear registration seems implausible')
  linoptions.add_argument('-linear_estimator', help='Specify estimator for intensity difference metric. Valid choices are: l1 (least absolute: |x|), l2 (ordinary least squares), lp (least powers: |x|^1.2), Default: None (no robust estimator used)')
  linoptions.add_argument('-rigid_scale', help='Specify the multi-resolution pyramid used to build the rigid template, in the form of a list of scale factors (default: %s). This and affine_scale implicitly  define the number of template levels' % ','.join([str(x) for x in DEFAULT_RIGID_SCALES]))
  linoptions.add_argument('-rigid_lmax', help='Specify the lmax used for rigid registration for each scale factor, in the form of a list of integers (default: %s). The list must be the same length as the linear_scale factor list' % ','.join([str(x) for x in DEFAULT_RIGID_LMAX]))
  linoptions.add_argument('-rigid_niter', help='Specify the number of registration iterations used within each level before updating the template, in the form of a list of integers (default:50 for each scale). This must be a single number or a list of same length as the linear_scale factor list')
  linoptions.add_argument('-affine_scale', help='Specify the multi-resolution pyramid used to build the affine template, in the form of a list of scale factors (default: %s). This and rigid_scale implicitly define the number of template levels' % ','.join([str(x) for x in DEFAULT_AFFINE_SCALES]))
  linoptions.add_argument('-affine_lmax', help='Specify the lmax used for affine registration for each scale factor, in the form of a list of integers (default: %s). The list must be the same length as the linear_scale factor list' % ','.join([str(x) for x in DEFAULT_AFFINE_LMAX]))
  linoptions.add_argument('-affine_niter', help='Specify the number of registration iterations used within each level before updating the template, in the form of a list of integers (default:500 for each scale). This must be a single number or a list of same length as the linear_scale factor list')

  nloptions = cmdline.add_argument_group('Options for the non-linear registration')
  nloptions.add_argument('-nl_scale', help='Specify the multi-resolution pyramid used to build the non-linear template, in the form of a list of scale factors (default: %s). This implicitly defines the number of template levels' % ','.join([str(x) for x in DEFAULT_NL_SCALES]))
  nloptions.add_argument('-nl_lmax', help='Specify the lmax used for non-linear registration for each scale factor, in the form of a list of integers (default: %s). The list must be the same length as the nl_scale factor list' % ','.join([str(x) for x in DEFAULT_NL_LMAX]))
  nloptions.add_argument('-nl_niter', help='Specify the number of registration iterations used within each level before updating the template, in the form of a list of integers (default: %s). The list must be the same length as the nl_scale factor list' % ','.join([str(x) for x in DEFAULT_NL_NITER]))
  nloptions.add_argument('-nl_update_smooth', default='2.0', help='Regularise the gradient update field with Gaussian smoothing (standard deviation in voxel units, Default 2.0 x voxel_size)')
  nloptions.add_argument('-nl_disp_smooth', default='1.0', help='Regularise the displacement field with Gaussian smoothing (standard deviation in voxel units, Default 1.0 x voxel_size)')
  nloptions.add_argument('-nl_grad_step', default='0.5', help='The gradient step size for non-linear registration (Default: 0.5)')

  options = cmdline.add_argument_group('Input, output and general options')
  options.add_argument('-type', help='Specify the types of registration stages to perform. Options are "rigid" (perform rigid registration only which might be useful for intra-subject registration in longitudinal analysis), "affine" (perform affine registration) and "nonlinear" as well as cominations of registration types: %s. Default: rigid_affine_nonlinear' % ', '.join('"' + x + '"' for x in REGISTRATION_MODES if "_" in x), default='rigid_affine_nonlinear')
  options.add_argument('-voxel_size', help='Define the template voxel size in mm. Use either a single value for isotropic voxels or 3 comma separated values.')
  options.add_argument('-initial_alignment', default='mass', help='Method of alignment to form the initial template. Options are "mass" (default), "robust_mass" (requires masks), "geometric" and "none".')
  options.add_argument('-mask_dir', help='Optionally input a set of masks inside a single directory, one per input image (with the same file name prefix). Using masks will speed up registration significantly. Note that masks are used for registration, not for aggregation. To exclude areas from aggregation, NaN-mask your input images.')
  options.add_argument('-warp_dir', help='Output a directory containing warps from each input to the template. If the folder does not exist it will be created')
  options.add_argument('-transformed_dir', help='Output a directory containing the input images transformed to the template. If the folder does not exist it will be created. For multi-contrast registration, provide comma separated list of directories.')
  options.add_argument('-linear_transformations_dir', help='Output a directory containing the linear transformations used to generate the template. If the folder does not exist it will be created')
  options.add_argument('-template_mask', help='Output a template mask. Only works if -mask_dir has been input. The template mask is computed as the intersection of all subject masks in template space.')
  options.add_argument('-noreorientation', action='store_true', help='Turn off FOD reorientation in mrregister. Reorientation is on by default if the number of volumes in the 4th dimension corresponds to the number of coefficients in an antipodally symmetric spherical harmonic series (i.e. 6, 15, 28, 45, 66 etc)')
  options.add_argument('-leave_one_out', help='Register each input image to a template that does not contain that image. Valid choices: 0, 1, auto. (Default: auto (true if n_subjects larger than 2 and smaller than 15)) ')
  options.add_argument('-aggregate', help='Measure used to aggregate information from transformed images to the template image. Valid choices: %s. Default: mean' % ', '.join(AGGREGATION_MODES))
  options.add_argument('-aggregation_weights', help='Comma separated file containing weights used for weighted image aggregation. Each row must contain the identifiers of the input image and its weight. Note that this weighs intensity values not transformations (shape).')
  options.add_argument('-nanmask', action='store_true', help='Optionally apply masks to (transformed) input images using NaN values to specify include areas for registration and aggregation. Only works if -mask_dir has been input.')
  options.add_argument('-copy_input', action='store_true', help='Copy input images and masks into local scratch directory.')

# ENH: add option to initialise warps / transformations

# Binds raw_input() to input() in Python2, so that input() can be used
#   and the code will work on both Python 2 and 3
try:
  input = raw_input #pylint: disable=redefined-builtin, invalid-name
except NameError:
  pass


def abspath(*arg):
  return os.path.abspath(os.path.join(*arg))


def relpath(*arg):
  from mrtrix3 import app #pylint: disable=no-name-in-module, import-outside-toplevel
  return os.path.relpath(os.path.join(*arg), app.WORKING_DIR)

def copy(src, dst, follow_symlinks=True):
  """Copy data but do not set mode bits. Return the file's destination.

  mimics shutil.copy but without setting mode bits as shutil.copymode can fail on exotic mounts
  (observed on cifs with file_mode=0777).
  """
  if os.path.isdir(dst):
    dst = os.path.join(dst, os.path.basename(src))
  if sys.version_info[0] > 2:
    shutil.copyfile(src, dst, follow_symlinks=follow_symlinks)   # pylint: disable=unexpected-keyword-arg
  else:
    shutil.copyfile(src, dst)
  return dst


def check_linear_transformation(transformation, cmd, max_scaling=0.5, max_shear=0.2, max_rot=None, pause_on_warn=True):
  from mrtrix3 import app, run, utils #pylint: disable=no-name-in-module, import-outside-toplevel
  if max_rot is None:
    max_rot = 2 * math.pi

  good = True
  run.command('transformcalc ' + transformation + ' decompose ' + transformation + 'decomp')
  if not os.path.isfile(transformation + 'decomp'):  # does not exist if run with -continue option
    app.console(transformation + 'decomp not found. skipping check')
    return True
  data = utils.load_keyval(transformation + 'decomp')
  run.function(os.remove, transformation + 'decomp')
  scaling = [float(value) for value in data['scaling']]
  if any([a < 0 for a in scaling]) or any([a > (1 + max_scaling) for a in scaling]) or any(
      [a < (1 - max_scaling) for a in scaling]):
    app.warn("large scaling (" + str(scaling) + ") in " + transformation)
    good = False
  shear = [float(value) for value in data['shear']]
  if any([abs(a) > max_shear for a in shear]):
    app.warn("large shear (" + str(shear) + ") in " + transformation)
    good = False
  rot_angle = float(data['angle_axis'][0])
  if abs(rot_angle) > max_rot:
    app.warn("large rotation (" + str(rot_angle) + ") in " + transformation)
    good = False

  if not good:
    newcmd = []
    what = ''
    init_rotation_found = False
    skip = 0
    for element in cmd.split():
      if skip:
        skip -= 1
        continue
      if '_init_rotation' in element:
        init_rotation_found = True
      if '_init_matrix' in element:
        skip = 1
        continue
      if 'affine_scale' in element:
        assert what != 'rigid'
        what = 'affine'
      elif 'rigid_scale' in element:
        assert what != 'affine'
        what = 'rigid'
      newcmd.append(element)
    newcmd = " ".join(newcmd)
    if not init_rotation_found:
      app.console("replacing the transformation obtained with:")
      app.console(cmd)
      if what:
        newcmd += ' -' + what + '_init_translation mass -' + what + '_init_rotation search'
      app.console("by the one obtained with:")
      app.console(newcmd)
      run.command(newcmd, force=True)
      return check_linear_transformation(transformation, newcmd, max_scaling, max_shear, max_rot, pause_on_warn=pause_on_warn)
    if pause_on_warn:
      app.warn("you might want to manually repeat mrregister with different parameters and overwrite the transformation file: \n%s" % transformation)
      app.console('The command that failed the test was: \n' + cmd)
      app.console('Working directory: \n' + os.getcwd())
      input("press enter to continue population_template")
  return good


def aggregate(inputs, output, contrast_idx, mode, force=True):
  from mrtrix3 import MRtrixError, run  # pylint: disable=no-name-in-module, import-outside-toplevel

  images = [inp.ims_transformed[contrast_idx] for inp in inputs]
  if mode == 'mean':
    run.command(['mrmath', images, 'mean', '-keep_unary_axes', output], force=force)
  elif mode == 'median':
    run.command(['mrmath', images, 'median', '-keep_unary_axes', output], force=force)
  elif mode == 'weighted_mean':
    weights = [inp.aggregation_weight for inp in inputs]
    assert not any([w is None for w in weights]), weights
    wsum = sum([float(w) for w in weights])
    cmd = ['mrcalc']
    if wsum <= 0:
      raise MRtrixError("the sum of aggregetion weights has to be positive")
    for weight, image in zip(weights, images):
      if float(weight) != 0:
        cmd += [image, weight, '-mult'] + (['-add'] if len(cmd) > 1 else [])
    cmd += ['%.16f' % wsum, '-div', output]
    run.command(cmd, force=force)
  else:
    raise MRtrixError("aggregation mode %s not understood" % mode)


def inplace_nan_mask(images, masks, progress=True):
  from mrtrix3 import app, run  # pylint: disable=no-name-in-module, import-outside-toplevel
  assert len(images) == len(masks), (len(images), len(masks))
  if progress:
    pbar = app.ProgressBar('NaN masking', len(images))
  for image, mask in zip(images, masks):
    target_dir = os.path.split(image)[0]
    masked = os.path.join(target_dir, '__' + os.path.split(image)[1])
    run.command("mrcalc " + mask + " " + image + " nan -if " + masked, force=True)
    run.function(shutil.move, masked, image)
    if progress:
      pbar.increment()
  if progress:
    pbar.done()


def calculate_isfinite(inputs, contrasts):
  from mrtrix3 import app, run, path  # pylint: disable=no-name-in-module, import-outside-toplevel
  progress = app.ProgressBar('Preparations for leave one out registration', len(inputs) * contrasts.n_contrasts + 1)
  agg_weights = [float(inp.aggregation_weight) for inp in inputs if inp.aggregation_weight is not None]
  for cid in range(contrasts.n_contrasts):
    for inp in inputs:
      if contrasts.n_volumes[cid] > 0:
        cmd = 'mrconvert ' + inp.ims_transformed[cid] + ' -coord 3 0 - | mrcalc - -finite'
      else:
        cmd = 'mrcalc ' + inp.ims_transformed[cid] + ' -finite'
      if inp.aggregation_weight:
        cmd += ' %s -mult ' % inp.aggregation_weight
      cmd += ' isfinite%s/%s.mif' % (contrasts.suff[cid], inp.uid)
      run.command(cmd, force=True)
      progress.increment()
  for cid in range(contrasts.n_contrasts):
    cmd = ['mrmath', path.all_in_dir('isfinite%s' % contrasts.suff[cid]), 'sum']
    if agg_weights:
      agg_weight_norm = str(float(len(agg_weights)) / sum(agg_weights))
      cmd += ['-', '|', 'mrcalc', '-', agg_weight_norm, '-mult']
    run.command(cmd + [contrasts.isfinite_count[cid]], force=True)
  progress.done()


def get_common_postfix(file_list):
  return os.path.commonprefix([i[::-1] for i in file_list])[::-1]


def get_common_prefix(file_list):
  return os.path.commonprefix(file_list)


def str2filename(string, include_list=('.', '_')):
  return "".join(c for c in string if c.isalnum() or c in include_list).rstrip()


class Contrasts(object):
  """
      Class that parses arguments and holds information specific to each image contrast

      Attributes
      ----------
      suff: list of str
        identifiers used for contrast-specific filenames and folders ['_c0', '_c1', ...]

      names: list of str
        derived from constrast-specific input folder

      templates_out: list of str
        full path to output templates

      templates: list of str
        holds current template names during registration

      n_volumes: list of int
        number of volumes in each contrast

      fod_reorientation: list of bool
        whether to perform FOD reorientation with mrtransform

      isfinite_count: list of str
        filenames of images holding (weighted) number of finite-valued voxels across all images

      mc_weight_<mode>: list of str
        contrast-specific weight used during initialisation / registration

      <mode>_weight_option: list of str
        weight option to be passed to mrregister, <mode> = {'initial_alignment', 'rigid', 'affine', 'nl'}

      n_contrasts: int

      """

  def __init__(self):
    from mrtrix3 import MRtrixError, path, app  # pylint: disable=no-name-in-module, import-outside-toplevel

    n_contrasts = len(app.ARGS.input_dir)

    self.suff = ["_c" + c for c in map(str, range(n_contrasts))]
    self.names = [os.path.relpath(f, os.path.commonprefix(app.ARGS.input_dir)) for f in app.ARGS.input_dir]

    self.templates_out = [path.from_user(t, True) for t in app.ARGS.template]

    self.mc_weight_initial_alignment = [None for _ in range(self.n_contrasts)]
    self.mc_weight_rigid = [None for _ in range(self.n_contrasts)]
    self.mc_weight_affine = [None for _ in range(self.n_contrasts)]
    self.mc_weight_nl = [None for _ in range(self.n_contrasts)]
    self.initial_alignment_weight_option = [None for _ in range(self.n_contrasts)]
    self.rigid_weight_option = [None for _ in range(self.n_contrasts)]
    self.affine_weight_option = [None for _ in range(self.n_contrasts)]
    self.nl_weight_option = [None for _ in range(self.n_contrasts)]

    self.isfinite_count = ['isfinite' + c + '.mif' for c in self.suff]
    self.templates = [None for _ in range(self.n_contrasts)]
    self.n_volumes = [None for _ in range(self.n_contrasts)]
    self.fod_reorientation = [None for _ in range(self.n_contrasts)]


    for mode in ['initial_alignment', 'rigid', 'affine', 'nl']:
      opt = app.ARGS.__dict__.get('mc_weight_' + mode, None)
      if opt:
        if n_contrasts == 1:
          raise MRtrixError('mc_weight_' + mode+' requires multiple input contrasts')
        opt = opt.split(',')
        if len(opt) != n_contrasts:
          raise MRtrixError('mc_weight_' + mode+' needs to be defined for each contrast')
      else:
        opt = ["1"] * n_contrasts
      self.__dict__['mc_weight_%s' % mode] = opt
      self.__dict__['%s_weight_option' % mode] = ' -mc_weights '+','.join(opt)+' ' if n_contrasts > 1 else ''

    if len(self.templates_out) != n_contrasts:
      raise MRtrixError('number of templates (%i) does not match number of input directories (%i)' %
                        (len(self.templates_out), n_contrasts))

  @property
  def n_contrasts(self):
    return len(self.suff)

  def __repr__(self, *args, **kwargs):
    text = ''
    for cid in range(self.n_contrasts):
      text += '\tcontrast: %s, template: %s, suffix: %s\n' % (self.names[cid], self.templates_out[cid], self.suff[cid])
    return text


class Input(object):
  """
      Class that holds input information specific to a single image (multiple contrasts)

      Attributes
      ----------
      uid: str
        unique identifier for these input image(s), does not contain spaces

      ims_path: list of str
        full path to input images, shell quoted OR paths to cached file if cache_local was called

      msk_path: str
        full path to input mask, shell quoted OR path to cached file if cache_local was called

      ims_filenames : list of str
        for each contrast the input file paths stripped of their respective directories. Used for final output only.

      msk_filename: str
        as ims_filenames

      ims_transformed: list of str
        input_transformed<contrast identifier>/<uid>.mif

      msk_transformed: list of str
        mask_transformed/<uid>.mif

      aggregation_weight: float
        weights used in image aggregation that forms the template. Has to be normalised across inputs.

      _im_directories : list of str
        full path to user-provided input directories containing the input images, one for each contrast

      _msk_directory: str
        full path to user-provided mask directory

      _local_ims: list of str
        path to cached input images

      _local_msk: str
        path to cached input mask

      Methods
      -------
      cache_local()
        copy files into folders in current working directory. modifies _local_ims and  _local_msk

      """
  def __init__(self, uid, filenames, directories, contrasts, mask_filename='', mask_directory=''):
    self.contrasts = contrasts

    self.uid = uid
    assert self.uid, "UID empty"
    assert self.uid.count(' ') == 0, 'UID contains whitespace'

    assert len(directories) == len(filenames)
    self.ims_filenames = filenames
    self._im_directories = directories

    self.msk_filename = mask_filename
    self._msk_directory = mask_directory

    n_contrasts = len(contrasts)

    self.ims_transformed = [os.path.join('input_transformed'+contrasts[cid], uid + '.mif') for cid in range(n_contrasts)]
    self.msk_transformed = os.path.join('mask_transformed', uid + '.mif')

    self.aggregation_weight = None

    self._local_ims = []
    self._local_msk = None

  def __repr__(self, *args, **kwargs):
    text = '\nInput ['
    for key in sorted([k for k in self.__dict__ if not k.startswith('_')]):
      text += '\n\t' + str(key) + ': ' + str(self.__dict__[key])
    text += '\n]'
    return text

  def info(self):
    message = ['input: ' + self.uid]
    if self.aggregation_weight:
      message += ['agg weight: ' + self.aggregation_weight]
    for csuff, fname in zip(self.contrasts, self.ims_filenames):
      message += [((csuff + ': ') if csuff else '') + '"' + fname + '"']
    if self.msk_filename:
      message += ['mask: ' + self.msk_filename]
    return ', '.join(message)

  def cache_local(self):
    from mrtrix3 import run, path  # pylint: disable=no-name-in-module, import-outside-toplevel
    contrasts = self.contrasts
    for cid, csuff in enumerate(contrasts):
      if not os.path.isdir('input' + csuff):
        path.make_dir('input' + csuff)
      run.command('mrconvert ' + self.ims_path[cid] + ' ' + os.path.join('input' + csuff, self.uid + '.mif'))
    self._local_ims = [os.path.join('input' + csuff, self.uid + '.mif') for csuff in contrasts]
    if self.msk_filename:
      if not os.path.isdir('mask'):
        path.make_dir('mask')
      run.command('mrconvert ' + self.msk_path + ' ' + os.path.join('mask', self.uid + '.mif'))
      self._local_msk = os.path.join('mask', self.uid + '.mif')

  def get_ims_path(self, quoted=True):
    """ return path to input images """
    from mrtrix3 import path  # pylint: disable=no-name-in-module, import-outside-toplevel
    if self._local_ims:
      return self._local_ims
    return [path.from_user(abspath(d, f), quoted) for d, f in zip(self._im_directories, self.ims_filenames)]
  ims_path = property(get_ims_path)

  def get_msk_path(self, quoted=True):
    """ return path to input mask """
    from mrtrix3 import path  # pylint: disable=no-name-in-module, import-outside-toplevel
    if self._local_msk:
      return self._local_msk
    return path.from_user(os.path.join(self._msk_directory, self.msk_filename), quoted) if self.msk_filename else None
  msk_path = property(get_msk_path)


def parse_input_files(in_files, mask_files, contrasts, f_agg_weight=None):
  """
    matches input images across contrasts and pair them with masks.
    extracts unique identifiers from mask and image filenames by stripping common pre and postfix (per contrast and for masks)

    in_files: list of lists
      the inner list holds filenames specific to a contrast

    mask_files:
      can be empty

    returns list of Input

    checks: 3d_nonunity
    TODO check if no common grid & trafo across contrasts (only relevant for robust init?)

  """
  from mrtrix3 import MRtrixError, app, path, image  # pylint: disable=no-name-in-module, import-outside-toplevel
  contrasts = contrasts.suff
  inputs = []
  # mask uids
  mask_uids = []
  if mask_files:
    mask_common_postfix = get_common_postfix(mask_files)
    if not mask_common_postfix:
      raise MRtrixError('mask filenames do not have a common postfix')
    mask_common_prefix = get_common_prefix([os.path.split(m)[1] for m in mask_files])
    for mfile in mask_files:
      mask_uids.append(os.path.split(mfile)[1].rstrip(re.escape(mask_common_postfix)).lstrip(re.escape(mask_common_prefix)))
    mask_uids = [str2filename(uid) for uid in mask_uids]
    if len(mask_uids) != len(set(mask_uids)):
      non_unique = [uid for uid, count in collections.Counter(mask_uids).items() if count > 1]
      MRtrixError("mask identifiers not unique:\n" + '""\n'.join(non_unique))
    if app.VERBOSITY > 1:
      app.console('mask uids:' + str(mask_uids))

  # images uids
  common_postfix = [get_common_postfix(files) for files in in_files]
  common_prefix = [get_common_prefix(files) for files in in_files]
  xcontrast_xsubject_pre_postfix = (str2filename(get_common_postfix(common_prefix)).lstrip('_-'),
                                    str2filename(get_common_prefix([os.path.splitext(re.sub('.gz$', '', pfix))[0].rstrip('_-') for pfix in common_postfix])))
  if app.VERBOSITY > 1:
    app.console("common_postfix:" + str(common_postfix))
    app.console("common_prefix:" + str(common_prefix))
    app.console("xcontrast_xsubject_pre_postfix: " + str(xcontrast_xsubject_pre_postfix))
  for ipostfix, postfix in enumerate(common_postfix):
    if not postfix:
      raise MRtrixError('image filenames do not have a common postfix:\n' + '\n'.join(in_files[ipostfix]))

  c_uids = []
  for cid, files in enumerate(in_files):
    c_uids.append([str2filename(re.sub(re.escape(common_postfix[cid])+'$', '',
                                       re.sub('^'+re.escape(common_prefix[cid]), '', fname))) for fname in files])
    if not all([len(_uid) for _uid in c_uids[-1]]):
      MRtrixError("No uniquely identifiable part of filename found in file :\n" + '""\n'.join(non_unique))

  for uids in c_uids:
    if len(uids) != len(set(uids)):
      non_unique = [uid for uid, count in collections.Counter(uids).items() if count > 1]
      MRtrixError("image identifiers not unique:\n" + '""\n'.join(non_unique))
  if app.VERBOSITY > 1:
    app.console('uids by contrast:' + str(c_uids))

  # join images and masks
  for ifile, fname in enumerate(in_files[0]):
    uid = c_uids[0][ifile]
    fnames = [fname]
    dirs = [abspath(path.from_user(app.ARGS.input_dir[0], False))]
    if len(contrasts) > 1:
      for cid in range(1, len(contrasts)):
        dirs.append(abspath(path.from_user(app.ARGS.input_dir[cid], False)))
        image.check_3d_nonunity(os.path.join(dirs[cid], in_files[cid][ifile]))
        if uid != c_uids[cid][ifile]:
          raise MRtrixError('no matching image was found for image %s and contrasts %s and %s.' % (fname, dirs[0], dirs[cid]))
        fnames.append(in_files[cid][ifile])

    if mask_files:
      if uid not in mask_uids:
        raise MRtrixError('no matching mask image was found for input image ' + fname + ' with uid "'+uid+'". '
                          'Mask uid candidates: ' + ', '.join(['"%s"' % m for m in mask_uids]))
      index = mask_uids.index(uid)
      # uid, filenames, directories, contrasts, mask_filename = '', mask_directory = '', agg_weight = None
      inputs.append(Input(uid, fnames, dirs, contrasts,
                          mask_filename=mask_files[index], mask_directory=abspath(path.from_user(app.ARGS.mask_dir, False))))
    else:
      inputs.append(Input(uid, fnames, dirs, contrasts))

  # parse aggregation weights and match to inputs
  if f_agg_weight:
    import csv  # pylint: disable=import-outside-toplevel
    try:
      with open(f_agg_weight, 'r') as fweights:
        agg_weights = dict((row[0].lstrip().rstrip(), row[1]) for row in csv.reader(fweights, delimiter=',', quotechar='#'))
    except UnicodeDecodeError:
      with open(f_agg_weight, 'r') as fweights:
        reader = csv.reader(fweights.read().decode('utf-8', errors='replace'), delimiter=',', quotechar='#')
        agg_weights = dict((row[0].lstrip().rstrip(), row[1]) for row in reader)
    pref = '^' + re.escape(get_common_prefix(list(agg_weights.keys())))
    suff = re.escape(get_common_postfix(list(agg_weights.keys()))) + '$'
    for key in agg_weights.keys():
      agg_weights[re.sub(suff, '', re.sub(pref, '', key))] = agg_weights.pop(key).strip()

    for inp in inputs:
      if inp.uid not in agg_weights:
        raise MRtrixError('aggregation weight not found for %s' % inp.uid)
      inp.aggregation_weight = agg_weights[inp.uid]
    app.console('Using aggregation weights ' + f_agg_weight)
    weights = [float(inp.aggregation_weight) for inp in inputs if inp.aggregation_weight is not None]
    if sum(weights) <= 0:
      raise MRtrixError('Sum of aggregation weights is not positive: ' + str(weights))
    if any([w < 0 for w in weights]):
      app.warn('Negative aggregation weights: ' + str(weights))

  return inputs, xcontrast_xsubject_pre_postfix


def execute(): #pylint: disable=unused-variable
  from mrtrix3 import MRtrixError, app, image, matrix, path, run #pylint: disable=no-name-in-module, import-outside-toplevel

  if not app.ARGS.type in REGISTRATION_MODES:
    raise MRtrixError("registration type must be one of %s. provided: %s" % (str(REGISTRATION_MODES), app.ARGS.type))
  dorigid     = "rigid"     in app.ARGS.type
  doaffine    = "affine"    in app.ARGS.type
  dolinear    = dorigid or doaffine
  dononlinear = "nonlinear" in app.ARGS.type
  assert (dorigid + doaffine + dononlinear >= 1), "FIXME: registration type not valid"

  app.ARGS.input = app.ARGS.input
  n_contrasts = len(app.ARGS.input) // 2
  if len(app.ARGS.input) != 2 * n_contrasts:
    raise MRtrixError('expected two arguments per contrast, received %i: %s' % (len(app.ARGS.input), ', '.join(app.ARGS.input)))
  if n_contrasts > 1:
    app.console('Generating population template using multi-contrast registration')

  app.ARGS.input_dir = []
  app.ARGS.template = []
  app.console(str(app.ARGS.input))
  for i_contrast in range(n_contrasts):
    inargs = (app.ARGS.input[i_contrast*2], app.ARGS.input[i_contrast*2+1])
    if not os.path.isdir(inargs[0]):
      raise MRtrixError('input directory %s not found' % inargs[0])
    app.ARGS.input_dir.append(relpath(inargs[0]))
    app.ARGS.template.append(path.from_user(inargs[1], True))

  cns = Contrasts()
  app.debug(str(cns))

  in_files = [sorted(path.all_in_dir(input_dir, dir_path=False)) for input_dir in app.ARGS.input_dir]
  if len(in_files[0]) <= 1:
    raise MRtrixError('Not enough images found in input directory ' + app.ARGS.input_dir[0] +
                      '. More than one image is needed to generate a population template')
  if n_contrasts > 1:
    for cid in range(1, n_contrasts):
      if len(in_files[cid]) != len(in_files[0]):
        raise MRtrixError('Found %i images in input directory %s ' % (len(app.ARGS.input_dir[0]), app.ARGS.input_dir[0]) +
                          'but %i input images in %s.' % (len(app.ARGS.input_dir[cid]), app.ARGS.input_dir[cid]))
  else:
    app.console('Generating a population-average template from ' + str(len(in_files[0])) + ' input images')
    if n_contrasts > 1:
      app.console('using ' + str(len(in_files)) + ' contrasts for each input image')

  voxel_size = None
  if app.ARGS.voxel_size:
    voxel_size = app.ARGS.voxel_size.split(',')
    if len(voxel_size) == 1:
      voxel_size = voxel_size * 3
    try:
      if len(voxel_size) != 3:
        raise ValueError
      [float(v) for v in voxel_size]  #pylint: disable=expression-not-assigned
    except ValueError:
      raise MRtrixError('voxel size needs to be a single or three comma-separated floating point numbers; received: ' + str(app.ARGS.voxel_size))

  agg_measure = 'mean'
  if app.ARGS.aggregate is not None:
    if not app.ARGS.aggregate in AGGREGATION_MODES:
      app.error("aggregation type must be one of %s. provided: %s" % (str(AGGREGATION_MODES), app.ARGS.aggregate))
    agg_measure = app.ARGS.aggregate

  agg_weights = app.ARGS.aggregation_weights
  if agg_weights is not None:
    agg_measure = "weighted_" + agg_measure
    if agg_measure != 'weighted_mean':
      app.error("aggregation weights require '-aggregate mean' option. provided: %s" % (app.ARGS.aggregate))
      if not os.path.isfile(app.ARGS.aggregation_weights):
        app.error("aggregation weights file not found: %s" % app.ARGS.aggregation_weights)

  initial_alignment = app.ARGS.initial_alignment
  if initial_alignment not in ["mass", "robust_mass", "geometric", "none"]:
    raise MRtrixError('initial_alignment must be one of ' + " ".join(["mass", "robust_mass", "geometric", "none"]) + " provided: " + str(initial_alignment))

  linear_estimator = app.ARGS.linear_estimator
  if linear_estimator and not linear_estimator.lower() == 'none':
    if not dolinear:
      raise MRtrixError('linear_estimator specified when no linear registration is requested')
    if linear_estimator not in ["l1", "l2", "lp"]:
      raise MRtrixError('linear_estimator must be one of ' + " ".join(["l1", "l2", "lp"]) + " provided: " + str(linear_estimator))

  use_masks = False
  mask_files = []
  if app.ARGS.mask_dir:
    use_masks = True
    app.ARGS.mask_dir = relpath(app.ARGS.mask_dir)
    if not os.path.isdir(app.ARGS.mask_dir):
      raise MRtrixError('mask directory not found')
    mask_files = sorted(path.all_in_dir(app.ARGS.mask_dir, dir_path=False))
    if len(mask_files) < len(in_files[0]):
      raise MRtrixError('there are not enough mask images for the number of images in the input directory')

  if not use_masks:
    app.warn('no masks input. Use input masks to reduce computation time and improve robustness')

  if app.ARGS.template_mask and not use_masks:
    raise MRtrixError('you cannot output a template mask because no subject masks were input using -mask_dir')

  nanmask_input = app.ARGS.nanmask
  if nanmask_input and not use_masks:
    raise MRtrixError('you cannot use NaN masking when no subject masks were input using -mask_dir')

  ins, xcontrast_xsubject_pre_postfix = parse_input_files(in_files, mask_files, cns, agg_weights)

  leave_one_out = 'auto'
  if app.ARGS.leave_one_out is not None:
    leave_one_out = app.ARGS.leave_one_out
    if not leave_one_out in ['0', '1', 'auto']:
      raise MRtrixError('leave_one_out not understood: ' + str(leave_one_out))
  if leave_one_out == 'auto':
    leave_one_out = 2 < len(ins) < 15
  else:
    leave_one_out = bool(int(leave_one_out))
  if leave_one_out:
    app.console('performing leave-one-out registration')
    # check that at sum of weights is positive for any grouping if weighted aggregation is used
    weights = [float(inp.aggregation_weight) for inp in ins if inp.aggregation_weight is not None]
    if weights and sum(weights) - max(weights) <= 0:
      raise MRtrixError('leave-one-out registration requires positive aggregation weights in all groupings')

  noreorientation = app.ARGS.noreorientation

  do_pause_on_warn = True
  if app.ARGS.linear_no_pause:
    do_pause_on_warn = False
    if not dolinear:
      raise MRtrixError("linear option set when no linear registration is performed")

  if len(app.ARGS.template) != n_contrasts:
    raise MRtrixError('mismatch between number of output templates (%i) ' % len(app.ARGS.template) +
                      'and number of contrasts (%i)' % n_contrasts)
  for templ in app.ARGS.template:
    app.check_output_path(templ)

  if app.ARGS.warp_dir:
    app.ARGS.warp_dir = relpath(app.ARGS.warp_dir)
    app.check_output_path(app.ARGS.warp_dir)

  if app.ARGS.transformed_dir:
    app.ARGS.transformed_dir = [relpath(d) for d in app.ARGS.transformed_dir.split(',')]
    if len(app.ARGS.transformed_dir) != n_contrasts:
      raise MRtrixError('require multiple comma separated transformed directories if multi-contrast registration is used')
    for tdir in app.ARGS.transformed_dir:
      app.check_output_path(tdir)

  if app.ARGS.linear_transformations_dir:
    if not dolinear:
      raise MRtrixError("linear option set when no linear registration is performed")
    app.ARGS.linear_transformations_dir = relpath(app.ARGS.linear_transformations_dir)
    app.check_output_path(app.ARGS.linear_transformations_dir)

  # automatically detect SH series in each contrast
  do_fod_registration = False  # in any contrast
  cns.n_volumes = []
  cns.fod_reorientation = []
  for cid in range(n_contrasts):
    header = image.Header(ins[0].get_ims_path(False)[cid])
    image_size = header.size()
    if len(image_size) < 3 or len(image_size) > 4:
      raise MRtrixError('only 3 and 4 dimensional images can be used to build a template')
    if len(image_size) == 4:
      cns.fod_reorientation.append(header.is_sh() and not noreorientation)
      cns.n_volumes.append(image_size[3])
      do_fod_registration = do_fod_registration or cns.fod_reorientation[-1]
    else:
      cns.fod_reorientation.append(False)
      cns.n_volumes.append(0)
  if do_fod_registration:
    app.console("SH Series detected, performing FOD registration in contrast: " +
                ', '.join(app.ARGS.input_dir[cid] for cid in range(n_contrasts) if cns.fod_reorientation[cid]))
  c_mrtransform_reorientation = [' -reorient_fod ' + ('yes' if cns.fod_reorientation[cid] else 'no') + ' '
                                 for cid in range(n_contrasts)]

  if nanmask_input:
    app.console("NaN masking transformed images")

  # rigid options
  if app.ARGS.rigid_scale:
    rigid_scales = [float(x) for x in app.ARGS.rigid_scale.split(',')]
    if not dorigid:
      raise MRtrixError("rigid_scales option set when no rigid registration is performed")
  else:
    rigid_scales = DEFAULT_RIGID_SCALES
  if app.ARGS.rigid_lmax:
    if not dorigid:
      raise MRtrixError("rigid_lmax option set when no rigid registration is performed")
    rigid_lmax = [int(x) for x in app.ARGS.rigid_lmax.split(',')]
    if do_fod_registration and len(rigid_scales) != len(rigid_lmax):
      raise MRtrixError('rigid_scales and rigid_lmax schedules are not equal in length')
  else:
    rigid_lmax = DEFAULT_RIGID_LMAX

  rigid_niter = [100] * len(rigid_scales)
  if app.ARGS.rigid_niter:
    if not dorigid:
      raise MRtrixError("rigid_niter specified when no rigid registration is performed")
    rigid_niter = [int(x) for x in app.ARGS.rigid_niter.split(',')]
    if len(rigid_niter) == 1:
      rigid_niter = rigid_niter * len(rigid_scales)
    elif len(rigid_scales) != len(rigid_niter):
      raise MRtrixError('rigid_scales and rigid_niter schedules are not equal in length')

  # affine options
  if app.ARGS.affine_scale:
    affine_scales = [float(x) for x in app.ARGS.affine_scale.split(',')]
    if not doaffine:
      raise MRtrixError("affine_scale option set when no affine registration is performed")
  else:
    affine_scales = DEFAULT_AFFINE_SCALES
  if app.ARGS.affine_lmax:
    if not doaffine:
      raise MRtrixError("affine_lmax option set when no affine registration is performed")
    affine_lmax = [int(x) for x in app.ARGS.affine_lmax.split(',')]
    if do_fod_registration and len(affine_scales) != len(affine_lmax):
      raise MRtrixError('affine_scales and affine_lmax schedules are not equal in length')
  else:
    affine_lmax = DEFAULT_AFFINE_LMAX

  affine_niter = [500] * len(affine_scales)
  if app.ARGS.affine_niter:
    if not doaffine:
      raise MRtrixError("affine_niter specified when no affine registration is performed")
    affine_niter = [int(x) for x in app.ARGS.affine_niter.split(',')]
    if len(affine_niter) == 1:
      affine_niter = affine_niter * len(affine_scales)
    elif len(affine_scales) != len(affine_niter):
      raise MRtrixError('affine_scales and affine_niter schedules are not equal in length')

  linear_scales = []
  linear_lmax = []
  linear_niter = []
  linear_type = []
  if dorigid:
    linear_scales += rigid_scales
    linear_lmax += rigid_lmax
    linear_niter += rigid_niter
    linear_type += ['rigid'] * len(rigid_scales)

  if doaffine:
    linear_scales += affine_scales
    linear_lmax += affine_lmax
    linear_niter += affine_niter
    linear_type += ['affine'] * len(affine_scales)

  assert len(linear_type) == len(linear_scales)
  assert len(linear_scales) == len(linear_niter)
  if do_fod_registration:
    assert len(linear_lmax) == len(linear_niter)
  app.console('-' * 60)
  app.console('initial alignment of images: %s' % initial_alignment)
  app.console('-' * 60)
  if n_contrasts > 1:
    for cid in range(n_contrasts):
      app.console('\tcontrast "%s": %s, ' % (cns.suff[cid], cns.names[cid]) +
                  'objective weight: %s' % cns.mc_weight_initial_alignment[cid])

  if dolinear:
    app.console('-' * 60)
    app.console('linear registration stages:')
    app.console('-' * 60)
    if n_contrasts > 1:
      for cid in range(n_contrasts):
        msg = '\tcontrast "%s": %s' % (cns.suff[cid], cns.names[cid])
        if 'rigid' in linear_type:
          msg += ', objective weight rigid: %s' % cns.mc_weight_rigid[cid]
        if 'affine' in linear_type:
          msg += ', objective weight affine: %s' % cns.mc_weight_affine[cid]
        app.console(msg)

    if do_fod_registration:
      for istage, [tpe, scale, lmax, niter] in enumerate(zip(linear_type, linear_scales, linear_lmax, linear_niter)):
        app.console('(%02i) %s scale: %.4f, niter: %i, lmax: %i' % (istage, tpe.ljust(9), scale, niter, lmax))
    else:
      for istage, [tpe, scale, niter] in enumerate(zip(linear_type, linear_scales, linear_niter)):
        app.console('(%02i) %s scale: %.4f, niter: %i, no reorientation' % (istage, tpe.ljust(9), scale, niter))

  datatype_option = ' -datatype float32'
  outofbounds_option = ' -nan'

  if not dononlinear:
    nl_scales = []
    nl_lmax = []
    nl_niter = []
    if app.ARGS.warp_dir:
      raise MRtrixError('warp_dir specified when no nonlinear registration is performed')
  else:
    nl_scales = [float(x) for x in app.ARGS.nl_scale.split(',')] if app.ARGS.nl_scale else DEFAULT_NL_SCALES
    nl_niter = [int(x) for x in app.ARGS.nl_niter.split(',')] if app.ARGS.nl_niter else DEFAULT_NL_NITER
    nl_lmax = [int(x) for x in app.ARGS.nl_lmax.split(',')] if app.ARGS.nl_lmax else DEFAULT_NL_LMAX

    if len(nl_scales) != len(nl_niter):
      raise MRtrixError('nl_scales and nl_niter schedules are not equal in length')

    app.console('-' * 60)
    app.console('nonlinear registration stages:')
    app.console('-' * 60)
    if n_contrasts > 1:
      for cid in range(n_contrasts):
        app.console('\tcontrast "%s": %s, objective weight: %s' % (cns.suff[cid], cns.names[cid], cns.mc_weight_nl[cid]))

    if do_fod_registration:
      if len(nl_scales) != len(nl_lmax):
        raise MRtrixError('nl_scales and nl_lmax schedules are not equal in length')

    if do_fod_registration:
      for istage, [scale, lmax, niter] in enumerate(zip(nl_scales, nl_lmax, nl_niter)):
        app.console('(%02i) nonlinear scale: %.4f, niter: %i, lmax: %i' % (istage, scale, niter, lmax))
    else:
      for istage, [scale, niter] in enumerate(zip(nl_scales, nl_niter)):
        app.console('(%02i) nonlinear scale: %.4f, niter: %i, no reorientation' % (istage, scale, niter))

  app.console('-' * 60)
  app.console('input images:')
  app.console('-' * 60)
  for inp in ins:
    app.console('\t' + inp.info())

  app.make_scratch_dir()
  app.goto_scratch_dir()

  for contrast in cns.suff:
    path.make_dir('input_transformed' + contrast)

  for contrast in cns.suff:
    path.make_dir('isfinite' + contrast)

  path.make_dir('linear_transforms_initial')
  path.make_dir('linear_transforms')
  for level in range(0, len(linear_scales)):
    path.make_dir('linear_transforms_%02i' % level)
  for level in range(0, len(nl_scales)):
    path.make_dir('warps_%02i' % level)

  if use_masks:
    path.make_dir('mask_transformed')
  write_log = (app.VERBOSITY >= 2)
  if write_log:
    path.make_dir('log')

  if initial_alignment == 'robust_mass':
    if not use_masks:
      raise MRtrixError('robust_mass initial alignment requires masks')
    path.make_dir('robust')

  if app.ARGS.copy_input:
    app.console('Copying images into scratch directory')
    for inp in ins:
      inp.cache_local()

  # Make initial template in average space using first contrast
  app.console('Generating initial template')
  input_filenames = [inp.get_ims_path(False)[0] for inp in ins]
  if voxel_size is None:
    run.command(['mraverageheader', input_filenames, 'average_header.mif', '-fill'])
  else:
    run.command(['mraverageheader', '-fill', input_filenames, '-', '|',
                 'mrgrid', '-', 'regrid', '-voxel', ','.join(map(str, voxel_size)), 'average_header.mif'])

  # crop average space to extent defined by original masks
  if use_masks:
    progress = app.ProgressBar('Importing input masks to average space for template cropping', len(ins))
    for inp in ins:
      run.command('mrtransform ' + inp.msk_path + ' -interp nearest -template average_header.mif ' + inp.msk_transformed)
      progress.increment()
    progress.done()
    run.command(['mrmath', [inp.msk_transformed for inp in ins], 'max', 'mask_initial.mif'])
    run.command('mrgrid average_header.mif crop -mask mask_initial.mif average_header_cropped.mif')
    run.function(os.remove, 'mask_initial.mif')
    run.function(os.remove, 'average_header.mif')
    run.function(shutil.move, 'average_header_cropped.mif', 'average_header.mif')
    progress = app.ProgressBar('Erasing temporary mask images', len(ins))
    for inp in ins:
      run.function(os.remove, inp.msk_transformed)
      progress.increment()
    progress.done()

  # create average space headers for other contrasts
  if n_contrasts > 1:
    avh3d = 'average_header3d.mif'
    avh4d = 'average_header4d.mif'
    if len(image.Header('average_header.mif').size()) == 3:
      run.command('mrconvert average_header.mif ' + avh3d)
    else:
      run.command('mrconvert average_header.mif -coord 3 0 -axes 0,1,2 ' + avh3d)
    run.command('mrconvert ' + avh3d + ' -axes 0,1,2,-1 ' + avh4d)
    for cid in range(n_contrasts):
      if cns.n_volumes[cid] == 0:
        run.function(copy, avh3d, 'average_header' + cns.suff[cid] + '.mif')
      elif cns.n_volumes[cid] == 1:
        run.function(copy, avh4d, 'average_header' + cns.suff[cid] + '.mif')
      else:
        run.command('mrcat ' + ' '.join([avh3d] * cns.n_volumes[cid]) + ' -axis 3 average_header' + cns.suff[cid] + '.mif')
    run.function(os.remove, avh3d)
    run.function(os.remove, avh4d)
  else:
    run.function(shutil.move, 'average_header.mif', 'average_header_c0.mif')

  cns.templates = ['average_header' + csuff + '.mif' for csuff in cns.suff]

  if initial_alignment == 'none':
    progress = app.ProgressBar('Resampling input images to template space with no initial alignment', len(ins) * n_contrasts)
    for inp in ins:
      for cid in range(n_contrasts):
        run.command('mrtransform ' + inp.ims_path[cid] + c_mrtransform_reorientation[cid] + ' -interp linear ' +
                    '-template ' + cns.templates[cid] + ' ' + inp.ims_transformed[cid] +
                    outofbounds_option +
                    datatype_option)
        progress.increment()
    progress.done()

    if use_masks:
      progress = app.ProgressBar('Reslicing input masks to average header', len(ins))
      for inp in ins:
        run.command('mrtransform ' + inp.ims_path[cid] + ' ' + inp.msk_transformed +
                    '-interp nearest -template average_header.mif' +
                    datatype_option)
        progress.increment()
      progress.done()

    if nanmask_input:
      inplace_nan_mask([inp.ims_transformed[cid] for inp in ins for cid in range(n_contrasts)],
                       [inp.msk_transformed for inp in ins for cid in range(n_contrasts)])

    if leave_one_out:
      calculate_isfinite(ins, cns)

    if not dolinear:
      for inp in ins:
        with open(os.path.join('linear_transforms_initial', inp.uid + '.txt'), 'w') as fout:
          fout.write('1 0 0 0\n0 1 0 0\n0 0 1 0\n0 0 0 1\n')
  else:
    progress = app.ProgressBar('Performing initial rigid registration to template', len(ins))
    mask_option = ''
    cid = 0
    lmax_option = ' -rigid_lmax 0 ' if cns.fod_reorientation[cid] else ' -noreorientation '
    contrast_weight_option = cns.initial_alignment_weight_option
    for inp in ins:
      output_option = ' -rigid ' + os.path.join('linear_transforms_initial', inp.uid + '.txt')
      images = ' '.join([p + ' ' + t for p, t in zip(inp.ims_path, cns.templates)])
      if use_masks:
        mask_option = ' -mask1 ' + inp.msk_path
        if initial_alignment == 'robust_mass':
          if not os.path.isfile('robust/template.mif'):
            if cns.n_volumes[cid] > 0:
              run.command('mrconvert ' + cns.templates[cid] + ' -coord 3 0 - | mrconvert - -axes 0,1,2 robust/template.mif')
            else:
              run.command('mrconvert ' + cns.templates[cid] + ' robust/template.mif')
          if n_contrasts > 1:
            cmd = ['mrcalc', inp.ims_path[cid], cns.mc_weight_initial_alignment[cid], '-mult']
            for cid in range(1, n_contrasts):
              cmd += [inp.ims_path[cid], cns.mc_weight_initial_alignment[cid], '-mult', '-add']
            contrast_weight_option = ''
            run.command(' '.join(cmd) +
                        ' - | mrfilter - zclean -zlower 3 -zupper 3 robust/image_' + inp.uid + '.mif'
                        ' -maskin ' + inp.msk_path + ' -maskout robust/mask_' + inp.uid + '.mif')
          else:
            run.command('mrfilter ' + inp.ims_path[0] + ' zclean -zlower 3 -zupper 3 robust/image_' + inp.uid + '.mif' +
                        ' -maskin ' + inp.msk_path + ' -maskout robust/mask_' + inp.uid + '.mif')
          images = 'robust/image_' + inp.uid + '.mif robust/template.mif'
          mask_option = ' -mask1 ' + 'robust/mask_' + inp.uid + '.mif'
          lmax_option = ''

      run.command('mrregister ' + images +
                  mask_option +
                  ' -rigid_scale 1 ' +
                  ' -rigid_niter 0 ' +
                  ' -type rigid ' +
                  lmax_option +
                  contrast_weight_option +
                  ' -rigid_init_translation ' + initial_alignment.replace('robust_', '') + ' ' +
                  datatype_option +
                  output_option)
      # translate input images to centre of mass without interpolation
      for cid in range(n_contrasts):
        run.command('mrtransform ' + inp.ims_path[cid] + c_mrtransform_reorientation[cid] +
                    ' -linear ' + os.path.join('linear_transforms_initial', inp.uid + '.txt') +
                    ' ' + inp.ims_transformed[cid] + "_translated.mif" + datatype_option)
      if use_masks:
        run.command('mrtransform ' + inp.msk_path +
                    ' -linear ' + os.path.join('linear_transforms_initial', inp.uid + '.txt') +
                    ' ' + inp.msk_transformed + "_translated.mif" +
                    datatype_option)
      progress.increment()
    # update average space of first contrast to new extent, delete other average space images
    run.command('mraverageheader ' + ' '.join([inp.ims_transformed[cid] + '_translated.mif' for inp in ins]) + ' average_header_tight.mif')
    progress.done()

    if voxel_size is None:
      run.command('mrgrid average_header_tight.mif pad -uniform 10 average_header.mif', force=True)
    else:
      run.command('mrgrid average_header_tight.mif pad -uniform 10 - | '
                  'mrgrid - regrid -voxel ' + ','.join(map(str, voxel_size)) + ' average_header.mif', force=True)
    run.function(os.remove, 'average_header_tight.mif')
    for cid in range(1, n_contrasts):
      run.function(os.remove, 'average_header' + cns.suff[cid] + '.mif')

    if use_masks:
      # reslice masks
      progress = app.ProgressBar('Reslicing input masks to average header', len(ins))
      for inp in ins:
        run.command('mrtransform ' + inp.msk_transformed + '_translated.mif' + ' ' + inp.msk_transformed + ' ' +
                    '-interp nearest -template average_header.mif' + datatype_option)
        progress.increment()
      progress.done()
      # crop average space to extent defined by translated masks
      run.command(['mrmath', [inp.msk_transformed for inp in ins], 'max', 'mask_translated.mif'])
      run.command('mrgrid average_header.mif crop -mask mask_translated.mif average_header_cropped.mif')
      # pad average space to allow for deviation from initial alignment
      run.command('mrgrid average_header_cropped.mif pad -uniform 10 average_header.mif', force=True)
      run.function(os.remove, 'average_header_cropped.mif')
      # reslice masks
      progress = app.ProgressBar('Reslicing masks to new padded average header', len(ins))
      for inp in ins:
        run.command('mrtransform ' + inp.msk_transformed + '_translated.mif ' + inp.msk_transformed + ' ' +
                    '-interp nearest -template average_header.mif' + datatype_option, force=True)
        run.function(os.remove, inp.msk_transformed + '_translated.mif')
        progress.increment()
      progress.done()
      run.function(os.remove, 'mask_translated.mif')

    # reslice images
    progress = app.ProgressBar('Reslicing input images to average header', len(ins) * n_contrasts)
    for cid in range(n_contrasts):
      for inp in ins:
        run.command('mrtransform ' + c_mrtransform_reorientation[cid] + inp.ims_transformed[cid] + '_translated.mif ' +
                    inp.ims_transformed[cid] + ' ' +
                    ' -interp linear -template average_header.mif' +
                    outofbounds_option +
                    datatype_option)
        run.function(os.remove, inp.ims_transformed[cid] + '_translated.mif')
      progress.increment()
    progress.done()

    if nanmask_input:
      inplace_nan_mask([inp.ims_transformed[cid] for inp in ins for cid in range(n_contrasts)],
                       [inp.msk_transformed for inp in ins for cid in range(n_contrasts)])

    if leave_one_out:
      calculate_isfinite(ins, cns)

  cns.templates = ['initial_template' + contrast + '.mif' for contrast in cns.suff]
  for cid in range(n_contrasts):
    aggregate(ins, 'initial_template' + cns.suff[cid] + '.mif', cid, agg_measure)
    if cns.n_volumes[cid] == 1:
      run.function(shutil.move, 'initial_template' + cns.suff[cid] + '.mif', 'tmp.mif')
      run.command('mrconvert tmp.mif initial_template' + cns.suff[cid] + '.mif -axes 0,1,2,-1')

  # Optimise template with linear registration
  if not dolinear:
    for inp in ins:
      run.function(copy, os.path.join('linear_transforms_initial', inp.uid+'.txt'),
                   os.path.join('linear_transforms', inp.uid+'.txt'))
  else:
    for level, (regtype, scale, niter, lmax) in enumerate(zip(linear_type, linear_scales, linear_niter, linear_lmax)):
      msg = 'Optimising template with {2} registration (linear stage {0} of {1})'.format(level + 1, len(linear_scales), linear_type[level])
      progress = app.ProgressBar(msg, len(ins) * n_contrasts)
      for inp in ins:
        initialise_option = ''
        if use_masks:
          mask_option = ' -mask1 ' + inp.msk_path
        else:
          mask_option = ''
        lmax_option = ' -noreorientation'
        metric_option = ''
        mrregister_log_option = ''
        if regtype == 'rigid':
          scale_option = ' -rigid_scale ' + str(scale)
          niter_option = ' -rigid_niter ' + str(niter)
          regtype_option = ' -type rigid'
          output_option = ' -rigid ' + os.path.join('linear_transforms_%02i' % level, inp.uid + '.txt')
          contrast_weight_option = cns.rigid_weight_option
          if level > 0:
            initialise_option = ' -rigid_init_matrix ' + os.path.join('linear_transforms_%02i' % (level - 1), inp.uid + '.txt')
          if do_fod_registration:
            lmax_option = ' -rigid_lmax ' + str(lmax)
          if linear_estimator:
            metric_option = ' -rigid_metric.diff.estimator ' + linear_estimator
          if app.VERBOSITY >= 2:
            mrregister_log_option = ' -info -rigid_log ' + os.path.join('log', inp.uid + contrast[cid] + "_" + str(level) + '.log')
        else:
          scale_option = ' -affine_scale ' + str(scale)
          niter_option = ' -affine_niter ' + str(niter)
          regtype_option = ' -type affine'
          output_option = ' -affine ' + os.path.join('linear_transforms_%02i' % level, inp.uid + '.txt')
          contrast_weight_option = cns.affine_weight_option
          if level > 0:
            initialise_option = ' -affine_init_matrix ' + os.path.join('linear_transforms_%02i' % (level - 1), inp.uid + '.txt')
          if do_fod_registration:
            lmax_option = ' -affine_lmax ' + str(lmax)
          if linear_estimator:
            metric_option = ' -affine_metric.diff.estimator ' + linear_estimator
          if write_log:
            mrregister_log_option = ' -info -affine_log ' + os.path.join('log', inp.uid + contrast[cid] + "_" + str(level) + '.log')

        if leave_one_out:
          tmpl = []
          for cid in range(n_contrasts):
            isfinite = 'isfinite%s/%s.mif' % (cns.suff[cid], inp.uid)
            weight = inp.aggregation_weight if inp.aggregation_weight is not None else '1'
            # loo = (template * weighted sum - weight * this) / (weighted sum - weight)
            run.command('mrcalc ' + cns.isfinite_count[cid] + ' ' + isfinite + ' -sub - | mrcalc ' + cns.templates[cid] +
                        ' ' + cns.isfinite_count[cid] + ' -mult ' + inp.ims_transformed[cid] + ' ' + weight + ' -mult ' +
                        ' -sub - -div loo_%s' % cns.templates[cid], force=True)
            tmpl.append('loo_%s' % cns.templates[cid])
          images = ' '.join([p + ' ' + t for p, t in zip(inp.ims_path, tmpl)])
        else:
          images = ' '.join([p + ' ' + t for p, t in zip(inp.ims_path, cns.templates)])
        command = 'mrregister ' + images + \
                  initialise_option + \
                  mask_option + \
                  scale_option + \
                  niter_option + \
                  lmax_option + \
                  regtype_option + \
                  metric_option + \
                  datatype_option + \
                  contrast_weight_option + \
                  output_option + \
                  mrregister_log_option
        run.command(command, force=True)
        check_linear_transformation(os.path.join('linear_transforms_%02i' % level, inp.uid + '.txt'), command,
                                    pause_on_warn=do_pause_on_warn)
        if leave_one_out:
          for im_temp in tmpl:
            run.function(os.remove, im_temp)
        progress.increment()
      progress.done()
      # Here we ensure the template doesn't drift or scale
      # TODO matrix avarage might produce a large FOV for large rotations  # pylint: disable=fixme
      run.command('transformcalc ' + ' '.join(path.all_in_dir('linear_transforms_%02i' % level)) +
                  ' average linear_transform_average.txt -quiet', force=True)
      if linear_type[level] == 'rigid':
        run.command('transformcalc linear_transform_average.txt rigid linear_transform_average.txt -quiet', force=True)
      run.command('transformcalc linear_transform_average.txt invert linear_transform_average_inv.txt -quiet', force=True)

      average_inv = matrix.load_transform('linear_transform_average_inv.txt')
      if average_inv is not None:
        for inp in ins:
          transform = matrix.dot(matrix.load_transform(os.path.join('linear_transforms_%02i' % level, inp.uid + '.txt')), average_inv)
          matrix.save_transform(os.path.join('linear_transforms_%02i' % level, inp.uid + '.txt'), transform)

      progress = app.ProgressBar('Transforming all subjects to revised template', len(ins) * n_contrasts)
      for cid in range(n_contrasts):
        for inp in ins:
          run.command('mrtransform ' + c_mrtransform_reorientation[cid] + inp.ims_path[cid] +
                      ' -template ' + cns.templates[cid] +
                      ' -linear ' + os.path.join('linear_transforms_%02i' % level, inp.uid + '.txt') +
                      ' ' + inp.ims_transformed[cid] +
                      outofbounds_option +
                      datatype_option,
                      force=True)
          progress.increment()
      progress.done()

      if use_masks:
        progress = app.ProgressBar('Transforming all masks to revised template', len(ins) * n_contrasts)
        for cid in range(n_contrasts):
          for inp in ins:
            run.command('mrtransform ' + inp.msk_path +
                        ' -template ' + cns.templates[cid] +
                        ' -interp nearest' +
                        ' -linear ' + os.path.join('linear_transforms_%02i' % level, inp.uid + '.txt') +
                        ' ' + inp.msk_transformed,
                        force=True)
            progress.increment()
        progress.done()

      if nanmask_input:
        inplace_nan_mask([inp.ims_transformed[cid] for inp in ins for cid in range(n_contrasts)],
                         [inp.msk_transformed for inp in ins for cid in range(n_contrasts)], progress=False)

      if leave_one_out:
        calculate_isfinite(ins, cns)

      for cid in range(n_contrasts):
        cns.templates[cid] = 'linear_template%02i%s.mif' % (level, cns.suff[cid])
        aggregate(ins, cns.templates[cid], cid, agg_measure)
        if cns.n_volumes[cid] == 1:
          run.function(shutil.move, cns.templates[cid], 'tmp.mif')
          run.command('mrconvert tmp.mif ' + cns.templates[cid] + ' -axes 0,1,2,-1')
          run.function(os.remove, 'tmp.mif')

    for entry in os.listdir('linear_transforms_%02i' % level):
      run.function(copy, os.path.join('linear_transforms_%02i' % level, entry), os.path.join('linear_transforms', entry))

  # Create a template mask for nl registration by taking the intersection of all transformed input masks and dilating
  if use_masks and (dononlinear or app.ARGS.template_mask):
    run.command(['mrmath', path.all_in_dir('mask_transformed')] +
                'min - | maskfilter - median - | maskfilter - dilate -npass 5 init_nl_template_mask.mif'.split(), force=True)
    current_template_mask = 'init_nl_template_mask.mif'

  if dononlinear:
    app.console('Optimising template with non-linear registration')
    path.make_dir('warps')
    for level, (scale, niter, lmax) in enumerate(zip(nl_scales, nl_niter, nl_lmax)):
      msg = 'Optimising template with non-linear registration (stage {0} of {1})'.format(level + 1, len(nl_scales))
      progress = app.ProgressBar(msg, len(ins))
      for inp in ins:
        if level > 0:
          initialise_option = ' -nl_init ' + os.path.join('warps_%02i' % (level - 1), inp.uid + '.mif')
          scale_option = ''
        else:
          scale_option = ' -nl_scale ' + str(scale)
          if not doaffine:  # rigid or no previous linear stage
            initialise_option = ' -rigid_init_matrix ' + os.path.join('linear_transforms', inp.uid + '.txt')
          else:
            initialise_option = ' -affine_init_matrix ' + os.path.join('linear_transforms', inp.uid + '.txt')

        if use_masks:
          mask_option = ' -mask1 ' + inp.msk_path + ' -mask2 ' + current_template_mask
        else:
          mask_option = ''

        if do_fod_registration:
          lmax_option = ' -nl_lmax ' + str(lmax)
        else:
          lmax_option = ' -noreorientation'

        contrast_weight_option = cns.nl_weight_option

        if leave_one_out:
          tmpl = []
          for cid in range(n_contrasts):
            isfinite = 'isfinite%s/%s.mif' % (cns.suff[cid], inp.uid)
            weight = inp.aggregation_weight if inp.aggregation_weight is not None else '1'
            # loo = (template * weighted sum - weight * this) / (weighted sum - weight)
            run.command('mrcalc ' + cns.isfinite_count[cid] + ' ' + isfinite + ' -sub - | mrcalc ' + cns.templates[cid] +
                        ' ' + cns.isfinite_count[cid] + ' -mult ' + inp.ims_transformed[cid] + ' ' + weight + ' -mult ' +
                        ' -sub - -div loo_%s' % cns.templates[cid], force=True)
            tmpl.append('loo_%s' % cns.templates[cid])
          images = ' '.join([p + ' ' + t for p, t in zip(inp.ims_path, tmpl)])
        else:
          images = ' '.join([p + ' ' + t for p, t in zip(inp.ims_path, cns.templates)])
        run.command('mrregister ' + images +
                    ' -type nonlinear' +
                    ' -nl_niter ' + str(nl_niter[level]) +
                    ' -nl_warp_full ' + os.path.join('warps_%02i' % level, inp.uid + '.mif') +
                    ' -transformed ' +
                    ' -transformed '.join([inp.ims_transformed[cid] for cid in range(n_contrasts)]) + ' ' +
                    ' -nl_update_smooth ' + app.ARGS.nl_update_smooth +
                    ' -nl_disp_smooth ' + app.ARGS.nl_disp_smooth +
                    ' -nl_grad_step ' + app.ARGS.nl_grad_step +
                    initialise_option +
                    contrast_weight_option +
                    scale_option +
                    mask_option +
                    datatype_option +
                    outofbounds_option +
                    lmax_option,
                    force=True)

        if use_masks:
          run.command('mrtransform ' + inp.msk_path +
                      ' -template ' + cns.templates[0] +
                      ' -warp_full ' + os.path.join('warps_%02i' % level, inp.uid + '.mif') +
                      ' ' + inp.msk_transformed +
                      ' -interp nearest ',
                      force=True)

        if leave_one_out:
          for im_temp in tmpl:
            run.function(os.remove, im_temp)

        if level > 0:
          run.function(os.remove, os.path.join('warps_%02i' % (level - 1), inp.uid + '.mif'))

        progress.increment()
      progress.done()

      if nanmask_input:
        inplace_nan_mask([_inp.ims_transformed[cid] for _inp in ins for cid in range(n_contrasts)],
                         [_inp.msk_transformed for _inp in ins for cid in range(n_contrasts)], progress=True)

      if leave_one_out:
        calculate_isfinite(ins, cns)

      for cid in range(n_contrasts):
        cns.templates[cid] = 'nl_template%02i%s.mif' % (level, cns.suff[cid])
        aggregate(ins, cns.templates[cid], cid, agg_measure)
        if cns.n_volumes[cid] == 1:
          run.function(shutil.move, cns.templates[cid], 'tmp.mif')
          run.command('mrconvert tmp.mif ' + cns.templates[cid] + ' -axes 0,1,2,-1')
          run.function(os.remove, 'tmp.mif')

      if use_masks:
        run.command(['mrmath', path.all_in_dir('mask_transformed')] +
                    'min - | maskfilter - median - | '.split() +
                    ('maskfilter - dilate -npass 5 nl_template_mask' + str(level) + '.mif').split())
        current_template_mask = 'nl_template_mask' + str(level) + '.mif'

      if level < len(nl_scales) - 1:
        if scale < nl_scales[level + 1]:
          upsample_factor = nl_scales[level + 1] / scale
          for inp in ins:
            run.command('mrgrid ' + os.path.join('warps_%02i' % level, inp.uid + '.mif') +
                        ' regrid -scale %f tmp.mif' % upsample_factor, force=True)
            run.function(shutil.move, 'tmp.mif', os.path.join('warps_%02i' % level, inp.uid + '.mif'))
      else:
        for inp in ins:
          run.function(shutil.move, os.path.join('warps_%02i' % level, inp.uid + '.mif'), 'warps')

  for cid in range(n_contrasts):
    run.command('mrconvert ' + cns.templates[cid] + ' ' + cns.templates_out[cid],
                mrconvert_keyval='NULL', force=app.FORCE_OVERWRITE)

  if app.ARGS.warp_dir:
    warp_path = path.from_user(app.ARGS.warp_dir, False)
    if os.path.exists(warp_path):
      run.function(shutil.rmtree, warp_path)
    os.makedirs(warp_path)
    progress = app.ProgressBar('Copying non-linear warps to output directory "' + warp_path + '"')
<<<<<<< HEAD
    for inp in ins:
      run.command('mrconvert ' + os.path.join('warps', inp.uid + '.mif') + ' ' +
                  path.quote(os.path.join(warp_path, xcontrast_xsubject_pre_postfix[0] +
                                          inp.uid + xcontrast_xsubject_pre_postfix[1] + '.mif')),
                  mrconvert_keyval='NULL', force=app.FORCE_OVERWRITE)
=======
    for i in inputs:
      run.command('mrconvert ' + os.path.join('warps', '%s.mif' % i.prefix) + ' ' + os.path.join(warp_path, '%s.mif' % i.prefix), \
                  mrconvert_keyval=path.from_user(os.path.join(input_dir, i.filename), False), \
                  force=app.FORCE_OVERWRITE)
>>>>>>> c091d8ad
      progress.increment()
    progress.done()

  if app.ARGS.linear_transformations_dir:
    linear_transformations_path = path.from_user(app.ARGS.linear_transformations_dir, False)
    if os.path.exists(linear_transformations_path):
      run.function(shutil.rmtree, linear_transformations_path)
    os.makedirs(linear_transformations_path)
    for inp in ins:
      run.function(copy, os.path.join('linear_transforms', inp.uid + '.txt'),
                   os.path.join(linear_transformations_path, xcontrast_xsubject_pre_postfix[0] +
                                inp.uid + xcontrast_xsubject_pre_postfix[1] + '.txt'))

  if app.ARGS.transformed_dir:
<<<<<<< HEAD
    for cid, trdir in enumerate(app.ARGS.transformed_dir):
      transformed_path = path.from_user(trdir, False)
      if os.path.exists(transformed_path):
        run.function(shutil.rmtree, transformed_path)
      os.makedirs(transformed_path)
      progress = app.ProgressBar('Copying transformed images to output directory "' + transformed_path + '"')
      for inp in ins:
        run.command(['mrconvert', inp.ims_transformed[cid], os.path.join(transformed_path, inp.ims_filenames[cid])],
                    mrconvert_keyval=inp.get_ims_path(False)[0], force=app.FORCE_OVERWRITE)
        progress.increment()
      progress.done()
=======
    transformed_path = path.from_user(app.ARGS.transformed_dir, False)
    if os.path.exists(transformed_path):
      run.function(shutil.rmtree, transformed_path)
    os.makedirs(transformed_path)
    progress = app.ProgressBar('Copying transformed images to output directory "' + transformed_path + '"')
    for i in inputs:
      run.command('mrconvert ' + os.path.join('inputs_transformed', '%s.mif' % i.prefix) + ' ' + os.path.join(transformed_path, '%s.mif' % i.prefix), \
                  mrconvert_keyval=path.from_user(os.path.join(input_dir, i.filename), False), \
                  force=app.FORCE_OVERWRITE)
      progress.increment()
    progress.done()
>>>>>>> c091d8ad

  if app.ARGS.template_mask:
    run.command('mrconvert ' + current_template_mask + ' ' + path.from_user(app.ARGS.template_mask, True),
                mrconvert_keyval='NULL', force=app.FORCE_OVERWRITE)


# Execute the script
import mrtrix3
mrtrix3.execute() #pylint: disable=no-member<|MERGE_RESOLUTION|>--- conflicted
+++ resolved
@@ -31,6 +31,8 @@
 REGISTRATION_MODES = ['rigid', 'affine', 'nonlinear', 'rigid_affine', 'rigid_nonlinear', 'affine_nonlinear', 'rigid_affine_nonlinear']
 
 AGGREGATION_MODES = ["mean", "median"]
+
+image_ext = 'mif nii mih mgh mgz img hdr'.split()
 
 def usage(cmdline): #pylint: disable=unused-variable
   cmdline.set_author('David Raffelt (david.raffelt@florey.edu.au) & Max Pietsch (maximilian.pietsch@kcl.ac.uk) & Thijs Dhollander (thijs.dhollander@gmail.com)')
@@ -502,11 +504,14 @@
   # images uids
   common_postfix = [get_common_postfix(files) for files in in_files]
   common_prefix = [get_common_prefix(files) for files in in_files]
-  xcontrast_xsubject_pre_postfix = (str2filename(get_common_postfix(common_prefix)).lstrip('_-'),
-                                    str2filename(get_common_prefix([os.path.splitext(re.sub('.gz$', '', pfix))[0].rstrip('_-') for pfix in common_postfix])))
+  # xcontrast_xsubject_pre_postfix: prefix and postfix of the common part across contrasts and subjects,
+  # without image extensions and leading or trailing '_' or '-'
+  xcontrast_xsubject_pre_postfix = [str2filename(get_common_postfix(common_prefix)).lstrip('_-'),
+                                    str2filename(get_common_prefix([re.sub('.('+'|'.join(image_ext)+')(.gz)?$', '', pfix).rstrip('_-')
+                                                 for pfix in common_postfix]))]
   if app.VERBOSITY > 1:
-    app.console("common_postfix:" + str(common_postfix))
-    app.console("common_prefix:" + str(common_prefix))
+    app.console("common_postfix: " + str(common_postfix))
+    app.console("common_prefix: " + str(common_prefix))
     app.console("xcontrast_xsubject_pre_postfix: " + str(xcontrast_xsubject_pre_postfix))
   for ipostfix, postfix in enumerate(common_postfix):
     if not postfix:
@@ -1391,18 +1396,11 @@
       run.function(shutil.rmtree, warp_path)
     os.makedirs(warp_path)
     progress = app.ProgressBar('Copying non-linear warps to output directory "' + warp_path + '"')
-<<<<<<< HEAD
     for inp in ins:
       run.command('mrconvert ' + os.path.join('warps', inp.uid + '.mif') + ' ' +
                   path.quote(os.path.join(warp_path, xcontrast_xsubject_pre_postfix[0] +
                                           inp.uid + xcontrast_xsubject_pre_postfix[1] + '.mif')),
                   mrconvert_keyval='NULL', force=app.FORCE_OVERWRITE)
-=======
-    for i in inputs:
-      run.command('mrconvert ' + os.path.join('warps', '%s.mif' % i.prefix) + ' ' + os.path.join(warp_path, '%s.mif' % i.prefix), \
-                  mrconvert_keyval=path.from_user(os.path.join(input_dir, i.filename), False), \
-                  force=app.FORCE_OVERWRITE)
->>>>>>> c091d8ad
       progress.increment()
     progress.done()
 
@@ -1417,7 +1415,6 @@
                                 inp.uid + xcontrast_xsubject_pre_postfix[1] + '.txt'))
 
   if app.ARGS.transformed_dir:
-<<<<<<< HEAD
     for cid, trdir in enumerate(app.ARGS.transformed_dir):
       transformed_path = path.from_user(trdir, False)
       if os.path.exists(transformed_path):
@@ -1426,22 +1423,9 @@
       progress = app.ProgressBar('Copying transformed images to output directory "' + transformed_path + '"')
       for inp in ins:
         run.command(['mrconvert', inp.ims_transformed[cid], os.path.join(transformed_path, inp.ims_filenames[cid])],
-                    mrconvert_keyval=inp.get_ims_path(False)[0], force=app.FORCE_OVERWRITE)
+                    mrconvert_keyval=inp.get_ims_path(False)[cid], force=app.FORCE_OVERWRITE)
         progress.increment()
       progress.done()
-=======
-    transformed_path = path.from_user(app.ARGS.transformed_dir, False)
-    if os.path.exists(transformed_path):
-      run.function(shutil.rmtree, transformed_path)
-    os.makedirs(transformed_path)
-    progress = app.ProgressBar('Copying transformed images to output directory "' + transformed_path + '"')
-    for i in inputs:
-      run.command('mrconvert ' + os.path.join('inputs_transformed', '%s.mif' % i.prefix) + ' ' + os.path.join(transformed_path, '%s.mif' % i.prefix), \
-                  mrconvert_keyval=path.from_user(os.path.join(input_dir, i.filename), False), \
-                  force=app.FORCE_OVERWRITE)
-      progress.increment()
-    progress.done()
->>>>>>> c091d8ad
 
   if app.ARGS.template_mask:
     run.command('mrconvert ' + current_template_mask + ' ' + path.from_user(app.ARGS.template_mask, True),
