--- conflicted
+++ resolved
@@ -17,13 +17,10 @@
 
 # Generates an unbiased group-average template via image registration of images to a midway space.
 
-<<<<<<< HEAD
 # pylint: disable=consider-using-f-string
 
-import collections, json, math, os, re, shutil, sys, io
-=======
-import json, math, os, re, shutil, sys
->>>>>>> b8de292c
+import json, math, os, re, shutil, sys, io
+
 
 DEFAULT_RIGID_SCALES  = [0.3,0.4,0.6,0.8,1.0,1.0]
 DEFAULT_RIGID_LMAX    = [2,2,2,4,4,4]
@@ -483,7 +480,7 @@
   inputs = []
   def paths_to_file_uids(paths, prefix, postfix):
     """ strip pre and postfix from filename, replace whitespace characters """
-    uid_path = dict()
+    uid_path = {}
     uids = []
     for path in paths:
       uid = re.sub(re.escape(postfix)+'$', '', re.sub('^'+re.escape(prefix), '', os.path.split(path)[1]))
@@ -527,20 +524,8 @@
 
   c_uids = []
   for cid, files in enumerate(in_files):
-<<<<<<< HEAD
-    c_uids.append([re.sub(re.escape(common_postfix[cid])+'$', '',
-                          re.sub('^'+re.escape(common_prefix[cid]), '', fname)) for fname in files])
-    if not all(len(_uid) for _uid in c_uids[-1]):
-      MRtrixError("No uniquely identifiable part of filename found in file :\n" + '""\n'.join(non_unique))
-
-  for uids in c_uids:
-    if len(uids) != len(set(uids)):
-      non_unique = [uid for uid, count in collections.Counter(uids).items() if count > 1]
-      MRtrixError("image identifiers not unique:\n" + '""\n'.join(non_unique))
-=======
     c_uids.append(paths_to_file_uids(files, common_prefix[cid], common_postfix[cid]))
 
->>>>>>> b8de292c
   if app.VERBOSITY > 1:
     app.console('uids by contrast:' + str(c_uids))
 
