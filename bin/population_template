--- conflicted
+++ resolved
@@ -3,29 +3,19 @@
 # Generates an unbiased group-average template via image registration of images to a midway space.
 
 # Make the corresponding MRtrix3 Python libraries available
-import inspect, os, sys
+import inspect, os, sys, shutil
 lib_folder = os.path.realpath(os.path.join(os.path.dirname(os.path.realpath(inspect.getfile(inspect.currentframe()))), os.pardir, 'lib'))
 if not os.path.isdir(lib_folder):
   sys.stderr.write('Unable to locate MRtrix3 Python libraries')
   sys.exit(1)
 sys.path.insert(0, lib_folder)
 
-<<<<<<< HEAD
-=======
-
->>>>>>> 98ecafbb
-import shutil
-import math
-from mrtrix3 import app, file, image, path, run
-
 move      = shutil.move
 copy      = shutil.copy
 copytree  = shutil.copytree
 rmtree    = shutil.rmtree
 remove    = os.remove
 
-<<<<<<< HEAD
-=======
 # Binds raw_input() to input() in Python2, so that input() can be used
 #   and the code will work on both Python 2 and 3
 try:
@@ -36,38 +26,21 @@
 
 import math
 from mrtrix3 import app, file, image, path, run #pylint: disable=redefined-builtin
-
-
 from mrtrix3.path import allindir
 
->>>>>>> 98ecafbb
 def abspath(*arg):
   return os.path.abspath(os.path.join(*arg))
 
 def relpath(*arg):
-<<<<<<< HEAD
-  return os.path.relpath(os.path.join(*arg), app._workingDir)
-
-def allindir(dir):
-  return ' '.join( [ os.path.join(dir, file) for file in os.listdir(dir) ] )
-=======
   return os.path.relpath(os.path.join(*arg), app.workingDir)
->>>>>>> 98ecafbb
 
 try:
   from numpy import loadtxt, savetxt, dot
 except ImportError:
-<<<<<<< HEAD
-  app.console ("numpy not found. using replacement functions")
-  def loadtxt(fname, delimiter=" ", dtype=float):
-    with open(fname, "r") as f:
-      return [[dtype(x) for x in l.rstrip().split(delimiter)] for l in f.readlines() if not l.startswith('#')]
-=======
   app.console("numpy not found; using replacement functions")
   def loadtxt(fname, delimiter=" ", dtype=float):
     with open(fname, "rb") as f:
       return [[dtype(a) for a in l.decode(errors='ignore').rstrip().split(delimiter)] for l in f.readlines()]
->>>>>>> 98ecafbb
 
   def savetxt(fname, X, delimiter=" ", fmt="%.14e"):
     try:
@@ -146,45 +119,24 @@
       newcmd.append(e)
     newcmd=" ".join(newcmd)
     if not init_rotation_found:
-<<<<<<< HEAD
-      app.console ("replacing the transformation obtained with:")
-      app.console (command)
+      app.console("replacing the transformation obtained with:")
+      app.console(command)
       if what:
         newcommand += ' -'+what+'_init_translation mass -'+what+'_init_rotation search'
-      app.console ("by the one obtained with:")
-      app.console (newcommand)
+      app.console("by the one obtained with:")
+      app.console(newcommand)
       run.command(newcommand)
-      return check_linear_transformation (transformation, newcommand, max_scaling, max_shear, max_rot, pause_on_warn = pause_on_warn)
+      return check_linear_transformation(transformation, newcommand, max_scaling, max_shear, max_rot, pause_on_warn=pause_on_warn)
     elif pause_on_warn:
       app.warn("you might want to manually repeat mrregister with different parameters and overwrite the transformation file: \n%s" % transformation)
-      app.console ('The command that failed the test was: \n' + command)
-      app.console ('Working directory: \n' + os.getcwd())
+      app.console('The command that failed the test was: \n' + command)
+      app.console('Working directory: \n' + os.getcwd())
       raw_input("press enter to continue population_template")
   return bGood
 
 class Input:
   def __init__(self, filenames, prefix, directories, contrasts = [''], mask_filename = '', mask_directory = ''):
     self.filenames = filenames
-=======
-      app.console("replacing the transformation obtained with:")
-      app.console(cmd)
-      if what:
-        newcmd += ' -'+what+'_init_translation mass -'+what+'_init_rotation search'
-      app.console("by the one obtained with:")
-      app.console(newcmd)
-      run.command(newcmd)
-      return check_linear_transformation (transformation, newcmd, max_scaling, max_shear, max_rot, pause_on_warn = pause_on_warn)
-    if pause_on_warn:
-      app.warn("you might want to manually repeat mrregister with different parameters and overwrite the transformation file: \n%s" % transformation)
-      app.console('The command that failed the test was: \n' + cmd)
-      app.console('Working directory: \n' + os.getcwd())
-      input("press enter to continue population_template")
-  return bGood
-
-class Input(object):
-  def __init__(self, filename, prefix, directory, mask_filename = '', mask_directory = ''):
-    self.filename = filename
->>>>>>> 98ecafbb
     self.prefix = prefix
     self.directories = directories
     self.contrasts = contrasts
@@ -245,11 +197,7 @@
 options = app.cmdline.add_argument_group('Input, output and general options')
 options.add_argument('-type', help='Specifiy the types of registration stages to perform. Options are "rigid" (perform rigid registration only which might be useful for intra-subject registration in longitudinal analysis), "affine" (perform affine registration) and "nonlinear" as well as cominations of registration types: %s. Default: rigid_affine_nonlinear' % ', '.join('"'+x+'"' for x in registration_modes if "_" in x), default='rigid_affine_nonlinear')
 options.add_argument('-voxel_size', help='Define the template voxel size in mm. Use either a single value for isotropic voxels or 3 comma separated values.')
-<<<<<<< HEAD
 options.add_argument('-initial_alignment', default='mass', help='Method of alignment to form the initial template. Options are "mass" (default), "robust_mass" (requires masks), "geometric" and "none".')
-=======
-options.add_argument('-initial_alignment', default='mass', help='Method of alignment to form the initial template. Options are "mass" (default), "geometric" and "none".')
->>>>>>> 98ecafbb
 options.add_argument('-mask_dir', help='Optionally input a set of masks inside a single directory, one per input image (with the same file name prefix). Using masks will speed up registration significantly')
 options.add_argument('-warp_dir', help='Output a directory containing warps from each input to the template. If the folder does not exist it will be created')
 options.add_argument('-transformed_dir', help='Output a directory containing the input images transformed to the template. If the folder does not exist it will be created')
@@ -268,7 +216,6 @@
 dononlinear = "nonlinear" in app.args.type
 assert (dorigid + doaffine + dononlinear >= 1), "FIXME: registration type not valid"
 
-<<<<<<< HEAD
 app.args.input = app.args.input[0]
 n_contrasts = len(app.args.input)
 if n_contrasts > 1:
@@ -340,7 +287,7 @@
   if not os.path.exists(inputDir):
     app.error('input directory not found: ' + inputDir);
 
-inFiles = [sorted(os.listdir(inputDir)) for inputDir in app.args.input_dir]
+inFiles = [sorted(allindir(inputDir, dir_path=False)) for inputDir in app.args.input_dir]
 if len(inFiles[0]) <= 1:
   app.error('Not enough images found in input directory '+app.args.input_dir[0]+'. More than one image is needed to generate a population template')
 elif n_contrasts > 1:
@@ -348,15 +295,6 @@
     if len(inFiles[i]) != len(inFiles[0]):
       app.error ('Found %i images in input directory %s but %i input images in %s.' % (
         len(app.args.input_dir[0]),app.args.input_dir[0],len(app.args.input_dir[i],app.args.input_dir[i]) ))
-=======
-app.args.input_dir = relpath(app.args.input_dir)
-inputDir = app.args.input_dir
-if not os.path.exists(inputDir):
-  app.error('input directory not found')
-inFiles = sorted(allindir(inputDir, dir_path=False))
-if len(inFiles) <= 1:
-  app.error('Not enough images found in input directory. More than one image is needed to generate a population template')
->>>>>>> 98ecafbb
 else:
   app.console ('Generating a population-average template from ' + str(len(inFiles[0])) + ' input images')
   if n_contrasts > 1:
@@ -374,26 +312,15 @@
     app.error('voxel size needs to be a single or three comma-separated floating point numbers; received: ' + str(app.args.voxel_size))
 
 initial_alignment = app.args.initial_alignment
-<<<<<<< HEAD
 if initial_alignment not in ["mass", "robust_mass", "geometric", "none"]:
-  app.error ('initial_alignment must be one of ' + " ".join(["mass", "robust_mass", "geometric", "none"]));
-=======
-if initial_alignment not in ["mass", "geometric", "none"]:
-  app.error('initial_alignment must be one of ' + " ".join(["mass", "geometric", "none"]))
->>>>>>> 98ecafbb
+  app.error ('initial_alignment must be one of ' + " ".join(["mass", "robust_mass", "geometric", "none"]))
 
 linear_estimator = app.args.linear_estimator
 if linear_estimator:
   if not dononlinear:
-<<<<<<< HEAD
-    app.error ('linear_estimator specified when no linear registration is requested');
-  if linear_estimator not in ["l1", "l2", "lp"]:
-    app.error ('linear_estimator must be one of ' + " ".join(["l1", "l2", "lp"]));
-=======
     app.error('linear_estimator specified when no linear registration is requested')
   if linear_estimator not in ["l1", "l2", "lp"]:
     app.error('linear_estimator must be one of ' + " ".join(["l1", "l2", "lp"]))
->>>>>>> 98ecafbb
 
 useMasks = False
 if app.args.mask_dir:
@@ -401,17 +328,10 @@
   app.args.mask_dir = relpath(app.args.mask_dir)
   maskDir = app.args.mask_dir
   if not os.path.exists(maskDir):
-<<<<<<< HEAD
-    app.error ('mask directory not found')
-  maskFiles = sorted(os.listdir(maskDir))
+    app.error('mask directory not found')
+  maskFiles = sorted(allindir(maskDir, dir_path=False))
   if len(maskFiles) < len(inFiles[0]):
-    app.error ('there are not enough mask images for the number of images in the input directory')
-=======
-    app.error('mask directory not found')
-  maskFiles = allindir(maskDir, dir_path=False)
-  if len(maskFiles) < len(inFiles):
     app.error('there are not enough mask images for the number of images in the input directory')
->>>>>>> 98ecafbb
   maskCommonPostfix = path.commonPostfix(maskFiles)
   if len(maskCommonPostfix) == 0:
     app.error('mask filenames do not have a common postfix')
@@ -425,7 +345,6 @@
 if app.args.template_mask and not useMasks:
   app.error ('you cannot output a template mask because no subject masks were input using -mask_dir')
 
-<<<<<<< HEAD
 commonPostfix = [path.commonPostfix(files) for files in inFiles]
 for postfix in commonPostfix:
   if len(postfix) == 0:
@@ -435,37 +354,22 @@
 for ifile, fname in enumerate(inFiles[0]):
   prefix = fname.split(commonPostfix[0])[0]
   fnames = [fname]
-  dirs = [abspath(app.args.input_dir[0])]
+  dirs = [abspath(path.fromUser(app.args.input_dir[0], False))]
   if n_contrasts > 1:
     for c in range(1,n_contrasts):
-      image.check3DNonunity(os.path.join(abspath(app.args.input_dir[c]), inFiles[c][ifile]))
+      image.check3DNonunity(os.path.join(abspath(path.fromUser(app.args.input_dir[c], False)), inFiles[c][ifile]))
       if prefix != inFiles[c][ifile].split(commonPostfix[c])[0]:
-        app.error ('no matching image was found for image %s and contrasts %s and %s.' % (fname,app.args.input_dir[0],app.args.input_dir[c]))
+        app.error ('no matching image was found for image %s and contrasts %s and %s.' % (fname, path.fromUser(app.args.input_dir[0], False), path.fromUser(app.args.input_dir[c], False)))
       fnames.append(inFiles[c][ifile])
-      dirs.append(abspath(app.args.input_dir[c]))
+      dirs.append(abspath(path.fromUser(app.args.input_dir[c], False)))
 
   if useMasks:
     if prefix not in maskPrefixes:
       app.error ('no matching mask image was found for input image ' + fname)
     index = maskPrefixes.index(prefix)
-    input.append(Input(fnames, prefix, dirs, contrasts, maskFiles[index], abspath(maskDir)))
+    input.append(Input(fnames, prefix, dirs, contrasts, maskFiles[index], abspath(path.fromUser(maskDir, False))))
   else:
     input.append(Input(fnames, prefix, dirs, contrasts))
-
-=======
-commonPostfix = path.commonPostfix(inFiles)
-inputs = []
-for i in inFiles:
-  image.check3DNonunity(os.path.join(path.fromUser(inputDir, False), i))
-  subj_prefix = i.split(commonPostfix)[0]
-  if useMasks:
-    if subj_prefix not in maskPrefixes:
-      app.error ('no matching mask image was found for input image ' + i)
-    index = maskPrefixes.index(subj_prefix)
-    inputs.append(Input(i, subj_prefix, path.fromUser(inputDir, False), maskFiles[index], path.fromUser(maskDir, False)))
-  else:
-    inputs.append(Input(i, subj_prefix, path.fromUser(inputDir, False)))
->>>>>>> 98ecafbb
 
 leave_one_out = 'auto'
 if app.args.leave_one_out is not None:
@@ -513,15 +417,14 @@
 
 # automatically detect SH series
 do_fod_registration = False
-<<<<<<< HEAD
 n_volumes = []
 for c in range(n_contrasts):
-  image_size = [int(x) for x in image.headerField(relpath(input[0].directories[c], input[0].filenames[c]), 'size').split(' ')]
+  image_size = image.Header(relpath(inputs[0].directories[c], inputs[0].filenames[c])).size()
   if len(image_size) < 3 or len(image_size) > 4:
     app.error('only 3 and 4 dimensional images can be used to build a template')
   if len(image_size) == 4:
     n_volumes.append(image_size[3])
-    val = (math.sqrt (1 + 8 * image_size[3]) - 3.0) / 4.0;
+    val = (math.sqrt (1 + 8 * image_size[3]) - 3.0) / 4.0
     if not (val - int(val)) and not noreorientation:
       do_fod_registration = True
   else:
@@ -530,16 +433,6 @@
   app.console ("SH Series detected, performing FOD registration")
 
 # TODO check for consistent headers across contrasts?
-=======
-image_size = image.Header(relpath(inputs[0].directory, inputs[0].filename)).size()
-if len(image_size) < 3 or len(image_size) > 4:
-  app.error('only 3 and 4 dimensional images can be used to build a template')
-if len(image_size) == 4:
-  val = (math.sqrt (1 + 8 * image_size[3]) - 3.0) / 4.0
-  if not (val - int(val)) and not noreorientation:
-    app.console("SH series detected, performing FOD registration")
-    do_fod_registration = True
->>>>>>> 98ecafbb
 
 #rigid options
 if app.args.rigid_scale:
@@ -604,19 +497,13 @@
 assert len(linear_type) == len(linear_scales)
 assert len(linear_scales) == len(linear_niter)
 if do_fod_registration:
-<<<<<<< HEAD
-  assert (len(linear_lmax) == len(linear_niter))
+  assert len(linear_lmax) == len(linear_niter)
 app.console ('-'*60)
 app.console ('initial alignment of images: %s' % initial_alignment)
 app.console ('-'*60)
 if n_contrasts > 1:
   for c in range(n_contrasts):
     app.console ('\tcontrast: %s, weight: %s, suffix: %s' % (app.args.input_dir[c], app.args.mc_weight_initial_alignment[c], contrasts[c]))
-=======
-  assert len(linear_lmax) == len(linear_niter)
-
-app.console('initial alignment of images: %s' % initial_alignment)
->>>>>>> 98ecafbb
 
 if dolinear:
   app.console ('-'*60)
@@ -676,7 +563,6 @@
 app.makeTempDir()
 app.gotoTempDir()
 
-<<<<<<< HEAD
 for contrast in contrasts:
   file.makeDir('input_transformed'+contrast)
 
@@ -684,9 +570,6 @@
   file.makeDir('isfinite'+contrast)
 isfinite_count = ['isfinite'+contrast+'.mif' for contrast in contrasts]
 
-=======
-file.makeDir('inputs_transformed')
->>>>>>> 98ecafbb
 file.makeDir('linear_transforms_initial')
 file.makeDir('linear_transforms')
 for level in range(0, len(linear_scales)):
@@ -708,13 +591,9 @@
 # Make initial template in average space using first contrast
 app.console ('Generating initial template')
 input_filenames = []
-<<<<<<< HEAD
 for i in input:
-  input_filenames.append (i.paths_in[0]);
-=======
-for i in inputs:
-  input_filenames.append(abspath(i.directory, i.filename))
->>>>>>> 98ecafbb
+  input_filenames.append(i.paths_in[0])
+  # input_filenames.append(abspath(i.directory, i.filename))
 if voxel_size is None:
   run.command('mraverageheader ' + ' '.join(input_filenames) + ' average_header.mif -fill')
 else:
@@ -724,15 +603,9 @@
 if useMasks:
   progress = app.progressBar('Importing input masks to average space for template cropping', len(inputs))
   mask_filenames = []
-<<<<<<< HEAD
   for i in input:
-    run.command('mrtransform ' + i.mask+
+    run.command('mrtransform ' + abspath(i.mask_directory, i.mask_filename) +
       ' -interp nearest -template average_header.mif ' + os.path.join('masks_transformed', i.mask_filename))
-=======
-  for i in inputs:
-    run.command('mrtransform ' + abspath(i.mask_directory, i.mask_filename) + \
-                ' -interp nearest -template average_header.mif ' + os.path.join('masks_transformed', i.mask_filename))
->>>>>>> 98ecafbb
     mask_filenames.append(os.path.join('masks_transformed', i.mask_filename))
     progress.increment()
   progress.done()
@@ -767,27 +640,22 @@
 current_template = ['average_header'+contrast+'.mif' for contrast in contrasts]
 
 if initial_alignment == 'none':
-<<<<<<< HEAD
+  progress = app.progressBar('Resampling input images to template space with no initial alignment', len(inputs))
   for i in input:
     for c in range(n_contrasts):
       run.command('mrtransform ' + i.paths_in[c] + ' -interp linear ' +
         '-template ' + current_template[c] + ' ' +
-        os.path.join('input_transformed'+contrasts[c], i.prefix + '.mif') + datatype)
+        os.path.join('input_transformed'+contrasts[c], i.prefix + '.mif') + datatype_option)
       if leave_one_out:
         if n_volumes[c] > 0:
           run.command('mrconvert '+ os.path.join('input_transformed'+i.contrasts[c], '%s.mif' % i.prefix) +' -coord 3 0 - | mrcalc - -finite isfinite%s/%s.mif'%(i.contrasts[c],i.prefix) + ' -force')
         else:
           run.command('mrcalc ' + os.path.join('input_transformed'+i.contrasts[c], '%s.mif' % i.prefix) +' -finite isfinite%s/%s.mif'%(i.contrasts[c],i.prefix) + ' -force')
+      progress.increment()
   if leave_one_out:
     for c in range(n_contrasts):
       run.command('mrmath ' + allindir('isfinite%s'%contrasts[c]) + ' sum ' + isfinite_count[c] + ' -force')
-=======
-  progress = app.progressBar('Resampling input images to template space with no initial alignment', len(inputs))
-  for i in inputs:
-    run.command('mrtransform ' + abspath(i.directory, i.filename) + ' -interp linear -template average_header.mif ' + os.path.join('inputs_transformed', i.prefix + '.mif') + datatype_option)
-    progress.increment()
   progress.done()
->>>>>>> 98ecafbb
   if not dolinear:
     for i in inputs:
       with open(os.path.join('linear_transforms_initial','%s.txt' % (i.prefix)),'w') as fout:
@@ -795,7 +663,6 @@
 else:
   progress = app.progressBar('Performing initial rigid registration to template', len(inputs))
   mask = ''
-<<<<<<< HEAD
   if do_fod_registration:
     lmax = ' -rigid_lmax 0 '
   else:
@@ -835,51 +702,24 @@
                 lmax +
                 contrast_weight +
                 ' -rigid_init_translation ' + initial_alignment.replace('robust_','') + ' ' +
-                datatype +
+                datatype_option +
                 output)
     # translate input images to centre of mass without interpolation
     for c in range(n_contrasts):
       run.command('mrtransform ' + i.paths_in[c] +
                   ' -linear ' + os.path.join('linear_transforms_initial', i.prefix + '.txt') +
-                  datatype +
+                  datatype_option +
                   ' ' + os.path.join('input_transformed'+i.contrasts[c], i.prefix + '_translated.mif'))
     if useMasks:
       run.command('mrtransform ' + i.mask +
              ' -linear ' + os.path.join('linear_transforms_initial', i.prefix + '.txt') +
-             datatype +
+             datatype_option +
              ' ' + os.path.join('masks_transformed', i.prefix + '_translated.mif'))
-
+    progress.increment()
   # update average space of first contrast to new extent, delete other average space images
   run.command('mraverageheader ' + ' '.join([os.path.join('input_transformed', i.prefix + '_translated.mif') for i in input]) + ' average_header_tight.mif')
-=======
-  for i in inputs:
-    if useMasks:
-      mask = ' -mask1 ' + abspath(i.mask_directory, i.mask_filename)
-    output = ' -rigid ' + os.path.join('linear_transforms_initial', i.prefix + '.txt')
-    run.command('mrregister ' + abspath(i.directory, i.filename) + ' average_header.mif' + \
-                mask + \
-                ' -rigid_scale 1 ' + \
-                ' -rigid_niter 0 ' + \
-                ' -type rigid ' + \
-                ' -noreorientation ' + \
-                ' -rigid_init_translation ' + initial_alignment + ' ' + \
-                datatype_option + \
-                output)
-    # translate input images to centre of mass without interpolation
-    run.command('mrtransform ' + abspath(i.directory, i.filename) + \
-                ' -linear ' + os.path.join('linear_transforms_initial', i.prefix + '.txt') + \
-                datatype_option + \
-                ' ' + os.path.join('inputs_transformed', i.prefix + '_translated.mif'))
-    if useMasks:
-      run.command('mrtransform ' + abspath(i.mask_directory, i.mask_filename) + \
-                  ' -linear ' + os.path.join('linear_transforms_initial', i.prefix + '.txt') + \
-                  datatype_option + ' ' + \
-                  os.path.join('masks_transformed', i.prefix + '_translated.mif'))
-    progress.increment()
   progress.done()
-  # update average space to new extent
-  run.command('mraverageheader ' + ' '.join([os.path.join('inputs_transformed', i.prefix + '_translated.mif') for i in inputs]) + ' average_header_tight.mif')
->>>>>>> 98ecafbb
+
   if voxel_size is None:
     run.command('mrpad -uniform 10 average_header_tight.mif average_header.mif -force')
   else:
@@ -920,9 +760,9 @@
       progress.increment()
     progress.done()
     run.function(remove, 'mask_translated.mif')
-<<<<<<< HEAD
 
   # reslice input images
+  progress = app.progressBar('Reslicing input images to average header', len(inputs) * n_contrasts)
   for c in range(n_contrasts):
     for i in input:
       run.command('mrtransform ' +
@@ -938,23 +778,8 @@
           run.command(' mrcalc '+ os.path.join('input_transformed'+i.contrasts[c], '%s.mif' % i.prefix) +' -finite isfinite%s/%s.mif'%(i.contrasts[c],i.prefix) + ' -force')
     if leave_one_out:
       run.command('mrmath ' + allindir('isfinite%s'%contrasts[c]) + ' sum ' + isfinite_count[c] + ' -force')
-=======
-  # reslice input images
-  progress = app.progressBar('Reslicing input images to average header', len(inputs))
-  for i in inputs:
-    run.command('mrtransform ' + \
-                os.path.join('inputs_transformed', i.prefix + '_translated.mif') + ' ' + \
-                os.path.join('inputs_transformed', i.prefix + '.mif') + ' ' + \
-                '-interp linear -template average_header.mif' + \
-                datatype_option)
-    run.function(remove, os.path.join('inputs_transformed', i.prefix + '_translated.mif'))
     progress.increment()
   progress.done()
-
-
-run.command('mrmath ' + ' '.join(allindir('inputs_transformed')) + ' mean initial_template.mif')
-current_template = 'initial_template.mif'
->>>>>>> 98ecafbb
 
 current_template = ['initial_template'+contrast+'.mif' for contrast in contrasts]
 for c in range(n_contrasts):
@@ -968,44 +793,25 @@
   for i in inputs:
     run.function(copy, os.path.join('linear_transforms_initial','%s.txt' % (i.prefix)), os.path.join('linear_transforms','%s.txt' % (i.prefix)))
 else:
-<<<<<<< HEAD
   app.console ('Optimising template with linear registration')
-  for level in range(0, len(linear_scales)):
+  for level, (regtype, scale, niter, lmax) in enumerate(zip(linear_type, linear_scales, linear_niter, linear_lmax)):
     for i in input:
       initialise = ''
       if useMasks:
-        mask = ' -mask1 ' + i.mask
-      else:
-        mask = ''
-      lmax = ''
-      metric = ''
-      mrregister_log = ''
-      contrast_weight = ''
-      if linear_type[level] == 'rigid':
-        scale = ' -rigid_scale ' + str(linear_scales[level])
-        niter = ' -rigid_niter ' + str(linear_niter[level])
-        regtype = ' -type rigid'
-        output = ' -rigid ' + os.path.join('linear_transforms_%i' % level, '%s.txt' % i.prefix)
-        if n_contrasts > 1:
-          contrast_weight = ' -mc_weights ' + ','.join(app.args.mc_weight_rigid) + ' '
-=======
-  for level, (regtype, scale, niter, lmax) in enumerate(zip(linear_type, linear_scales, linear_niter, linear_lmax)):
-    progress = app.progressBar('Optimising template with linear registration (stage {0} of {1})'.format(level+1, len(linear_scales)), len(inputs))
-    for i in inputs:
-      initialise_option = ''
-      if useMasks:
-        mask_option = ' -mask1 ' + abspath(i.mask_directory, i.mask_filename)
+        mask_option = ' -mask1 ' + i.mask
       else:
         mask_option = ''
       lmax_option = ''
       metric_option = ''
       mrregister_log_option = ''
+      contrast_weight_option = ''
       if regtype == 'rigid':
         scale_option = ' -rigid_scale ' + str(scale)
         niter_option = ' -rigid_niter ' + str(niter)
         regtype_option = ' -type rigid'
         output_option = ' -rigid ' + os.path.join('linear_transforms_%i' % level, '%s.txt' % i.prefix)
->>>>>>> 98ecafbb
+        if n_contrasts > 1:
+          contrast_weight_option = ' -mc_weights ' + ','.join(app.args.mc_weight_rigid) + ' '
         if level > 0:
           initialise_option = ' -rigid_init_matrix ' + os.path.join('linear_transforms_%i' % (level - 1), '%s.txt' % i.prefix)
         if do_fod_registration:
@@ -1013,27 +819,16 @@
         else:
           lmax_option = ' -noreorientation'
         if linear_estimator:
-<<<<<<< HEAD
-          metric = ' -rigid_metric.diff.estimator ' + linear_estimator
-        if app._verbosity >= 2:
-          mrregister_log = ' -info -rigid_log ' + os.path.join('log', i.prefix + "_" + str(level) + '.log')
-      else:
-        scale = ' -affine_scale ' + str(linear_scales[level])
-        niter = ' -affine_niter ' + str(linear_niter[level])
-        regtype = ' -type affine'
-        output = ' -affine ' + os.path.join('linear_transforms_%i' % level, '%s.txt' % i.prefix)
-        if n_contrasts > 1:
-          contrast_weight = ' -mc_weights ' + ','.join(app.args.mc_weight_affine) + ' '
-=======
           metric_option = ' -rigid_metric.diff.estimator ' + linear_estimator
         if app.verbosity >= 2:
-          mrregister_log_option = ' -info -rigid_log ' + os.path.join('log', i.filename + "_" + str(level) + '.log')
+          mrregister_log_option = ' -info -rigid_log ' + os.path.join('log', i.prefix + "_" + str(level) + '.log')
       else:
         scale_option = ' -affine_scale ' + str(scale)
         niter_option = ' -affine_niter ' + str(niter)
         regtype_option = ' -type affine'
         output_option = ' -affine ' + os.path.join('linear_transforms_%i' % level, '%s.txt' % i.prefix)
->>>>>>> 98ecafbb
+        if n_contrasts > 1:
+          contrast_weight = ' -mc_weights ' + ','.join(app.args.mc_weight_affine) + ' '
         if level > 0:
           initialise_option = ' -affine_init_matrix ' + os.path.join('linear_transforms_%i' % (level - 1), '%s.txt' % i.prefix)
         if do_fod_registration:
@@ -1043,8 +838,7 @@
         if linear_estimator:
           metric_option = ' -affine_metric.diff.estimator ' + linear_estimator
         if write_log:
-<<<<<<< HEAD
-          mrregister_log = ' -info -affine_log ' + os.path.join('log', i.prefix + '_' + str(level) + '.log')
+          mrregister_log_option = ' -info -affine_log ' + os.path.join('log', i.prefix + '_' + str(level) + '.log')
 
       if leave_one_out:
         tmpl = []
@@ -1058,49 +852,27 @@
         images = ' + '.join( [p+' '+t for p, t in zip(i.paths_in, current_template) ] )
       command = 'mrregister ' + images + \
                   ' -force' + \
-                  initialise + \
-                  mask + \
-                  scale + \
-                  niter + \
-                  lmax + \
-                  regtype + \
-                  metric + \
-                  datatype + \
-                  contrast_weight + \
-                  output + \
-                  mrregister_log
+                  initialise_option + \
+                  mask_option + \
+                  scale_option + \
+                  niter_option + \
+                  lmax_option + \
+                  regtype_option + \
+                  metric_option + \
+                  datatype_option + \
+                  contrast_weight_option + \
+                  output_option + \
+                  mrregister_log_option
       run.command(command)
       check_linear_transformation(os.path.join('linear_transforms_%i' % level, '%s.txt' % i.prefix), command, pause_on_warn=do_pause_on_warn)
       if leave_one_out:
         for im_temp in tmpl:
           run.function(remove,im_temp)
-
+      progress.increment()
+    progress.done()
     # Here we ensure the template doesn't drift or scale
     # TODO matrix avarage might produce a large FOV for large rotations
     run.command('transformcalc ' + allindir('linear_transforms_%i' % level) + ' average linear_transform_average.txt -force -quiet')
-=======
-          mrregister_log_option = ' -info -affine_log ' + os.path.join('log', i.filename + '_' + str(level) + '.log')
-
-      command = 'mrregister ' + abspath(i.directory, i.filename) + ' ' + current_template + \
-                ' -force' + \
-                initialise_option + \
-                mask_option + \
-                scale_option + \
-                niter_option + \
-                lmax_option + \
-                regtype_option + \
-                metric_option + \
-                datatype_option + \
-                output_option + \
-                mrregister_log_option
-      run.command(command)
-      check_linear_transformation(os.path.join('linear_transforms_%i' % level, '%s.txt' % i.prefix), command, pause_on_warn=do_pause_on_warn)
-      progress.increment()
-    progress.done()
-
-    # Here we ensure the template doesn't drift or scale
-    run.command('transformcalc ' + ' '.join(allindir('linear_transforms_%i' % level)) + ' average linear_transform_average.txt -force -quiet')
->>>>>>> 98ecafbb
     if linear_type[level] == 'rigid':
       run.command('transformcalc linear_transform_average.txt rigid linear_transform_average.txt -force -quiet')
     run.command('transformcalc linear_transform_average.txt invert linear_transform_average_inv.txt -force -quiet')
@@ -1111,20 +883,21 @@
         transform = dot(loadtxt(os.path.join('linear_transforms_%i' % level, '%s.txt' % i.prefix)), average_inv)
         savetxt(os.path.join('linear_transforms_%i' % level, '%s.txt' % i.prefix), transform)
 
-<<<<<<< HEAD
+    progress = app.progressBar('Transforming all subjects to revised template', len(inputs) * n_contrasts)
     for c in range(n_contrasts):
       for i in input:
         run.command('mrtransform ' + i.paths_in[c] +
                    ' -template ' + current_template[c] +
                    ' -linear ' + os.path.join('linear_transforms_%i' % level, '%s.txt' % i.prefix) +
                    ' ' + os.path.join('input_transformed'+i.contrasts[c], '%s.mif' % i.prefix) +
-                   datatype +
+                   datatype_option +
                    ' -force')
         if leave_one_out:
           if n_volumes[c] > 0:
             run.command('mrconvert '+ os.path.join('input_transformed'+i.contrasts[c], '%s.mif' % i.prefix) +' -coord 3 0 - | mrcalc - -finite isfinite%s/%s.mif'%(i.contrasts[c],i.prefix) + ' -force')
           else:
             run.command('mrcalc '+ os.path.join('input_transformed'+i.contrasts[c], '%s.mif' % i.prefix) +' -finite isfinite%s/%s.mif'%(i.contrasts[c],i.prefix) + ' -force')
+        progress.increment()
       if leave_one_out:
         run.command('mrmath ' + allindir('isfinite%s'%contrasts[c]) + ' sum ' + isfinite_count[c] + ' -force')
 
@@ -1134,29 +907,14 @@
         run.function(move,current_template[c],'tmp.mif')
         run.command('mrconvert tmp.mif ' + current_template[c] + ' -axes 0,1,2,-1')
         run.function(remove,'tmp.mif')
-
-=======
-    progress = app.progressBar('Transforming all subjects to revised template', len(inputs))
-    for i in inputs:
-      run.command('mrtransform ' + abspath(i.directory, i.filename) + ' ' + \
-                  '-template ' + current_template + ' ' + \
-                  '-linear ' + os.path.join('linear_transforms_%i' % level, '%s.txt' % i.prefix) + ' ' + \
-                  os.path.join('inputs_transformed', '%s.mif' % i.prefix) + \
-                  datatype_option + ' ' + \
-                  '-force')
-      progress.increment()
     progress.done()
-
-    run.command('mrmath ' + ' '.join(allindir('inputs_transformed')) + ' mean linear_template' + str(level) + '.mif -force')
-    current_template = 'linear_template' + str(level) + '.mif'
->>>>>>> 98ecafbb
 
   for entry in os.listdir('linear_transforms_%i' % level):
     run.function(copy, os.path.join('linear_transforms_%i' % level, entry), os.path.join('linear_transforms', entry))
 
 # Create a template mask for nl registration by taking the intersection of all transformed input masks and dilating
 if useMasks and (dononlinear or app.args.template_mask):
-<<<<<<< HEAD
+  progress = app.progressBar('Generating template mask for non-linear registration', len(inputs))
   for i in input:
     run.command('mrtransform ' + i.mask +
                ' -template ' + current_template[0] +
@@ -1164,28 +922,14 @@
                ' -linear ' + os.path.join('linear_transforms', '%s.txt' % i.prefix) +
                ' ' + os.path.join('masks_transformed', '%s.mif' % i.prefix) +
                ' -force')
-  run.command ('mrmath ' + allindir('masks_transformed') + ' min - | maskfilter - median - | maskfilter - dilate -npass 5 init_nl_template_mask.mif -force')
-=======
-  progress = app.progressBar('Generating template mask for non-linear registration', len(inputs))
-  for i in inputs:
-    run.command('mrtransform ' + abspath(i.mask_directory, i.mask_filename) + ' ' + \
-                '-template ' + current_template + ' ' + \
-                '-interp nearest ' + \
-                '-linear ' + os.path.join('linear_transforms', '%s.txt' % i.prefix) + ' ' + \
-                os.path.join('masks_transformed', '%s.mif' % i.prefix) + ' ' + \
-                '-force')
     progress.increment()
   progress.done()
   run.command ('mrmath ' + ' '.join(allindir('masks_transformed')) + ' min - | maskfilter - median - | maskfilter - dilate -npass 5 init_nl_template_mask.mif -force')
->>>>>>> 98ecafbb
   current_template_mask = 'init_nl_template_mask.mif'
 
 if dononlinear:
   # Optimise the template with non-linear registration
-<<<<<<< HEAD
   app.console ('Optimising template with non-linear registration')
-=======
->>>>>>> 98ecafbb
   file.makeDir('warps')
   for level, (scale, niter, lmax) in enumerate(zip(nl_scales, nl_niter, nl_lmax)):
     progress = app.progressBar('Optimising template with non-linear registration (stage {0} of {1})'.format(level+1, len(nl_scales)), len(inputs))
@@ -1201,23 +945,18 @@
           initialise_option = ' -affine_init_matrix ' + os.path.join('linear_transforms', '%s.txt' % i.prefix)
 
       if useMasks:
-<<<<<<< HEAD
-        mask = ' -mask1 ' + i.mask + ' -mask2 ' + current_template_mask
-=======
-        mask_option = ' -mask1 ' + abspath(i.mask_directory, i.mask_filename) + ' -mask2 ' + current_template_mask
->>>>>>> 98ecafbb
+        mask = ' -mask1 ' + abspath(i.mask_directory, i.mask_filename) + ' -mask2 ' + current_template_mask
       else:
         mask_option = ''
 
       if do_fod_registration:
         lmax_option = ' -nl_lmax ' + str(lmax)
       else:
-<<<<<<< HEAD
-        lmax = ' -noreorientation'
-
-      contrast_weight = ''
+        lmax_option = ' -noreorientation'
+
+      contrast_weight_option = ''
       if n_contrasts > 1:
-        contrast_weight = ' -mc_weights ' + ','.join(app.args.mc_weight_nl) + ' '
+        contrast_weight_option = ' -mc_weights ' + ','.join(app.args.mc_weight_nl) + ' '
       if leave_one_out:
         tmpl = []
         for c in range(n_contrasts):
@@ -1237,31 +976,12 @@
                  ' -nl_disp_smooth ' +  app.args.nl_disp_smooth +
                  ' -nl_grad_step ' +  app.args.nl_grad_step +
                  ' -force ' +
-                   initialise +
-                   contrast_weight +
-                   scale +
-                   mask +
-                   datatype +
-                   lmax)
-=======
-        lmax_option = ' -noreorientation'
-
-      run.command('mrregister ' + abspath(i.directory, i.filename) + ' ' + current_template + ' ' + \
-                  '-type nonlinear ' + \
-                  '-nl_niter ' + str(niter) + ' ' + \
-                  '-nl_warp_full ' + os.path.join('warps_%i' % level, '%s.mif' % i.prefix) + ' ' + \
-                  '-transformed ' + os.path.join('inputs_transformed', '%s.mif' % i.prefix) + ' ' + \
-                  '-nl_update_smooth ' +  app.args.nl_update_smooth + ' ' + \
-                  '-nl_disp_smooth ' +  app.args.nl_disp_smooth + ' ' + \
-                  '-nl_grad_step ' +  app.args.nl_grad_step + ' ' + \
-                  '-force' + \
-                  initialise_option + \
-                  scale_option + \
-                  mask_option + \
-                  datatype_option + \
-                  lmax_option)
-
->>>>>>> 98ecafbb
+                   initialise_option +
+                   contrast_weight_option +
+                   scale_option +
+                   mask_option +
+                   datatype_option +
+                   lmax_option)
       if level > 0:
         run.function(remove, os.path.join('warps_%i'%(level-1), '%s.mif' % i.prefix))
       if leave_one_out:
@@ -1274,13 +994,14 @@
             run.command('mrcalc '+ os.path.join('input_transformed'+i.contrasts[c], '%s.mif' % i.prefix) +' -finite isfinite%s/%s.mif'%(i.contrasts[c],i.prefix) + ' -force')
 
       if useMasks:
-<<<<<<< HEAD
         run.command('mrtransform ' + i.mask +
                    ' -template ' + current_template[0] +
                    ' -warp_full ' + os.path.join('warps_%i' % level, '%s.mif' % i.prefix) +
                    ' ' + os.path.join('masks_transformed', i.prefix + '.mif') +
                    ' -interp nearest ' +
                    ' -force')
+      progress.increment()
+    progress.done()
     if leave_one_out:
       for c in range(n_contrasts):
         run.command('mrmath ' + allindir('isfinite%s'%contrasts[c]) + ' sum ' + isfinite_count[c] + ' -force')
@@ -1292,48 +1013,23 @@
         run.function (move,current_template[c],'tmp.mif')
         run.command ('mrconvert tmp.mif ' + current_template[c] + ' -axes 0,1,2,-1')
         run.function(remove,'tmp.mif')
-=======
-        run.command('mrtransform ' + abspath(i.mask_directory, i.mask_filename) + ' ' + \
-                    '-template ' + current_template + ' ' + \
-                    '-warp_full ' + os.path.join('warps_%i' % level, '%s.mif' % i.prefix) + ' ' + \
-                    os.path.join('masks_transformed', i.prefix + '.mif') + ' ' + \
-                    '-interp nearest ' +
-                    '-force')
-      progress.increment()
-    progress.done()
-
-    run.command('mrmath ' + ' '.join(allindir('inputs_transformed')) + ' mean nl_template' + str(level) + '.mif')
-    current_template = 'nl_template' + str(level) + '.mif'
->>>>>>> 98ecafbb
 
     if useMasks:
       run.command('mrmath ' + ' '.join(allindir('masks_transformed')) + ' min - | maskfilter - median - | maskfilter - dilate -npass 5 nl_template_mask' + str(level) + '.mif')
       current_template_mask = 'nl_template_mask' + str(level) + '.mif'
 
     if level < len(nl_scales) - 1:
-<<<<<<< HEAD
-      if (nl_scales[level] < nl_scales[level + 1]):
-        upsample_factor = nl_scales[level + 1] / nl_scales[level]
-        for i in input:
-          run.command('mrresize ' + os.path.join('warps_%i' % level, '%s.mif' % i.prefix) + ' -force -scale %f tmp.mif' % upsample_factor)
-=======
       if scale < nl_scales[level + 1]:
         upsample_factor = nl_scales[level + 1] / scale
         for i in inputs:
-          run.command('mrresize ' + os.path.join('warps_%i' % level, '%s.mif' % i.prefix) + ' -scale %f tmp.mif' % upsample_factor)
->>>>>>> 98ecafbb
+          run.command('mrresize ' + os.path.join('warps_%i' % level, '%s.mif' % i.prefix) + ' -force -scale %f tmp.mif' % upsample_factor)
           run.function(move, 'tmp.mif', os.path.join('warps_' + str(level), '%s.mif' % i.prefix))
     else:
       for i in inputs:
         run.function(move, os.path.join('warps_' + str(level), '%s.mif' % i.prefix), 'warps')
 
-<<<<<<< HEAD
 for c in range(n_contrasts):
-  run.command('mrconvert ' + current_template[c] + ' ' + app.args.template[c] + (' -force' if app.force else ''))
-=======
-
-run.command('mrconvert ' + current_template + ' ' + path.fromUser(app.args.template, True) + app.mrconvertOutputOption('NULL'))
->>>>>>> 98ecafbb
+  run.command('mrconvert ' + current_template[c] + ' ' + path.fromUser(app.args.template[c], True) + app.mrconvertOutputOption('NULL'))
 
 if app.args.warp_dir:
   warp_path = path.fromUser(app.args.warp_dir, False)
@@ -1353,23 +1049,17 @@
   run.function(copytree, 'linear_transforms', linear_transformations_path)
 
 if app.args.transformed_dir:
-<<<<<<< HEAD
   for c, d in enumerate(app.args.transformed_dir):
     transformed_path = path.fromUser(d, False)
     if os.path.exists(transformed_path):
       run.function(rmtree, transformed_path)
-    run.function(copytree, 'input_transformed'+contrasts[c], transformed_path)
-=======
-  transformed_path = path.fromUser(app.args.transformed_dir, False)
-  if os.path.exists(transformed_path):
-    run.function(rmtree, transformed_path)
-  os.makedirs(transformed_path)
-  progress = app.progressBar('Copying transformed images to output directory "' + transformed_path + '"')
-  for i in inputs:
-    run.command('mrconvert ' + os.path.join('inputs_transformed', '%s.mif' % i.prefix) + ' ' + os.path.join(transformed_path, '%s.mif' % i.prefix) + app.mrconvertOutputOption(path.fromUser(os.path.join(inputDir, i.filename), True)))
-    progress.increment()
-  progress.done()
->>>>>>> 98ecafbb
+    run.function(copytree, 'input_transformed'+contrasts[c], transformed_path) # TODO: replace by below adjusted to multi-contrast
+    # os.makedirs(transformed_path)
+    # progress = app.progressBar('Copying transformed images to output directory "' + transformed_path + '"')
+    # for i in inputs:
+    #   run.command('mrconvert ' + os.path.join('inputs_transformed', '%s.mif' % i.prefix) + ' ' + os.path.join(transformed_path, '%s.mif' % i.prefix) + app.mrconvertOutputOption(path.fromUser(os.path.join(inputDir, i.filename), True)))
+    #   progress.increment()
+    # progress.done()
 
 if app.args.template_mask:
   run.command('mrconvert ' + current_template_mask + ' ' + path.fromUser(app.args.template_mask, True) + app.mrconvertOutputOption('NULL'))
