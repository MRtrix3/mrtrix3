--- conflicted
+++ resolved
@@ -92,8 +92,11 @@
 
   if app.ARGS.mask:
     # Check that the brain mask is appropriate
-    if image.Header('mask.mif').size()[:3] != image.Header('dwi.mif').size()[:3]:
+    mask_header = image.Header('mask.mif')
+    if mask_header.size()[:3] != image.Header('dwi.mif').size()[:3]:
       raise MRtrixError('Dimensions of provided mask image do not match DWI')
+    if not (len(mask_header.size()) == 3 or (len(mask_header.size()) == 4 and mask_header.size()[3] == 1)):
+      app.error('Provided mask image need to be a 3D image')
   else:
     app.console('Computing brain mask (dwi2mask)...')
     run.command('dwi2mask dwi.mif mask.mif', show=False)
@@ -101,20 +104,8 @@
   if not image.statistic('mask.mif', 'count', '-mask mask.mif'):
     raise MRtrixError(('Provided' if app.ARGS.mask else 'Generated') + ' mask image does not contain any voxels')
 
-<<<<<<< HEAD
-if app.args.mask:
-  # Check that the brain mask is appropriate
-  mask_header = image.Header('mask.mif')
-  if mask_header.size()[:3] != image.Header('dwi.mif').size()[:3]:
-    app.error('Dimensions of provided mask image do not match DWI')
-  if not (len(mask_header.size()) == 3 or (len(mask_header.size()) == 4 and mask_header.size()[3] == 1)):
-    app.error('Provided mask image need to be a 3D image')
-else:
-  run.command('dwi2mask dwi.mif mask.mif')
-=======
   # From here, the script splits depending on what estimation algorithm is being used
   alg.execute()
->>>>>>> 12411e5c
 
 
 
