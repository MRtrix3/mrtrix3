#!/usr/bin/env python

# Copyright (c) 2008-2021 the MRtrix3 contributors.
#
# This Source Code Form is subject to the terms of the Mozilla Public
# License, v. 2.0. If a copy of the MPL was not distributed with this
# file, You can obtain one at http://mozilla.org/MPL/2.0/.
#
# Covered Software is provided under this License on an "as is"
# basis, without warranty of any kind, either expressed, implied, or
# statutory, including, without limitation, warranties that the
# Covered Software is free of defects, merchantable, fit for a
# particular purpose or non-infringing.
# See the Mozilla Public License v. 2.0 for more details.
#
# For more details, see http://www.mrtrix.org/.

# Script for estimating response functions for spherical deconvolution
# A number of different approaches are available within this script for performing response function estimation.



def usage(cmdline): #pylint: disable=unused-variable
  from mrtrix3 import algorithm, app #pylint: disable=no-name-in-module, import-outside-toplevel

  cmdline.set_author('Robert E. Smith (robert.smith@florey.edu.au) and Thijs Dhollander (thijs.dhollander@gmail.com)')
  cmdline.set_synopsis('Estimate response function(s) for spherical deconvolution')
  cmdline.add_description('dwi2response offers different algorithms for performing various types of response function estimation. The name of the algorithm must appear as the first argument on the command-line after \'dwi2response\'. The subsequent arguments and options depend on the particular algorithm being invoked.')
  cmdline.add_description('Each algorithm available has its own help page, including necessary references; e.g. to see the help page of the \'fa\' algorithm, type \'dwi2response fa\'.')

  # General options
  common_options = cmdline.add_argument_group('General dwi2response options')
  common_options.add_argument('-mask', help='Provide an initial mask for response voxel selection')
  common_options.add_argument('-voxels', help='Output an image showing the final voxel selection(s)')
  common_options.add_argument('-shells', help='The b-value(s) to use in response function estimation (comma-separated list in case of multiple b-values, b=0 must be included explicitly)')
  common_options.add_argument('-lmax', help='The maximum harmonic degree(s) for response function estimation (comma-separated list in case of multiple b-values)')
  app.add_dwgrad_import_options(cmdline)

  # Import the command-line settings for all algorithms found in the relevant directory
  algorithm.usage(cmdline)






def execute(): #pylint: disable=unused-variable
  from mrtrix3 import MRtrixError #pylint: disable=no-name-in-module, import-outside-toplevel
  from mrtrix3 import algorithm, app, image, path, run #pylint: disable=no-name-in-module, import-outside-toplevel

  # Find out which algorithm the user has requested
  alg = algorithm.get_module(app.ARGS.algorithm)

  # Check for prior existence of output files, and grab any input files, used by the particular algorithm
  if app.ARGS.voxels:
    app.check_output_path(app.ARGS.voxels)
  alg.check_output_paths()

  # Sanitise some inputs, and get ready for data import
  if app.ARGS.lmax:
    try:
      lmax = [ int(x) for x in app.ARGS.lmax.split(',') ]
<<<<<<< HEAD
      if any(lmax_value % 2 for lmax_value in lmax):
=======
      if any(lmax_value%2 for lmax_value in lmax):
>>>>>>> b8de292c
        raise MRtrixError('Value of lmax must be even')
    except:
      raise MRtrixError('Parameter lmax must be a number')
    if alg.needs_single_shell() and not len(lmax) == 1:
      raise MRtrixError('Can only specify a single lmax value for single-shell algorithms')
  shells_option = ''
  if app.ARGS.shells:
    try:
      shells_values = [ int(round(float(x))) for x in app.ARGS.shells.split(',') ]
    except:
      raise MRtrixError('-shells option should provide a comma-separated list of b-values')
    if alg.needs_single_shell() and not len(shells_values) == 1:
      raise MRtrixError('Can only specify a single b-value shell for single-shell algorithms')
    shells_option = ' -shells ' + app.ARGS.shells
  singleshell_option = ''
  if alg.needs_single_shell():
    singleshell_option = ' -singleshell -no_bzero'

  grad_import_option = app.read_dwgrad_import_options()
  if not grad_import_option and 'dw_scheme' not in image.Header(path.from_user(app.ARGS.input, False)).keyval():
    raise MRtrixError('Script requires diffusion gradient table: either in image header, or using -grad / -fslgrad option')

  app.make_scratch_dir()

  # Get standard input data into the scratch directory
  if alg.needs_single_shell() or shells_option:
    app.console('Importing DWI data (' + path.from_user(app.ARGS.input) + ') and selecting b-values...')
    run.command('mrconvert ' + path.from_user(app.ARGS.input) + ' - -strides 0,0,0,1' + grad_import_option + ' | dwiextract - ' + path.to_scratch('dwi.mif') + shells_option + singleshell_option, show=False)
  else: # Don't discard b=0 in multi-shell algorithms
    app.console('Importing DWI data (' + path.from_user(app.ARGS.input) + ')...')
    run.command('mrconvert ' + path.from_user(app.ARGS.input) + ' ' + path.to_scratch('dwi.mif') + ' -strides 0,0,0,1' + grad_import_option, show=False)
  if app.ARGS.mask:
    app.console('Importing mask (' + path.from_user(app.ARGS.mask) + ')...')
    run.command('mrconvert ' + path.from_user(app.ARGS.mask) + ' ' + path.to_scratch('mask.mif') + ' -datatype bit', show=False)

  alg.get_inputs()

  app.goto_scratch_dir()

  if app.ARGS.mask:
    # Check that the brain mask is appropriate
    mask_header = image.Header('mask.mif')
    if mask_header.size()[:3] != image.Header('dwi.mif').size()[:3]:
      raise MRtrixError('Dimensions of provided mask image do not match DWI')
    if not (len(mask_header.size()) == 3 or (len(mask_header.size()) == 4 and mask_header.size()[3] == 1)):
      raise MRtrixError('Provided mask image needs to be a 3D image')
  else:
    app.console('Computing brain mask (dwi2mask)...')
    run.command('dwi2mask dwi.mif mask.mif', show=False)

  if not image.statistics('mask.mif', mask='mask.mif').count:
    raise MRtrixError(('Provided' if app.ARGS.mask else 'Generated') + ' mask image does not contain any voxels')

  # From here, the script splits depending on what estimation algorithm is being used
  alg.execute()






# Execute the script
import mrtrix3
mrtrix3.execute() #pylint: disable=no-member<|MERGE_RESOLUTION|>--- conflicted
+++ resolved
@@ -60,11 +60,7 @@
   if app.ARGS.lmax:
     try:
       lmax = [ int(x) for x in app.ARGS.lmax.split(',') ]
-<<<<<<< HEAD
-      if any(lmax_value % 2 for lmax_value in lmax):
-=======
       if any(lmax_value%2 for lmax_value in lmax):
->>>>>>> b8de292c
         raise MRtrixError('Value of lmax must be even')
     except:
       raise MRtrixError('Parameter lmax must be a number')
