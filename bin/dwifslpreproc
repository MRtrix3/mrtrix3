#!/usr/bin/env python

# Copyright (c) 2008-2021 the MRtrix3 contributors.
#
# This Source Code Form is subject to the terms of the Mozilla Public
# License, v. 2.0. If a copy of the MPL was not distributed with this
# file, You can obtain one at http://mozilla.org/MPL/2.0/.
#
# Covered Software is provided under this License on an "as is"
# basis, without warranty of any kind, either expressed, implied, or
# statutory, including, without limitation, warranties that the
# Covered Software is free of defects, merchantable, fit for a
# particular purpose or non-infringing.
# See the Mozilla Public License v. 2.0 for more details.
#
# For more details, see http://www.mrtrix.org/.

# Script for performing DWI pre-processing using FSL 5.0 (onwards) tools eddy / topup / applytopup



import itertools, json, math, os, shutil, sys, io
from distutils.spawn import find_executable



def usage(cmdline): #pylint: disable=unused-variable
  from mrtrix3 import app #pylint: disable=no-name-in-module, import-outside-toplevel
  cmdline.set_author('Robert E. Smith (robert.smith@florey.edu.au)')
  cmdline.set_synopsis('Perform diffusion image pre-processing using FSL\'s eddy tool; including inhomogeneity distortion correction using FSL\'s topup tool if possible')
  cmdline.add_description('This script is intended to provide convenience of use of the FSL software tools topup and eddy for performing DWI pre-processing, by encapsulating some of the surrounding image data and metadata processing steps. It is intended to simply these processing steps for most commonly-used DWI acquisition strategies, whilst also providing support for some more exotic acquisitions. The "example usage" section demonstrates the ways in which the script can be used based on the (compulsory) -rpe_* command-line options.')
  cmdline.add_description('The "-topup_options" and "-eddy_options" command-line options allow the user to pass desired command-line options directly to the FSL commands topup and eddy. The available options for those commands may vary between versions of FSL; users can interrogate such by querying the help pages of the installed software, and/or the FSL online documentation: (topup) https://fsl.fmrib.ox.ac.uk/fsl/fslwiki/topup/TopupUsersGuide ; (eddy) https://fsl.fmrib.ox.ac.uk/fsl/fslwiki/eddy/UsersGuide')
  cmdline.add_description('The script will attempt to run the CUDA version of eddy; if this does not succeed for any reason, or is not present on the system, the CPU version will be attempted instead. By default, the CUDA eddy binary found that indicates compilation against the most recent version of CUDA will be attempted; this can be over-ridden by providing a soft-link "eddy_cuda" within your path that links to the binary you wish to be executed.')
  cmdline.add_description('Note that this script does not perform any explicit registration between images provided to topup via the -se_epi option, and the DWI volumes provided to eddy. In some instances (motion between acquisitions) this can result in erroneous application of the inhomogeneity field during distortion correction. Use of the -align_seepi option is advocated in this scenario, which ensures that the first volume in the series provided to topup is also the first volume in the series provided to eddy, guaranteeing alignment. But a prerequisite for this approach is that the image contrast within the images provided to the -se_epi option must match the b=0 volumes present within the input DWI series: this means equivalent TE, TR and flip angle (note that differences in multi-band factors between two acquisitions may lead to differences in TR).')
  cmdline.add_example_usage('A basic DWI acquisition, where all image volumes are acquired in a single protocol with fixed phase encoding',
                            'dwifslpreproc DWI_in.mif DWI_out.mif -rpe_none -pe_dir ap -readout_time 0.55',
                            'Due to use of a single fixed phase encoding, no EPI distortion correction can be applied in this case.')
  cmdline.add_example_usage('DWIs all acquired with a single fixed phase encoding; but additionally a pair of b=0 images with reversed phase encoding to estimate the inhomogeneity field',
                            'mrcat b0_ap.mif b0_pa.mif b0_pair.mif -axis 3; dwifslpreproc DWI_in.mif DWI_out.mif -rpe_pair -se_epi b0_pair.mif -pe_dir ap -readout_time 0.72 -align_seepi',
                            'Here the two individual b=0 volumes are concatenated into a single 4D image series, and this is provided to the script via the -se_epi option. Note that with the -rpe_pair option used here, which indicates that the SE-EPI image series contains one or more pairs of b=0 images with reversed phase encoding, the FIRST HALF of the volumes in the SE-EPI series must possess the same phase encoding as the input DWI series, while the second half are assumed to contain the opposite phase encoding direction but identical total readout time. Use of the -align_seepi option is advocated as long as its use is valid (more information in the Description section).')
  cmdline.add_example_usage('All DWI directions & b-values are acquired twice, with the phase encoding direction of the second acquisition protocol being reversed with respect to the first',
                            'mrcat DWI_lr.mif DWI_rl.mif DWI_all.mif -axis 3; dwifslpreproc DWI_all.mif DWI_out.mif -rpe_all -pe_dir lr -readout_time 0.66',
                            'Here the two acquisition protocols are concatenated into a single DWI series containing all acquired volumes. The direction indicated via the -pe_dir option should be the direction of phase encoding used in acquisition of the FIRST HALF of volumes in the input DWI series; ie. the first of the two files that was provided to the mrcat command. In this usage scenario, the output DWI series will contain the same number of image volumes as ONE of the acquired DWI series (ie. half of the number in the concatenated series); this is because the script will identify pairs of volumes that possess the same diffusion sensitisation but reversed phase encoding, and perform explicit recombination of those volume pairs in such a way that image contrast in regions of inhomogeneity is determined from the stretched rather than the compressed image.')
  cmdline.add_example_usage('Any acquisition scheme that does not fall into one of the example usages above',
                            'mrcat DWI_*.mif DWI_all.mif -axis 3; mrcat b0_*.mif b0_all.mif -axis 3; dwifslpreproc DWI_all.mif DWI_out.mif -rpe_header -se_epi b0_all.mif -align_seepi',
                            'With this usage, the relevant phase encoding information is determined entirely based on the contents of the relevant image headers, and dwifslpreproc prepares all metadata for the executed FSL commands accordingly. This can therefore be used if the particular DWI acquisition strategy used does not correspond to one of the simple examples as described in the prior examples. This usage is predicated on the headers of the input files containing appropriately-named key-value fields such that MRtrix3 tools identify them as such. In some cases, conversion from DICOM using MRtrix3 commands will automatically extract and embed this information; however this is not true for all scanner vendors and/or software versions. In the latter case it may be possible to manually provide these metadata; either using the -json_import command-line option of dwifslpreproc, or the -json_import or one of the -import_pe_* command-line options of MRtrix3\'s mrconvert command (and saving in .mif format) prior to running dwifslpreproc.')
  cmdline.add_citation('Andersson, J. L. & Sotiropoulos, S. N. An integrated approach to correction for off-resonance effects and subject movement in diffusion MR imaging. NeuroImage, 2015, 125, 1063-1078', is_external=True)
  cmdline.add_citation('Smith, S. M.; Jenkinson, M.; Woolrich, M. W.; Beckmann, C. F.; Behrens, T. E.; Johansen-Berg, H.; Bannister, P. R.; De Luca, M.; Drobnjak, I.; Flitney, D. E.; Niazy, R. K.; Saunders, J.; Vickers, J.; Zhang, Y.; De Stefano, N.; Brady, J. M. & Matthews, P. M. Advances in functional and structural MR image analysis and implementation as FSL. NeuroImage, 2004, 23, S208-S219', is_external=True)
  cmdline.add_citation('Skare, S. & Bammer, R. Jacobian weighting of distortion corrected EPI data. Proceedings of the International Society for Magnetic Resonance in Medicine, 2010, 5063', condition='If performing recombination of diffusion-weighted volume pairs with opposing phase encoding directions', is_external=True)
  cmdline.add_citation('Andersson, J. L.; Skare, S. & Ashburner, J. How to correct susceptibility distortions in spin-echo echo-planar images: application to diffusion tensor imaging. NeuroImage, 2003, 20, 870-888', condition='If performing EPI susceptibility distortion correction', is_external=True)
  cmdline.add_citation('Andersson, J. L. R.; Graham, M. S.; Zsoldos, E. & Sotiropoulos, S. N. Incorporating outlier detection and replacement into a non-parametric framework for movement and distortion correction of diffusion MR images. NeuroImage, 2016, 141, 556-572', condition='If including "--repol" in -eddy_options input', is_external=True)
  cmdline.add_citation('Andersson, J. L. R.; Graham, M. S.; Drobnjak, I.; Zhang, H.; Filippini, N. & Bastiani, M. Towards a comprehensive framework for movement and distortion correction of diffusion MR images: Within volume movement. NeuroImage, 2017, 152, 450-466', condition='If including "--mporder" in -eddy_options input', is_external=True)
  cmdline.add_citation('Bastiani, M.; Cottaar, M.; Fitzgibbon, S.P.; Suri, S.; Alfaro-Almagro, F.; Sotiropoulos, S.N.; Jbabdi, S.; Andersson, J.L.R. Automated quality control for within and between studies diffusion MRI data using a non-parametric framework for movement and distortion correction. NeuroImage, 2019, 184, 801-812', condition='If using -eddyqc_test or -eddyqc_all option and eddy_quad is installed', is_external=True)
  cmdline.add_argument('input',  help='The input DWI series to be corrected')
  cmdline.add_argument('output', help='The output corrected image series')
  cmdline.add_argument('-pe_dir', metavar=('PE'), help='Manually specify the phase encoding direction of the input series; can be a signed axis number (e.g. -0, 1, +2), an axis designator (e.g. RL, PA, IS), or NIfTI axis codes (e.g. i-, j, k)')
  cmdline.add_argument('-readout_time', metavar=('time'), type=float, help='Manually specify the total readout time of the input series (in seconds)')
  cmdline.add_argument('-se_epi', metavar=('image'), help='Provide an additional image series consisting of spin-echo EPI images, which is to be used exclusively by topup for estimating the inhomogeneity field (i.e. it will not form part of the output image series)')
  cmdline.add_argument('-align_seepi', action='store_true', help='Achieve alignment between the SE-EPI images used for inhomogeneity field estimation, and the DWIs (more information in Description section)')
  cmdline.add_argument('-json_import', metavar=('file'), help='Import image header information from an associated JSON file (may be necessary to determine phase encoding information)')
  cmdline.add_argument('-topup_options', metavar=('" TopupOptions"'), help='Manually provide additional command-line options to the topup command (provide a string within quotation marks that contains at least one space, even if only passing a single command-line option to topup)')
  cmdline.add_argument('-eddy_options', metavar=('" EddyOptions"'), help='Manually provide additional command-line options to the eddy command (provide a string within quotation marks that contains at least one space, even if only passing a single command-line option to eddy)')
  cmdline.add_argument('-eddy_mask', metavar=('image'), help='Provide a processing mask to use for eddy, instead of having dwifslpreproc generate one internally using dwi2mask')
  cmdline.add_argument('-eddy_slspec', metavar=('file'), help='Provide a file containing slice groupings for eddy\'s slice-to-volume registration')
  cmdline.add_argument('-eddyqc_text', metavar=('directory'), help='Copy the various text-based statistical outputs generated by eddy, and the output of eddy_qc (if installed), into an output directory')
  cmdline.add_argument('-eddyqc_all', metavar=('directory'), help='Copy ALL outputs generated by eddy (including images), and the output of eddy_qc (if installed), into an output directory')
  app.add_dwgrad_export_options(cmdline)
  app.add_dwgrad_import_options(cmdline)
  rpe_options = cmdline.add_argument_group('Options for specifying the acquisition phase-encoding design; note that one of the -rpe_* options MUST be provided')
  rpe_options.add_argument('-rpe_none', action='store_true', help='Specify that no reversed phase-encoding image data is being provided; eddy will perform eddy current and motion correction only')
  rpe_options.add_argument('-rpe_pair', action='store_true', help='Specify that a set of images (typically b=0 volumes) will be provided for use in inhomogeneity field estimation only (using the -se_epi option)')
  rpe_options.add_argument('-rpe_all', action='store_true', help='Specify that ALL DWIs have been acquired with opposing phase-encoding')
  rpe_options.add_argument('-rpe_header', action='store_true', help='Specify that the phase-encoding information can be found in the image header(s), and that this is the information that the script should use')
  cmdline.flag_mutually_exclusive_options( [ 'rpe_none', 'rpe_pair', 'rpe_all', 'rpe_header' ], True )
  cmdline.flag_mutually_exclusive_options( [ 'rpe_none', 'se_epi' ], False ) # May still technically provide -se_epi even with -rpe_all
  cmdline.flag_mutually_exclusive_options( [ 'rpe_header', 'pe_dir' ], False ) # Can't manually provide phase-encoding direction if expecting it to be in the header
  cmdline.flag_mutually_exclusive_options( [ 'rpe_header', 'readout_time' ], False ) # Can't manually provide readout time if expecting it to be in the header
  cmdline.flag_mutually_exclusive_options( [ 'eddyqc_text', 'eddyqc_all' ], False )






def execute(): #pylint: disable=unused-variable
  from mrtrix3 import CONFIG, MRtrixError #pylint: disable=no-name-in-module, import-outside-toplevel
  from mrtrix3 import app, fsl, image, matrix, path, phaseencoding, run, utils #pylint: disable=no-name-in-module, import-outside-toplevel

  if utils.is_windows():
    raise MRtrixError('Script cannot run on Windows due to FSL dependency')

  image.check_3d_nonunity(path.from_user(app.ARGS.input, False))

  pe_design = ''
  if app.ARGS.rpe_none:
    pe_design = 'None'
  elif app.ARGS.rpe_pair:
    pe_design = 'Pair'
    if not app.ARGS.se_epi:
      raise MRtrixError('If using the -rpe_pair option, the -se_epi option must be used to provide the spin-echo EPI data to be used by topup')
  elif app.ARGS.rpe_all:
    pe_design = 'All'
  elif app.ARGS.rpe_header:
    pe_design = 'Header'
  else:
    raise MRtrixError('Must explicitly specify phase-encoding acquisition design (even if none)')

  if app.ARGS.align_seepi and not app.ARGS.se_epi:
    raise MRtrixError('-align_seepi option is only applicable when the -se_epi option is also used')

  fsl_path = os.environ.get('FSLDIR', '')
  if not fsl_path:
    raise MRtrixError('Environment variable FSLDIR is not set; please run appropriate FSL configuration script')

  if not pe_design == 'None':
    topup_config_path = os.path.join(fsl_path, 'etc', 'flirtsch', 'b02b0.cnf')
    if not os.path.isfile(topup_config_path):
      raise MRtrixError('Could not find necessary default config file for FSL topup command (expected location: ' + topup_config_path + ')')
    topup_cmd = fsl.exe_name('topup')
    applytopup_cmd = fsl.exe_name('applytopup')

  if not fsl.eddy_binary(True) and not fsl.eddy_binary(False):
    raise MRtrixError('Could not find any version of FSL eddy command')
  fsl_suffix = fsl.suffix()
  app.check_output_path(app.ARGS.output)

  # Export the gradient table to the path requested by the user if necessary
  grad_export_option = app.read_dwgrad_export_options()


  eddyqc_path = None
  eddyqc_files = [ 'eddy_parameters', 'eddy_movement_rms', 'eddy_restricted_movement_rms', \
                   'eddy_post_eddy_shell_alignment_parameters', 'eddy_post_eddy_shell_PE_translation_parameters', \
                   'eddy_outlier_report', 'eddy_outlier_map', 'eddy_outlier_n_stdev_map', 'eddy_outlier_n_sqr_stdev_map', \
                   'eddy_movement_over_time' ]
  if app.ARGS.eddyqc_text:
    eddyqc_path = path.from_user(app.ARGS.eddyqc_text, False)
  elif app.ARGS.eddyqc_all:
    eddyqc_path = path.from_user(app.ARGS.eddyqc_all, False)
    eddyqc_files.extend([ 'eddy_outlier_free_data.nii.gz', 'eddy_cnr_maps.nii.gz', 'eddy_residuals.nii.gz' ])
  if eddyqc_path:
    if os.path.exists(eddyqc_path):
      if os.path.isdir(eddyqc_path):
        if any(os.path.exists(os.path.join(eddyqc_path, filename)) for filename in eddyqc_files):
          if app.FORCE_OVERWRITE:
            app.warn('Output eddy QC directory already contains relevant files; these will be overwritten on completion')
          else:
            raise MRtrixError('Output eddy QC directory already contains relevant files (use -force to override)')
      else:
        if app.FORCE_OVERWRITE:
          app.warn('Target for eddy QC output is not a directory; it will be overwritten on completion')
        else:
          raise MRtrixError('Target for eddy QC output exists, and is not a directory (use -force to override)')


  eddy_manual_options = []
  if app.ARGS.eddy_options:
    # Initially process as a list; we'll convert back to a string later
    eddy_manual_options = app.ARGS.eddy_options.strip().split()
    # Check for erroneous usages before we perform any data importing
    if any(entry.startswith('--mask=') for entry in eddy_manual_options):
      raise MRtrixError('Cannot provide eddy processing mask via -eddy_options "--mask=..." as manipulations are required; use -eddy_mask option instead')
    if any(entry.startswith('--slspec=') for entry in eddy_manual_options):
      raise MRtrixError('Cannot provide eddy slice specification file via -eddy_options "--slspec=..." as manipulations are required; use -eddy_slspec option instead')
    if '--resamp=lsr' in eddy_manual_options:
      raise MRtrixError('dwifslpreproc does not currently support least-squares reconstruction; this cannot be simply passed via -eddy_options')


  # Don't import slspec file directly; just make sure it exists
  if app.ARGS.eddy_slspec and not os.path.isfile(path.from_user(app.ARGS.eddy_slspec, False)):
    raise MRtrixError('Unable to find file \"' + app.ARGS.eddy_slspec + '\" provided via -eddy_slspec option')


  # Convert all input images into MRtrix format and store in scratch directory first
  app.make_scratch_dir()

  grad_import_option = app.read_dwgrad_import_options()
  json_import_option = ''
  if app.ARGS.json_import:
    json_import_option = ' -json_import ' + path.from_user(app.ARGS.json_import)
  json_export_option = ' -json_export ' + path.to_scratch('dwi.json', True)
  run.command('mrconvert ' + path.from_user(app.ARGS.input) + ' ' + path.to_scratch('dwi.mif') + grad_import_option + json_import_option + json_export_option)
  if app.ARGS.se_epi:
    image.check_3d_nonunity(path.from_user(app.ARGS.se_epi, False))
    run.command('mrconvert ' + path.from_user(app.ARGS.se_epi) + ' ' + path.to_scratch('se_epi.mif'))
  if app.ARGS.eddy_mask:
    run.command('mrconvert ' + path.from_user(app.ARGS.eddy_mask) + ' ' + path.to_scratch('eddy_mask.mif') + ' -datatype bit')

  app.goto_scratch_dir()


  # Get information on the input images, and check their validity
  dwi_header = image.Header('dwi.mif')
  if not len(dwi_header.size()) == 4:
    raise MRtrixError('Input DWI must be a 4D image')
  dwi_num_volumes = dwi_header.size()[3]
  app.debug('Number of DWI volumes: ' + str(dwi_num_volumes))
  dwi_num_slices = dwi_header.size()[2]
  app.debug('Number of DWI slices: ' + str(dwi_num_slices))
  dwi_pe_scheme = phaseencoding.get_scheme(dwi_header)
  if app.ARGS.se_epi:
    se_epi_header = image.Header('se_epi.mif')
    # This doesn't necessarily apply any more: May be able to combine e.g. a P>>A from -se_epi with an A>>P b=0 image from the DWIs
  #  if not len(se_epi_header.size()) == 4:
  #    raise MRtrixError('File provided using -se_epi option must contain more than one image volume')
    se_epi_pe_scheme = phaseencoding.get_scheme(se_epi_header)
  if 'dw_scheme' not in dwi_header.keyval():
    raise MRtrixError('No diffusion gradient table found')
  grad = dwi_header.keyval()['dw_scheme']
  if not len(grad) == dwi_num_volumes:
    raise MRtrixError('Number of lines in gradient table (' + str(len(grad)) + ') does not match input image (' + str(dwi_num_volumes) + ' volumes); check your input data')


  # Deal with slice timing information for eddy slice-to-volume correction
  slice_encoding_axis = 2
  eddy_mporder = any(s.startswith('--mporder') for s in eddy_manual_options)
  if eddy_mporder:
    if 'SliceEncodingDirection' in dwi_header.keyval():
      slice_encoding_direction = dwi_header.keyval()['SliceEncodingDirection']
      app.debug('Slice encoding direction: ' + slice_encoding_direction)
      if not slice_encoding_direction.startswith('k'):
        raise MRtrixError('DWI header indicates that 3rd spatial axis is not the slice axis; this is not yet compatible with --mporder option in eddy, nor supported in dwifslpreproc')
      slice_encoding_direction = image.axis2dir(slice_encoding_direction)
    else:
      app.console('No slice encoding direction information present; assuming third axis corresponds to slices')
      slice_encoding_direction = [0,0,1]
    slice_encoding_axis = [ index for index, value in enumerate(slice_encoding_direction) if value ][0]
    slice_groups = [ ]
    slice_timing = [ ]
    # Since there's a chance that we may need to pad this info, we can't just copy this file
    #   to the scratch directory...
    if app.ARGS.eddy_slspec:
      try:
        slice_groups = matrix.load_numeric(path.from_user(app.ARGS.eddy_slspec, False), dtype=int)
        app.debug('Slice groups: ' + str(slice_groups))
      except ValueError:
        try:
          slice_timing = matrix.load_numeric(path.from_user(app.ARGS.eddy_slspec, False), dtype=float)
          app.debug('Slice timing: ' + str(slice_timing))
          app.warn('\"slspec\" file provided to FSL eddy is supposed to contain slice indices for slice groups; '
                   'contents of file \"' + app.ARGS.eddy_slspec + '\" appears to instead be slice timings; '
                   'these data have been imported and will be converted to the appropriate format')
          if len(slice_timing) != dwi_num_slices:
            raise MRtrixError('Cannot use slice timing information from file \"' + app.ARGS.eddy_slspec + '\" for slice-to-volume correction: ' + \
                              'number of entries (' + str(len(slice_timing)) + ') does not match number of slices (' + str(dwi_num_slices) + ')')
        except ValueError:
          raise MRtrixError('Error parsing eddy \"slspec\" file \"' + app.ARGS.eddy_slspec + '\" '
                            '(please see FSL eddy help page, specifically the --slspec option)')
    else:
      if 'SliceTiming' not in dwi_header.keyval():
        raise MRtrixError('Cannot perform slice-to-volume correction in eddy: '
                          '-eddy_slspec option not specified, and no slice timing information present in input DWI header')
      slice_timing = dwi_header.keyval()['SliceTiming']
      app.debug('Initial slice timing contents from header: ' + str(slice_timing))
      if slice_timing in ['invalid', 'variable']:
        raise MRtrixError('Cannot use slice timing information in image header for slice-to-volume correction: '
                          'data flagged as "' + slice_timing + '"')
      # Fudges necessary to maniupulate nature of slice timing data in cases where
      #   bad JSON formatting has led to the data not being simply a list of floats
      #   (whether from MRtrix3 DICOM conversion or from anything else)
      if isinstance(slice_timing, utils.STRING_TYPES):
        slice_timing = slice_timing.split()
      if not isinstance(slice_timing, list):
        raise MRtrixError('Cannot use slice timing information in image header for slice-to-volume correction: '
                          'data is not a list')
      if len(slice_timing) == 1:
        slice_timing = slice_timing[0]
        if not isinstance(slice_timing, list):
          raise MRtrixError('Cannot use slice timing information in image header for slice-to-volume correction: '
                            'unexpected data format')
      if isinstance(slice_timing[0], list):
<<<<<<< HEAD
        if not all( len(entry) == 1 for entry in slice_timing ):
          raise MRtrixError('Cannot use slice timing information in image header for slice-to-volume correction: '
                            'data do not appear to be 1D')
        slice_timing = [ entry[0] for entry in slice_timing ]
      if not all( isinstance(entry, float) for entry in slice_timing ):
=======
        if not all(len(entry) == 1 for entry in slice_timing):
          raise MRtrixError('Cannot use slice timing information in image header for slice-to-volume correction: '
                            'data do not appear to be 1D')
        slice_timing = [ entry[0] for entry in slice_timing ]
      if not all(isinstance(entry, float) for entry in slice_timing):
>>>>>>> b8de292c
        try:
          slice_timing = [ float(entry) for entry in slice_timing ]
        except ValueError:
          raise MRtrixError('Cannot use slice timing information in image header for slice-to-volume correction: '
                            'data are not numeric')
      app.debug('Re-formatted slice timing contents from header: ' + str(slice_timing))
      if len(slice_timing) != dwi_num_slices:
        raise MRtrixError('Cannot use slice timing information in image header for slice-to-volume correction: '
                          'number of entries (' + str(len(slice_timing)) + ') does not match number of slices (' + str(dwi_header.size()[2]) + ')')
  elif app.ARGS.eddy_slspec:
    app.warn('-eddy_slspec option provided, but "--mporder=" not provided via -eddy_options; '
             'slice specification file not imported as it would not be utilised by eddy')


  # Use new features of dirstat to query the quality of the diffusion acquisition scheme
  # Need to know the mean b-value in each shell, and the asymmetry value of each shell
  # But don't bother testing / warning the user if they're already controlling for this
  if not app.ARGS.eddy_options or not any(s.startswith('--slm=') for s in app.ARGS.eddy_options.split()):
    shell_bvalues = [ int(round(float(value))) for value in image.mrinfo('dwi.mif', 'shell_bvalues').split() ]
    shell_asymmetries = [ float(value) for value in run.command('dirstat dwi.mif -output asym').stdout.splitlines() ]
    # dirstat will skip any b=0 shell by default; therefore for correspondence between
    #   shell_bvalues and shell_symmetry, need to remove any b=0 from the former
    if len(shell_bvalues) == len(shell_asymmetries) + 1:
      shell_bvalues = shell_bvalues[1:]
    elif len(shell_bvalues) != len(shell_asymmetries):
      raise MRtrixError('Number of b-values reported by mrinfo (' + str(len(shell_bvalues)) + ') does not match number of outputs provided by dirstat (' + str(len(shell_asymmetries)) + ')')
    for bvalue, asymmetry in zip(shell_bvalues, shell_asymmetries):
      if asymmetry >= 0.1:
        app.warn('sampling of b=' + str(bvalue) + ' shell is ' + ('strongly' if asymmetry >= 0.4 else 'moderately') + \
                 ' asymmetric; distortion correction may benefit from use of: ' + \
                 '-eddy_options " ... --slm=linear ... "')


  # Since we want to access user-defined phase encoding information regardless of whether or not
  #   such information is present in the header, let's grab it here
  manual_pe_dir = None
  if app.ARGS.pe_dir:
    manual_pe_dir = [ float(i) for i in phaseencoding.direction(app.ARGS.pe_dir) ]
  app.debug('Manual PE direction: ' + str(manual_pe_dir))
  manual_trt = None
  if app.ARGS.readout_time:
    manual_trt = float(app.ARGS.readout_time)
  app.debug('Manual readout time: ' + str(manual_trt))


  # Utilise the b-value clustering algorithm in src/dwi/shells.*
  shell_indices = [ [ int(i) for i in entry.split(',') ] for entry in image.mrinfo('dwi.mif', 'shell_indices').split(' ') ]
  shell_bvalues = [ float(f) for f in image.mrinfo('dwi.mif', 'shell_bvalues').split(' ')]
  bzero_threshold = float(CONFIG.get('BZeroThreshold', 10.0))

  # For each volume index, store the index of the shell to which it is attributed
  #   (this will make it much faster to determine whether or not two volumes belong to the same shell)
  vol2shell = [ -1 ] * dwi_num_volumes
  for index, volumes in enumerate(shell_indices):
    for volume in volumes:
      vol2shell[volume] = index
  assert all(index >= 0 for index in vol2shell)


  def grads_match(one, two):
    # Are the two volumes assigned to different b-value shells?
    if vol2shell[one] != vol2shell[two]:
      return False
    # Does this shell correspond to b=0?
    if shell_bvalues[vol2shell[one]] <= bzero_threshold:
      return True
    # Dot product between gradient directions
    # First, need to check for zero-norm vectors:
    # - If both are zero, skip this check
    # - If one is zero and the other is not, volumes don't match
    # - If neither is zero, test the dot product
    if any(grad[one][0:3]):
      if not any(grad[two][0:3]):
        return False
      dot_product = grad[one][0]*grad[two][0] + grad[one][1]*grad[two][1] + grad[one][2]*grad[two][2]
      if abs(dot_product) < 0.999:
        return False
    elif any(grad[two][0:3]):
      return False
    return True


  # Manually generate a phase-encoding table for the input DWI based on user input
  dwi_manual_pe_scheme = None
  se_epi_manual_pe_scheme = None
  auto_trt = 0.1
  dwi_auto_trt_warning = False
  if manual_pe_dir:

    if manual_trt:
      trt = manual_trt
    else:
      trt = auto_trt
      dwi_auto_trt_warning = True

    # Still construct the manual PE scheme even with 'None' or 'Pair':
    #   there may be information in the header that we need to compare against
    if pe_design == 'None':
      line = list(manual_pe_dir)
      line.append(trt)
      dwi_manual_pe_scheme = [ line ] * dwi_num_volumes
      app.debug('Manual DWI PE scheme for \'None\' PE design: ' + str(dwi_manual_pe_scheme))

    # With 'Pair', also need to construct the manual scheme for SE EPIs
    elif pe_design == 'Pair':
      line = list(manual_pe_dir)
      line.append(trt)
      dwi_manual_pe_scheme = [ line ] * dwi_num_volumes
      app.debug('Manual DWI PE scheme for \'Pair\' PE design: ' + str(dwi_manual_pe_scheme))
      if len(se_epi_header.size()) != 4:
        raise MRtrixError('If using -rpe_pair option, image provided using -se_epi must be a 4D image')
      se_epi_num_volumes = se_epi_header.size()[3]
      if se_epi_num_volumes%2:
        raise MRtrixError('If using -rpe_pair option, image provided using -se_epi must contain an even number of volumes')
      # Assume that first half of volumes have same direction as series;
      #   second half have the opposite direction
      se_epi_manual_pe_scheme = [ line ] * int(se_epi_num_volumes/2)
      line = [ (-i if i else 0.0) for i in manual_pe_dir ]
      line.append(trt)
      se_epi_manual_pe_scheme.extend( [ line ] * int(se_epi_num_volumes/2) )
      app.debug('Manual SEEPI PE scheme for \'Pair\' PE design: ' + str(se_epi_manual_pe_scheme))

    # If -rpe_all, need to scan through grad and figure out the pairings
    # This will be required if relying on user-specified phase encode direction
    # It will also be required at the end of the script for the manual recombination
    # Update: The possible permutations of volume-matched acquisition is limited within the
    #   context of the -rpe_all option. In particular, the potential for having more
    #   than one b=0 volume within each half means that it is not possible to permit
    #   arbitrary ordering of those pairs, since b=0 volumes would then be matched
    #   despite having the same phase-encoding direction. Instead, explicitly enforce
    #   that volumes must be matched between the first and second halves of the DWI data.
    elif pe_design == 'All':
      if dwi_num_volumes%2:
        raise MRtrixError('If using -rpe_all option, input image must contain an even number of volumes')
      grads_matched = [ dwi_num_volumes ] * dwi_num_volumes
      grad_pairs = [ ]
      app.debug('Commencing gradient direction matching; ' + str(dwi_num_volumes) + ' volumes')
      for index1 in range(int(dwi_num_volumes/2)):
        if grads_matched[index1] == dwi_num_volumes: # As yet unpaired
          for index2 in range(int(dwi_num_volumes/2), dwi_num_volumes):
            if grads_matched[index2] == dwi_num_volumes: # Also as yet unpaired
              if grads_match(index1, index2):
                grads_matched[index1] = index2
                grads_matched[index2] = index1
                grad_pairs.append([index1, index2])
                app.debug('Matched volume ' + str(index1) + ' with ' + str(index2) + ': ' + str(grad[index1]) + ' ' + str(grad[index2]))
                break
          else:
            raise MRtrixError('Unable to determine matching reversed phase-encode direction volume for DWI volume ' + str(index1))
      if not len(grad_pairs) == dwi_num_volumes/2:
        raise MRtrixError('Unable to determine complete matching DWI volume pairs for reversed phase-encode combination')
      # Construct manual PE scheme here:
      #   Regardless of whether or not there's a scheme in the header, need to have it:
      #   if there's one in the header, want to compare to the manually-generated one
      dwi_manual_pe_scheme = [ ]
      for index in range(0, dwi_num_volumes):
        line = list(manual_pe_dir)
        if index >= int(dwi_num_volumes/2):
          line = [ (-i if i else 0.0) for i in line ]
        line.append(trt)
        dwi_manual_pe_scheme.append(line)
      app.debug('Manual DWI PE scheme for \'All\' PE design: ' + str(dwi_manual_pe_scheme))

  else: # No manual phase encode direction defined

    if not pe_design == 'Header':
      raise MRtrixError('If not using -rpe_header, phase encoding direction must be provided using the -pe_dir option')



  def scheme_dirs_match(one, two):
    for line_one, line_two in zip(one, two):
      if not line_one[0:3] == line_two[0:3]:
        return False
    return True

  def scheme_times_match(one, two):
    for line_one, line_two in zip(one, two):
      if abs(line_one[3] - line_two[3]) > 5e-3:
        return False
    return True



  # Determine whether or not the phase encoding table generated manually should be used
  #   (possibly instead of a table present in the image header)
  overwrite_dwi_pe_scheme = False
  if dwi_pe_scheme:
    if manual_pe_dir:
      # Compare manual specification to that read from the header;
      #   overwrite & give warning to user if they differ
      # Bear in mind that this could even be the case for -rpe_all;
      #   relying on earlier code having successfully generated the 'appropriate'
      #   PE scheme for the input volume based on the diffusion gradient table
      if not scheme_dirs_match(dwi_pe_scheme, dwi_manual_pe_scheme):
        app.warn('User-defined phase-encoding direction design does not match what is stored in DWI image header; proceeding with user specification')
        overwrite_dwi_pe_scheme = True
    if manual_trt:
      # Compare manual specification to that read from the header
      if not scheme_times_match(dwi_pe_scheme, dwi_manual_pe_scheme):
        app.warn('User-defined total readout time does not match what is stored in DWI image header; proceeding with user specification')
        overwrite_dwi_pe_scheme = True
    if overwrite_dwi_pe_scheme:
      dwi_pe_scheme = dwi_manual_pe_scheme # May be used later for triggering volume recombination
    else:
      dwi_manual_pe_scheme = None # To guarantee that these generated data are never used
  else:
    # Nothing in the header; rely entirely on user specification
    if pe_design == 'Header':
      raise MRtrixError('No phase encoding information found in DWI image header')
    if not manual_pe_dir:
      raise MRtrixError('No phase encoding information provided either in header or at command-line')
    if dwi_auto_trt_warning:
      app.console('Total readout time not provided at command-line; assuming sane default of ' + str(auto_trt))
    dwi_pe_scheme = dwi_manual_pe_scheme # May be needed later for triggering volume recombination

  # This may be required by -rpe_all for extracting b=0 volumes while retaining phase-encoding information
  import_dwi_pe_table_option = ''
  if dwi_manual_pe_scheme:
    phaseencoding.save('dwi_manual_pe_scheme.txt', dwi_manual_pe_scheme)
    import_dwi_pe_table_option = ' -import_pe_table dwi_manual_pe_scheme.txt'


  # Find the index of the first DWI volume that is a b=0 volume
  # This needs to occur at the outermost loop as it is pertinent information
  #   not only for the -align_seepi option, but also for when the -se_epi option
  #   is not provided at all, and the input to topup is extracted solely from the DWIs
  dwi_first_bzero_index = 0
  for line in grad:
    if line[3] <= bzero_threshold:
      break
    dwi_first_bzero_index += 1
  app.debug('Index of first b=0 image in DWIs is ' + str(dwi_first_bzero_index))


  # Deal with the phase-encoding of the images to be fed to topup (if applicable)
  do_topup = (not pe_design == 'None')
  overwrite_se_epi_pe_scheme = False
  se_epi_path = 'se_epi.mif'
  dwi_permvols_preeddy_option = ''
  dwi_permvols_posteddy_option = ''
  dwi_bzero_added_to_se_epi = False
  if app.ARGS.se_epi:

    # Newest version of eddy requires that topup field be on the same grid as the eddy input DWI
    if not image.match(dwi_header, se_epi_header, up_to_dim=3):
      app.console('DWIs and SE-EPI images used for inhomogeneity field estimation are defined on different image grids; '
                  'the latter will be automatically re-gridded to match the former')
      new_se_epi_path = 'se_epi_regrid.mif'
      run.command('mrtransform ' + se_epi_path + ' - -reorient_fod no -interp sinc -template dwi.mif | mrcalc - 0.0 -max ' + new_se_epi_path)
      app.cleanup(se_epi_path)
      se_epi_path = new_se_epi_path
      se_epi_header = image.Header(se_epi_path)

    # 3 possible sources of PE information: DWI header, topup image header, command-line
    # Any pair of these may conflict, and any one could be absent

    # Have to switch here based on phase-encoding acquisition design
    if pe_design == 'Pair':
      # Criteria:
      #   * If present in own header, ignore DWI header entirely -
      #     - If also provided at command-line, look for conflict & report
      #     - If not provided at command-line, nothing to do
      #   * If _not_ present in own header:
      #     - If provided at command-line, infer appropriately
      #     - If not provided at command-line, but the DWI header has that information, infer appropriately
      if se_epi_pe_scheme:
        if manual_pe_dir:
          if not scheme_dirs_match(se_epi_pe_scheme, se_epi_manual_pe_scheme):
            app.warn('User-defined phase-encoding direction design does not match what is stored in SE EPI image header; proceeding with user specification')
            overwrite_se_epi_pe_scheme = True
        if manual_trt:
          if not scheme_times_match(se_epi_pe_scheme, se_epi_manual_pe_scheme):
            app.warn('User-defined total readout time does not match what is stored in SE EPI image header; proceeding with user specification')
            overwrite_se_epi_pe_scheme = True
        if overwrite_se_epi_pe_scheme:
          se_epi_pe_scheme = se_epi_manual_pe_scheme
        else:
          se_epi_manual_pe_scheme = None # To guarantee that these data are never used
      else:
        overwrite_se_epi_pe_scheme = True
        se_epi_pe_scheme = se_epi_manual_pe_scheme

    elif pe_design == 'All':
      # Criteria:
      #   * If present in own header:
      #     - Nothing to do
      #   * If _not_ present in own header:
      #     - Don't have enough information to proceed
      #     - Is this too harsh? (e.g. Have rules by which it may be inferred from the DWI header / command-line)
      if not se_epi_pe_scheme:
        raise MRtrixError('If explicitly including SE EPI images when using -rpe_all option, they must come with their own associated phase-encoding information in the image header')

    elif pe_design == 'Header':
      # Criteria:
      #   * If present in own header:
      #       Nothing to do (-pe_dir option is mutually exclusive)
      #   * If _not_ present in own header:
      #       Cannot proceed
      if not se_epi_pe_scheme:
        raise MRtrixError('No phase-encoding information present in SE-EPI image header')
      # If there is no phase encoding contrast within the SE-EPI series,
      #   try combining it with the DWI b=0 volumes, see if that produces some contrast
      # However, this should probably only be permitted if the -align_seepi option is defined
      se_epi_pe_scheme_has_contrast = 'pe_scheme' in se_epi_header.keyval()
      if not se_epi_pe_scheme_has_contrast:
        if app.ARGS.align_seepi:
          app.console('No phase-encoding contrast present in SE-EPI images; will examine again after combining with DWI b=0 images')
          new_se_epi_path = os.path.splitext(se_epi_path)[0] + '_dwibzeros.mif'
          # Don't worry about trying to produce a balanced scheme here
          run.command('dwiextract dwi.mif - -bzero | mrcat - ' + se_epi_path + ' ' + new_se_epi_path + ' -axis 3')
          se_epi_header = image.Header(new_se_epi_path)
          se_epi_pe_scheme_has_contrast = 'pe_scheme' in se_epi_header.keyval()
          if se_epi_pe_scheme_has_contrast:
            app.cleanup(se_epi_path)
            se_epi_path = new_se_epi_path
            se_epi_pe_scheme = phaseencoding.get_scheme(se_epi_header)
            dwi_bzero_added_to_se_epi = True
            # Delay testing appropriateness of the concatenation of these images
            #   (i.e. differences in contrast) to later
          else:
            raise MRtrixError('No phase-encoding contrast present in SE-EPI images, even after concatenating with b=0 images due to -align_seepi option; '
                              'cannot perform inhomogeneity field estimation')
        else:
          raise MRtrixError('No phase-encoding contrast present in SE-EPI images; cannot perform inhomogeneity field estimation')

    if app.ARGS.align_seepi:

      for field_name, description in { 'EchoTime': 'echo time',
                                       'RepetitionTime': 'repetition time',
                                       'FlipAngle': 'flip angle' }.items():
        dwi_value = dwi_header.keyval().get(field_name)
        se_epi_value = se_epi_header.keyval().get(field_name)
        if dwi_value and se_epi_value and dwi_value != se_epi_value:
          app.warn('It appears that the spin-echo EPI images used for inhomogeneity field estimation have a different ' + description + ' to the DWIs being corrected. '
                   'This may cause issues in estimation of the field, as the first DWI b=0 volume will be added to the input series to topup '
                   'due to use of the -align_seepi option.')

      # If we are using the -se_epi option, and hence the input images to topup have not come from the DWIs themselves,
      #   we need to insert the first b=0 DWI volume to the start of the topup input image. Otherwise, the field estimated
      #   by topup will not be correctly aligned with the volumes as they are processed by eddy.
      #
      # However, there's also a code path by which we may have already performed this addition.
      # If we have already apliced the b=0 volumes from the DWI input with the SE-EPI image
      #   (due to the absence of phase-encoding contrast in the SE-EPI series), we don't want to
      #   re-attempt such a concatenation; the fact that the DWI b=0 images were inserted ahead of
      #   the SE-EPI images means the alignment issue should be dealt with.

      if dwi_first_bzero_index == len(grad) and not dwi_bzero_added_to_se_epi:

        app.warn('Unable to find b=0 volume in input DWIs to provide alignment between topup and eddy; script will proceed as though the -align_seepi option were not provided')

      # If b=0 volumes from the DWIs have already been added to the SE-EPI image due to an
      #   absence of phase-encoding contrast in the latter, we don't need to perform the following
      elif not dwi_bzero_added_to_se_epi:

        run.command('mrconvert dwi.mif dwi_first_bzero.mif -coord 3 ' + str(dwi_first_bzero_index) + ' -axes 0,1,2')
        dwi_first_bzero_pe = dwi_manual_pe_scheme[dwi_first_bzero_index] if overwrite_dwi_pe_scheme else dwi_pe_scheme[dwi_first_bzero_index]

        se_epi_pe_sum = [ 0, 0, 0 ]
        se_epi_volume_to_remove = len(se_epi_pe_scheme)
        for index, line in enumerate(se_epi_pe_scheme):
          se_epi_pe_sum = [ i + j for i, j in zip(se_epi_pe_sum, line[0:3]) ]
          if se_epi_volume_to_remove == len(se_epi_pe_scheme) and line[0:3] == dwi_first_bzero_pe[0:3]:
            se_epi_volume_to_remove = index
        new_se_epi_path = os.path.splitext(se_epi_path)[0] + '_firstdwibzero.mif'
        if (se_epi_pe_sum == [ 0, 0, 0 ]) and (se_epi_volume_to_remove < len(se_epi_pe_scheme)):
          app.console('Balanced phase-encoding scheme detected in SE-EPI series; volume ' + str(se_epi_volume_to_remove) + ' will be removed and replaced with first b=0 from DWIs')
          run.command('mrconvert ' + se_epi_path + ' - -coord 3 ' + ','.join([str(index) for index in range(len(se_epi_pe_scheme)) if not index == se_epi_volume_to_remove]) + ' | mrcat dwi_first_bzero.mif - ' + new_se_epi_path + ' -axis 3')
          # Also need to update the phase-encoding scheme appropriately if it's being set manually
          #   (if embedded within the image headers, should be updated through the command calls)
          if se_epi_manual_pe_scheme:
            first_line = list(manual_pe_dir)
            first_line.append(trt)
            new_se_epi_manual_pe_scheme = [ ]
            new_se_epi_manual_pe_scheme.append(first_line)
            for index, entry in enumerate(se_epi_manual_pe_scheme):
              if not index == se_epi_volume_to_remove:
                new_se_epi_manual_pe_scheme.append(entry)
            se_epi_manual_pe_scheme = new_se_epi_manual_pe_scheme
        else:
          if se_epi_pe_sum == [ 0, 0, 0 ] and se_epi_volume_to_remove == len(se_epi_pe_scheme):
            app.console('Phase-encoding scheme of -se_epi image is balanced, but could not find appropriate volume with which to substitute first b=0 volume from DWIs; first b=0 DWI volume will be inserted to start of series, resulting in an unbalanced scheme')
          else:
            app.console('Unbalanced phase-encoding scheme detected in series provided via -se_epi option; first DWI b=0 volume will be inserted to start of series')
          run.command('mrcat dwi_first_bzero.mif ' + se_epi_path + ' ' + new_se_epi_path + ' -axis 3')
          # Also need to update the phase-encoding scheme appropriately
          if se_epi_manual_pe_scheme:
            first_line = list(manual_pe_dir)
            first_line.append(trt)
            se_epi_manual_pe_scheme = [ first_line, se_epi_manual_pe_scheme ]

        # Ended branching based on balanced-ness of PE acquisition scheme within SE-EPI volumes
        app.cleanup(se_epi_path)
        app.cleanup('dwi_first_bzero.mif')
        se_epi_path = new_se_epi_path

      # Ended branching based on:
      # - Detection of first b=0 volume in DWIs; or
      # - Prior merge of SE-EPI and DWI b=0 volumes due to no phase-encoding contrast in SE-EPI

    # Completed checking for presence of -se_epi option

  elif not pe_design == 'None': # No SE EPI images explicitly provided: In some cases, can extract appropriate b=0 images from DWI

    # If using 'All' or 'Header', and haven't been given any topup images, need to extract the b=0 volumes from the series,
    #   preserving phase-encoding information while doing so
    # Preferably also make sure that there's some phase-encoding contrast in there...
    # With -rpe_all, need to write inferred phase-encoding to file and import before using dwiextract so that the phase-encoding
    #   of the extracted b=0's is propagated to the generated b=0 series
    run.command('mrconvert dwi.mif' + import_dwi_pe_table_option + ' - | dwiextract - ' + se_epi_path + ' -bzero')
    se_epi_header = image.Header(se_epi_path)

    # If there's no contrast remaining in the phase-encoding scheme, it'll be written to
    #   PhaseEncodingDirection and TotalReadoutTime rather than pe_scheme
    # In this scenario, we will be unable to run topup, or volume recombination
    if 'pe_scheme' not in se_epi_header.keyval():
      if pe_design == 'All':
        raise MRtrixError('DWI header indicates no phase encoding contrast between b=0 images; cannot proceed with volume recombination-based pre-processing')
      app.warn('DWI header indicates no phase encoding contrast between b=0 images; proceeding without inhomogeneity field estimation')
      do_topup = False
      run.function(os.remove, se_epi_path)
      se_epi_path = None
      se_epi_header = None


  # If the first b=0 volume in the DWIs is in fact not the first volume (i.e. index zero), we're going to
  #   manually place it at the start of the DWI volumes when they are input to eddy, so that the
  #   first input volume to topup and the first input volume to eddy are one and the same.
  # Note: If at a later date, the statistical outputs from eddy are considered (e.g. motion, outliers),
  #   then this volume permutation will need to be taken into account
  if dwi_first_bzero_index == len(grad):
    app.warn("No image volumes were classified as b=0 by MRtrix3; no permutation of order of DWI volumes can occur " + \
             "(do you need to adjust config file entry BZeroThreshold?)")
  elif dwi_first_bzero_index:
    app.console('First b=0 volume in input DWIs is volume index ' + str(dwi_first_bzero_index) + '; '
                'this will be permuted to be the first volume (index 0) when eddy is run')
    dwi_permvols_preeddy_option = ' -coord 3 ' + \
                                          str(dwi_first_bzero_index) + \
                                          ',0' + \
                                          (':' + str(dwi_first_bzero_index-1) if dwi_first_bzero_index > 1 else '') + \
                                          (',' + str(dwi_first_bzero_index+1) if dwi_first_bzero_index < dwi_num_volumes-1 else '') + \
                                          (':' + str(dwi_num_volumes-1) if dwi_first_bzero_index < dwi_num_volumes-2 else '')
    dwi_permvols_posteddy_option = ' -coord 3 1' + \
                                           (':' + str(dwi_first_bzero_index) if dwi_first_bzero_index > 1 else '') + \
                                           ',0' + \
                                           (',' + str(dwi_first_bzero_index+1) if dwi_first_bzero_index < dwi_num_volumes-1 else '') + \
                                           (':' + str(dwi_num_volumes-1) if dwi_first_bzero_index < dwi_num_volumes-2 else '')
    app.debug('mrconvert options for axis permutation:')
    app.debug('Pre: ' + str(dwi_permvols_preeddy_option))
    app.debug('Post: ' + str(dwi_permvols_posteddy_option))



  # This may be required when setting up the topup call
  se_epi_manual_pe_table_option = ''
  if se_epi_manual_pe_scheme:
    phaseencoding.save('se_epi_manual_pe_scheme.txt', se_epi_manual_pe_scheme)
    se_epi_manual_pe_table_option = ' -import_pe_table se_epi_manual_pe_scheme.txt'


  # Need gradient table if running dwi2mask after applytopup to derive a brain mask for eddy
  run.command('mrinfo dwi.mif -export_grad_mrtrix grad.b')


  eddy_in_topup_option = ''
  dwi_post_eddy_crop_option = ''
  slice_padded = False
  dwi_path = 'dwi.mif'
  if do_topup:

    # topup will crash if its input image has a spatial dimension with a non-even size;
    #   presumably due to a downsampling by a factor of 2 in a multi-resolution scheme
    # The newest eddy also requires the output from topup and the input DWIs to have the same size;
    #   therefore this restriction applies to the DWIs as well
    # Rather than crop in this case (which would result in a cropped output image),
    #   duplicate the last slice on any problematic axis, and then crop that extra
    #   slice at the output step
    # By this point, if the input SE-EPI images and DWIs are not on the same image grid, the
    #   SE-EPI images have already been re-gridded to DWI image space;
    odd_axis_count = 0
    for axis_size in dwi_header.size()[:3]:
      if int(axis_size%2):
        odd_axis_count += 1
    if odd_axis_count:
      app.console(str(odd_axis_count) + ' spatial ' + ('axes of DWIs have' if odd_axis_count > 1 else 'axis of DWIs has') + ' non-even size; '
                  'this will be automatically padded for compatibility with topup, and the extra slice' + ('s' if odd_axis_count > 1 else '') + ' erased afterwards')
      for axis, axis_size in enumerate(dwi_header.size()[:3]):
        if int(axis_size%2):
          new_se_epi_path = os.path.splitext(se_epi_path)[0] + '_pad' + str(axis) + '.mif'
          run.command('mrconvert ' + se_epi_path + ' -coord ' + str(axis) + ' ' + str(axis_size-1) + ' - | mrcat ' + se_epi_path + ' - ' + new_se_epi_path + ' -axis ' + str(axis))
          app.cleanup(se_epi_path)
          se_epi_path = new_se_epi_path
          new_dwi_path = os.path.splitext(dwi_path)[0] + '_pad' + str(axis) + '.mif'
          run.command('mrconvert ' + dwi_path + ' -coord ' + str(axis) + ' ' + str(axis_size-1) + ' -clear dw_scheme - | mrcat ' + dwi_path + ' - ' + new_dwi_path + ' -axis ' + str(axis))
          app.cleanup(dwi_path)
          dwi_path = new_dwi_path
          dwi_post_eddy_crop_option += ' -coord ' + str(axis) + ' 0:' + str(axis_size-1)
          if axis == slice_encoding_axis:
            slice_padded = True
            dwi_num_slices += 1
            # If we are padding the slice axis, and performing slice-to-volume correction,
            #   then we need to perform the corresponding padding to the slice timing
            if eddy_mporder:
              # At this point in the script, this information may be encoded either within
              #   the slice timing vector (as imported from the image header), or as
              #   slice groups (i.e. in the format expected by eddy). How these data are
              #   stored affects how the padding is performed.
              if slice_timing:
                slice_timing.append(slice_timing[-1])
              elif slice_groups:
                # Can't edit in place when looping through the list
                new_slice_groups = [ ]
                for group in slice_groups:
                  if axis_size-1 in group:
                    group.append(axis_size)
                  new_slice_groups.append(group)
                slice_groups = new_slice_groups


    # Do the conversion in preparation for topup
    run.command('mrconvert ' + se_epi_path + ' topup_in.nii' + se_epi_manual_pe_table_option + ' -strides -1,+2,+3,+4 -export_pe_table topup_datain.txt')
    app.cleanup(se_epi_path)

    # Run topup
    topup_manual_options = ''
    if app.ARGS.topup_options:
      topup_manual_options = ' ' + app.ARGS.topup_options.strip()
    topup_output = run.command(topup_cmd + ' --imain=topup_in.nii --datain=topup_datain.txt --out=field --fout=field_map' + fsl_suffix + ' --config=' + topup_config_path + ' --verbose' + topup_manual_options)
<<<<<<< HEAD
    with io.open('topup_output.txt', 'w', encoding='utf8') as topup_output_file:
      topup_output_file.write(topup_output.stdout + '\n' + topup_output.stderr)
=======
    with open('topup_output.txt', 'wb') as topup_output_file:
      topup_output_file.write((topup_output.stdout + '\n' + topup_output.stderr + '\n').encode('utf-8', errors='replace'))
>>>>>>> b8de292c
    if app.VERBOSITY > 1:
      app.console('Output of topup command:')
      sys.stderr.write(topup_output.stdout + '\n' + topup_output.stderr + '\n')

    # Apply the warp field to the input image series to get an initial corrected volume estimate
    # applytopup can't receive the complete DWI input and correct it as a whole, because the phase-encoding
    #   details may vary between volumes
    if dwi_manual_pe_scheme:
      run.command('mrconvert ' + dwi_path + import_dwi_pe_table_option + ' - | mrinfo - -export_pe_eddy applytopup_config.txt applytopup_indices.txt')
    else:
      run.command('mrinfo ' + dwi_path + ' -export_pe_eddy applytopup_config.txt applytopup_indices.txt')


    # Update: Call applytopup separately for each unique phase-encoding
    # This should be the most compatible option with more complex phase-encoding acquisition designs,
    #   since we don't need to worry about applytopup performing volume recombination
    # Plus, recombination doesn't need to be optimal; we're only using this to derive a brain mask
    applytopup_image_list = [ ]
    index = 1
    applytopup_config = matrix.load_matrix('applytopup_config.txt')
    applytopup_indices = matrix.load_vector('applytopup_indices.txt', dtype=int)
    applytopup_volumegroups = [ [ index for index, value in enumerate(applytopup_indices) if value == group ] for group in range(1, len(applytopup_config)+1) ]
    app.debug('applytopup_config: ' + str(applytopup_config))
    app.debug('applytopup_indices: ' + str(applytopup_indices))
    app.debug('applytopup_volumegroups: ' + str(applytopup_volumegroups))
    for index, group in enumerate(applytopup_volumegroups):
      prefix = os.path.splitext(dwi_path)[0] + '_pe_' + str(index)
      input_path = prefix + '.nii'
      json_path = prefix + '.json'
      temp_path = prefix + '_applytopup.nii'
      output_path = prefix + '_applytopup.mif'
      run.command('mrconvert ' + dwi_path + ' ' + input_path + ' -coord 3 ' + ','.join(str(value) for value in group) + ' -strides -1,+2,+3,+4 -json_export ' + json_path)
      run.command(applytopup_cmd + ' --imain=' + input_path + ' --datain=applytopup_config.txt --inindex=' + str(index+1) + ' --topup=field --out=' + temp_path + ' --method=jac')
      app.cleanup(input_path)
      temp_path = fsl.find_image(temp_path)
      run.command('mrconvert ' + temp_path + ' ' + output_path + ' -json_import ' + json_path)
      app.cleanup(json_path)
      app.cleanup(temp_path)
      applytopup_image_list.append(output_path)
      index += 1

    # Use the initial corrected volumes to derive a brain mask for eddy
    if not app.ARGS.eddy_mask:
      if len(applytopup_image_list) == 1:
        run.command('dwi2mask ' + applytopup_image_list[0] + ' - | maskfilter - dilate - | mrconvert - eddy_mask.nii -datatype float32 -strides -1,+2,+3')
      else:
        run.command('mrcat ' + ' '.join(applytopup_image_list) + ' - -axis 3 | dwi2mask - - | maskfilter - dilate - | mrconvert - eddy_mask.nii -datatype float32 -strides -1,+2,+3')

    app.cleanup(applytopup_image_list)

    eddy_in_topup_option = ' --topup=field'

  else:

    # Generate a processing mask for eddy based on the uncorrected input DWIs
    if not app.ARGS.eddy_mask:
      run.command('dwi2mask ' + dwi_path + ' - | maskfilter - dilate - | mrconvert - eddy_mask.nii -datatype float32 -strides -1,+2,+3')


  # Use user supplied mask for eddy instead of one derived from the images using dwi2mask
  if app.ARGS.eddy_mask:
    if image.match('eddy_mask.mif', dwi_path, up_to_dim=3):
      run.command('mrconvert eddy_mask.mif eddy_mask.nii -datatype float32 -stride -1,+2,+3')
    else:
      app.warn('User-provided processing mask for eddy does not match DWI voxel grid; resampling')
      run.command('mrtransform eddy_mask.mif - -template ' + dwi_path + ' -interp linear | '
                  + 'mrthreshold - -abs 0.5 - | '
                  + 'mrconvert - eddy_mask.nii -datatype float32 -stride -1,+2,+3')
    app.cleanup('eddy_mask.mif')

  # Generate the text file containing slice timing / grouping information if necessary
  if eddy_mporder:
    if slice_timing:
      # This list contains, for each slice, the timing offset between acquisition of the
      #   first slice in the volume, and acquisition of that slice
      # Eddy however requires a text file where each row contains those slices that were
      #   acquired with a single readout, in ordered rows from first slice (group)
      #   acquired to last slice (group) acquired
      if sum(slice_encoding_direction) < 0:
        slice_timing = reversed(slice_timing)
      slice_groups = [ [ x[0] for x in g ] for _, g in itertools.groupby(sorted(enumerate(slice_timing), key=lambda x:x[1]), key=lambda x:x[1]) ] #pylint: disable=unused-variable
      app.debug('Slice timing: ' + str(slice_timing))
      app.debug('Resulting slice groups: ' + str(slice_groups))
    # Variable slice_groups may have already been defined in the correct format.
    #   In that instance, there's nothing to do other than write it to file;
    #   UNLESS the slice encoding direction is known to be reversed, in which case
    #   we need to reverse the timings. Would think that this would however be
    #   rare, given it requires that the slspec text file be provided manually but
    #   SliceEncodingDirection to be present.
    elif slice_groups and sum(slice_encoding_direction) < 0:
      new_slice_groups = [ ]
      for group in new_slice_groups:
        new_slice_groups.append([ dwi_num_slices-index for index in group ])
      app.debug('Slice groups reversed due to negative slice encoding direction')
      app.debug('Original: ' + str(slice_groups))
      app.debug('New: ' + str(new_slice_groups))
      slice_groups = new_slice_groups

    matrix.save_numeric('slspec.txt', slice_groups, add_to_command_history=False, fmt='%d')
    eddy_manual_options.append('--slspec=slspec.txt')


  # Revert eddy_manual_options from a list back to a single string
  eddy_manual_options = (' ' + ' '.join(eddy_manual_options)) if eddy_manual_options else ''


  # Prepare input data for eddy
  run.command('mrconvert ' + dwi_path + import_dwi_pe_table_option + dwi_permvols_preeddy_option + ' eddy_in.nii -strides -1,+2,+3,+4 -export_grad_fsl bvecs bvals -export_pe_eddy eddy_config.txt eddy_indices.txt')
  app.cleanup(dwi_path)

  # Run eddy
  # If a CUDA version is in PATH, run that first; if it fails, re-try using the non-CUDA version
  eddy_all_options = '--imain=eddy_in.nii --mask=eddy_mask.nii --acqp=eddy_config.txt --index=eddy_indices.txt --bvecs=bvecs --bvals=bvals' + eddy_in_topup_option + eddy_manual_options + ' --out=dwi_post_eddy --verbose'
  eddy_cuda_cmd = fsl.eddy_binary(True)
  eddy_openmp_cmd = fsl.eddy_binary(False)
  if eddy_cuda_cmd:
    # If running CUDA version, but OpenMP version is also available, don't stop the script if the CUDA version fails
    try:
      eddy_output = run.command(eddy_cuda_cmd + ' ' + eddy_all_options)
    except run.MRtrixCmdError as exception_cuda:
      if not eddy_openmp_cmd:
        raise
<<<<<<< HEAD
      with io.open('eddy_cuda_failure_output.txt', 'w', encoding='utf8') as eddy_output_file:
        eddy_output_file.write(str(exception_cuda))
=======
      with open('eddy_cuda_failure_output.txt', 'wb') as eddy_output_file:
        eddy_output_file.write(str(exception_cuda).encode('utf-8', errors='replace'))
>>>>>>> b8de292c
      app.console('CUDA version of \'eddy\' was not successful; attempting OpenMP version')
      try:
        eddy_output = run.command(eddy_openmp_cmd + ' ' + eddy_all_options)
      except run.MRtrixCmdError as exception_openmp:
<<<<<<< HEAD
        with io.open('eddy_openmp_failure_output.txt', 'w', encoding='utf8') as eddy_output_file:
          eddy_output_file.write(str(exception_openmp))
=======
        with open('eddy_openmp_failure_output.txt', 'wb') as eddy_output_file:
          eddy_output_file.write(str(exception_openmp).encode('utf-8', errors='replace'))
>>>>>>> b8de292c
        # Both have failed; want to combine error messages
        eddy_cuda_header = ('=' * len(eddy_cuda_cmd)) \
                           + '\n' \
                           + eddy_cuda_cmd \
                           + '\n' \
                           + ('=' * len(eddy_cuda_cmd)) \
                           + '\n'
        eddy_openmp_header = ('=' * len(eddy_openmp_cmd)) \
                             + '\n' \
                             + eddy_openmp_cmd \
                             + '\n' \
                             + ('=' * len(eddy_openmp_cmd)) \
                             + '\n'
        exception_stdout = eddy_cuda_header \
                           + exception_cuda.stdout \
                           + '\n\n' \
                           + eddy_openmp_header \
                           + exception_openmp.stdout \
                           + '\n\n'
        exception_stderr = eddy_cuda_header \
                           + exception_cuda.stderr \
                           + '\n\n' \
                           + eddy_openmp_header \
                           + exception_openmp.stderr \
                           + '\n\n'
        raise run.MRtrixCmdError('eddy* ' + eddy_all_options,
                                 1,
                                 exception_stdout,
                                 exception_stderr)

  else:
    eddy_output = run.command(eddy_openmp_cmd + ' ' + eddy_all_options)
<<<<<<< HEAD
  with io.open('eddy_output.txt', 'w', encoding='utf8') as eddy_output_file:
    eddy_output_file.write(eddy_output.stdout + '\n' + eddy_output.stderr + '\n')
=======
  with open('eddy_output.txt', 'wb') as eddy_output_file:
    eddy_output_file.write((eddy_output.stdout + '\n' + eddy_output.stderr + '\n').encode('utf-8', errors='replace'))
>>>>>>> b8de292c
  if app.VERBOSITY > 1:
    app.console('Output of eddy command:')
    sys.stderr.write(eddy_output.stdout + '\n' + eddy_output.stderr + '\n')
  app.cleanup('eddy_in.nii')

  eddy_output_image_path = fsl.find_image('dwi_post_eddy')


  # Check to see whether or not eddy has provided a rotated bvecs file;
  #   if it has, import this into the output image
  bvecs_path = 'dwi_post_eddy.eddy_rotated_bvecs'
  if not os.path.isfile(bvecs_path):
    app.warn('eddy has not provided rotated bvecs file; using original gradient table. Recommend updating FSL eddy to version 5.0.9 or later.')
    bvecs_path = 'bvecs'


  # Run eddy qc tool QUAD if installed and one of -eddyqc_text or -eddyqc_all is specified
  eddyqc_prefix = 'dwi_post_eddy'
  if eddyqc_path:
    if find_executable('eddy_quad'):

      eddyqc_mask = 'eddy_mask.nii'
      eddyqc_fieldmap = fsl.find_image('field_map') if do_topup else None
      eddyqc_slspec = 'slspec.txt' if eddy_mporder else None

      # If there was any relevant padding applied, then we want to provide
      #   the comprehensive set of files to EddyQC with that padding removed
      if dwi_post_eddy_crop_option:
        progress = app.ProgressBar('Removing image padding prior to running EddyQC', len(eddyqc_files) + 3)

        for eddy_filename in eddyqc_files:
          if os.path.isfile('dwi_post_eddy.' + eddy_filename):
            if slice_padded and eddy_filename in [ 'eddy_outlier_map', 'eddy_outlier_n_sqr_stdev_map', 'eddy_outlier_n_stdev_map' ]:
              with open('dwi_post_eddy.' + eddy_filename, 'r') as f_eddyfile:
                eddy_data = f_eddyfile.readlines()
              eddy_data_header = eddy_data[0]
              eddy_data = eddy_data[1:]
              for line in eddy_data:
                line = ' '.join(line.strip().split(' ')[:-1])
              with open('dwi_post_eddy_unpad.' + eddy_filename, 'w') as f_eddyfile:
                f_eddyfile.write(eddy_data_header + '\n')
                f_eddyfile.write('\n'.join(eddy_data) + '\n')
            elif eddy_filename.endswith('.nii.gz'):
              run.command('mrconvert dwi_post_eddy.' + eddy_filename + ' dwi_post_eddy_unpad.' + eddy_filename + dwi_post_eddy_crop_option)
            else:
              run.function(os.symlink, 'dwi_post_eddy.' + eddy_filename, 'dwi_post_eddy_unpad.' + eddy_filename)
            app.cleanup('dwi_post_eddy.' + eddy_filename)
          progress.increment()

        if eddy_mporder and slice_padded:
          # Remove padded slice from slice_groups, write new slspec
          slice_groups = [ [ index for index in group if index != dwi_num_slices-1 ] for group in slice_groups ]
          # After this removal, slspec should now be a square matrix
          assert all(len(group) == len(slice_groups[0]) for group in slice_groups[1:])
          eddyqc_slspec = 'slspec_unpad.txt'
          matrix.save_matrix(eddyqc_slspec, slice_groups, add_to_command_history=False, fmt='%d')

        run.command('mrconvert eddy_mask.nii eddy_mask_unpad.nii' + dwi_post_eddy_crop_option)
        eddyqc_mask = 'eddy_mask_unpad.nii'
        progress.increment()
        run.command('mrconvert ' + fsl.find_image('field_map') + ' field_map_unpad.nii' + dwi_post_eddy_crop_option)
        eddyqc_fieldmap = 'field_map_unpad.nii'
        progress.increment()
        run.command('mrconvert ' + eddy_output_image_path + ' dwi_post_eddy_unpad.nii.gz' + dwi_post_eddy_crop_option)
        eddyqc_prefix = 'dwi_post_eddy_unpad'
        progress.done()

      eddyqc_options = ' -idx eddy_indices.txt -par eddy_config.txt -b bvals -m ' + eddyqc_mask
      if os.path.isfile(eddyqc_prefix + '.eddy_residuals.nii.gz'):
        eddyqc_options += ' -g ' + bvecs_path
      if do_topup:
        eddyqc_options += ' -f ' + eddyqc_fieldmap
      if eddy_mporder:
        eddyqc_options += ' -s ' + eddyqc_slspec
      if app.VERBOSITY > 2:
        eddyqc_options += ' -v'
      try:
        run.command('eddy_quad ' + eddyqc_prefix + eddyqc_options)
      except run.MRtrixCmdError as exception:
<<<<<<< HEAD
        with io.open('eddy_quad_failure_output.txt', 'w', encoding='utf8') as eddy_quad_output_file:
          eddy_quad_output_file.write(str(exception))
=======
        with open('eddy_quad_failure_output.txt', 'wb') as eddy_quad_output_file:
          eddy_quad_output_file.write(str(exception).encode('utf-8', errors='replace'))
>>>>>>> b8de292c
        app.debug(str(exception))
        app.warn('Error running automated EddyQC tool \'eddy_quad\'; QC data written to "' + eddyqc_path + '" will be files from "eddy" only')
        # Delete the directory if the script only made it partway through
        try:
          shutil.rmtree(eddyqc_prefix + '.qc')
        except OSError:
          pass
    else:
      app.console('Command \'eddy_quad\' not found in PATH; skipping')


  # Have to retain these images until after eddyQC is run
  # If using -eddyqc_all, also write the mask provided to eddy to the output directory;
  #   therefore don't delete it yet here
  if not app.ARGS.eddyqc_all:
    app.cleanup('eddy_mask.nii')
  if do_topup:
    app.cleanup(fsl.find_image('field_fieldcoef'))


  # Get the axis strides from the input series, so the output image can be modified to match
  stride_option = ' -strides ' + ','.join([str(i) for i in dwi_header.strides()])


  # Determine whether or not volume recombination should be performed
  # This could be either due to use of -rpe_all option, or just due to the data provided with -rpe_header
  # Rather than trying to re-use the code that was used in the case of -rpe_all, run fresh code
  # The phase-encoding scheme needs to be checked also
  volume_matchings = [ dwi_num_volumes ] * dwi_num_volumes
  volume_pairs = [ ]
  app.debug('Commencing gradient direction matching; ' + str(dwi_num_volumes) + ' volumes')
  for index1 in range(dwi_num_volumes):
    if volume_matchings[index1] == dwi_num_volumes: # As yet unpaired
      for index2 in range(index1+1, dwi_num_volumes):
        if volume_matchings[index2] == dwi_num_volumes: # Also as yet unpaired
          # Here, need to check both gradient matching and reversed phase-encode direction
          if not any(dwi_pe_scheme[index1][i] + dwi_pe_scheme[index2][i] for i in range(0,3)) and grads_match(index1, index2):
            volume_matchings[index1] = index2
            volume_matchings[index2] = index1
            volume_pairs.append([index1, index2])
            app.debug('Matched volume ' + str(index1) + ' with ' + str(index2) + '\n' +
                      'Phase encoding: ' + str(dwi_pe_scheme[index1]) + ' ' + str(dwi_pe_scheme[index2]) + '\n' +
                      'Gradients: ' + str(grad[index1]) + ' ' + str(grad[index2]))
            break


  if len(volume_pairs) != int(dwi_num_volumes/2):

    if do_topup:
      app.cleanup('topup_in.nii')
      app.cleanup(fsl.find_image('field_map'))

    # Convert the resulting volume to the output image, and re-insert the diffusion encoding
    run.command('mrconvert ' + eddy_output_image_path + ' result.mif' + dwi_permvols_posteddy_option + dwi_post_eddy_crop_option + stride_option + ' -fslgrad ' + bvecs_path + ' bvals')
    app.cleanup(eddy_output_image_path)

  else:
    app.console('Detected matching DWI volumes with opposing phase encoding; performing explicit volume recombination')

    # Perform a manual combination of the volumes output by eddy, since LSR is disabled

    # Generate appropriate bvecs / bvals files
    # Particularly if eddy has provided rotated bvecs, since we're combining two volumes into one that
    #   potentially have subject rotation between them (and therefore the sensitisation direction is
    #   not precisely equivalent), the best we can do is take the mean of the two vectors.
    # Manual recombination of volumes needs to take into account the explicit volume matching

    bvecs = matrix.load_matrix(bvecs_path)
    bvecs_combined_transpose = [ ]
    bvals_combined = [ ]

    for pair in volume_pairs:
      bvec_mean = [ 0.5*(bvecs[0][pair[0]] + bvecs[0][pair[1]]),
                    0.5*(bvecs[1][pair[0]] + bvecs[1][pair[1]]),
                    0.5*(bvecs[2][pair[0]] + bvecs[2][pair[1]]) ]
      norm2 = matrix.dot(bvec_mean, bvec_mean)

      # If one diffusion sensitisation gradient direction is reversed with respect to
      #   the other, still want to enable their recombination; but need to explicitly
      #   account for this when averaging the two directions
      if norm2 < 0.5:
        bvec_mean = [ 0.5*(bvecs[0][pair[0]] - bvecs[0][pair[1]]),
                      0.5*(bvecs[1][pair[0]] - bvecs[1][pair[1]]),
                      0.5*(bvecs[2][pair[0]] - bvecs[2][pair[1]]) ]
        norm2 = matrix.dot(bvec_mean, bvec_mean)

      # Occasionally a b=0 volume can have a zero vector
      if norm2:
        factor = 1.0 / math.sqrt(norm2)
        new_vec = [ bvec_mean[0]*factor, bvec_mean[1]*factor, bvec_mean[2]*factor ]
      else:
        new_vec = [ 0.0, 0.0, 0.0 ]
      bvecs_combined_transpose.append(new_vec)
      bvals_combined.append(0.5 * (grad[pair[0]][3] + grad[pair[1]][3]))

    bvecs_combined = matrix.transpose(bvecs_combined_transpose)
    matrix.save_matrix('bvecs_combined', bvecs_combined, add_to_command_history=False)
    matrix.save_vector('bvals_combined', bvals_combined, add_to_command_history=False)

    # Prior to 5.0.8, a bug resulted in the output field map image from topup having an identity transform,
    #   regardless of the transform of the input image
    # Detect this, and manually replace the transform if necessary
    #   (even if this doesn't cause an issue with the subsequent mrcalc command, it may in the future, it's better for
    #   visualising the script intermediate files, and it gives the user a warning about an out-of-date FSL)
    field_map_image = fsl.find_image('field_map')
    field_map_header = image.Header(field_map_image)
    if not image.match('topup_in.nii', field_map_header, up_to_dim=3):
      app.warn('topup output field image has erroneous header; recommend updating FSL to version 5.0.8 or later')
      new_field_map_image = 'field_map_fix.mif'
      run.command('mrtransform ' + field_map_image + ' -replace topup_in.nii ' + new_field_map_image)
      app.cleanup(field_map_image)
      field_map_image = new_field_map_image
    # In FSL 6.0.0, field map image is erroneously constructed with the same number of volumes as the input image,
    #   with all but the first volume containing intensity-scaled duplicates of the uncorrected input images
    # The first volume is however the expected field offset image
    elif len(field_map_header.size()) == 4:
      app.console('Correcting erroneous FSL 6.0.0 field map image output')
      new_field_map_image = 'field_map_fix.mif'
      run.command('mrconvert ' + field_map_image + ' -coord 3 0 -axes 0,1,2 ' + new_field_map_image)
      app.cleanup(field_map_image)
      field_map_image = new_field_map_image
    app.cleanup('topup_in.nii')


    # Derive the weight images
    # Scaling term for field map is identical to the bandwidth provided in the topup config file
    #   (converts Hz to pixel count; that way a simple image gradient can be used to get the Jacobians)
    # Let mrfilter apply the default 1 voxel size gaussian smoothing filter before calculating the field gradient
    #
    #   The jacobian image may be different for any particular volume pair
    #   The appropriate PE directions and total readout times can be acquired from the eddy-style config/index files
    #   eddy_config.txt and eddy_indices.txt
    eddy_config = matrix.load_matrix('eddy_config.txt')
    eddy_indices = matrix.load_vector('eddy_indices.txt', dtype=int)
    app.debug('EDDY config: ' + str(eddy_config))
    app.debug('EDDY indices: ' + str(eddy_indices))

    # This section derives, for each phase encoding configuration present, the 'weight' to be applied
    #   to the image during volume recombination, which is based on the Jacobian of the field in the
    #   phase encoding direction
    for index, config in enumerate(eddy_config):
      pe_axis = [ i for i, e in enumerate(config[0:3]) if e != 0][0]
      sign_multiplier = ' -1.0 -mult' if config[pe_axis] < 0 else ''
      field_derivative_path = 'field_deriv_pe_' + str(index+1) + '.mif'
      run.command('mrcalc ' + field_map_image + ' ' + str(config[3]) + ' -mult' + sign_multiplier + ' - | mrfilter - gradient - | mrconvert - ' + field_derivative_path + ' -coord 3 ' + str(pe_axis) + ' -axes 0,1,2')
      jacobian_path = 'jacobian_' + str(index+1) + '.mif'
      run.command('mrcalc 1.0 ' + field_derivative_path + ' -add 0.0 -max ' + jacobian_path)
      app.cleanup(field_derivative_path)
      run.command('mrcalc ' + jacobian_path + ' ' + jacobian_path + ' -mult weight' + str(index+1) + '.mif')
      app.cleanup(jacobian_path)
    app.cleanup(field_map_image)

    # If eddy provides its main image output in a compressed format, the code block below will need to
    #   uncompress that image independently for every volume pair. Instead, if this is the case, let's
    #   convert it to an uncompressed format before we do anything with it.
    if eddy_output_image_path.endswith('.gz'):
      new_eddy_output_image_path = 'dwi_post_eddy_uncompressed.mif'
      run.command('mrconvert ' + eddy_output_image_path + ' ' + new_eddy_output_image_path)
      app.cleanup(eddy_output_image_path)
      eddy_output_image_path = new_eddy_output_image_path

    # If the DWI volumes were permuted prior to running eddy, then the simplest approach is to permute them
    #   back to their original positions; otherwise, the stored gradient vector directions / phase encode
    #   directions / matched volume pairs are no longer appropriate
    if dwi_permvols_posteddy_option:
      new_eddy_output_image_path = os.path.splitext(eddy_output_image_path)[0] + '_volpermuteundo.mif'
      run.command('mrconvert ' + eddy_output_image_path + dwi_permvols_posteddy_option + ' ' + new_eddy_output_image_path)
      app.cleanup(eddy_output_image_path)
      eddy_output_image_path = new_eddy_output_image_path

    # This section extracts the two volumes corresponding to each reversed phase-encoded volume pair, and
    #   derives a single image volume based on the recombination equation
    combined_image_list = [ ]
    progress = app.ProgressBar('Performing explicit volume recombination', len(volume_pairs))
    for index, volumes in enumerate(volume_pairs):
      pe_indices = [ eddy_indices[i] for i in volumes ]
      run.command('mrconvert ' + eddy_output_image_path + ' volume0.mif -coord 3 ' + str(volumes[0]))
      run.command('mrconvert ' + eddy_output_image_path + ' volume1.mif -coord 3 ' + str(volumes[1]))
      # Volume recombination equation described in Skare and Bammer 2010
      combined_image_path = 'combined' + str(index) + '.mif'
      run.command('mrcalc volume0.mif weight' + str(pe_indices[0]) + '.mif -mult volume1.mif weight' + str(pe_indices[1]) + '.mif -mult -add weight' + str(pe_indices[0]) + '.mif weight' + str(pe_indices[1]) + '.mif -add -divide 0.0 -max ' + combined_image_path)
      combined_image_list.append(combined_image_path)
      run.function(os.remove, 'volume0.mif')
      run.function(os.remove, 'volume1.mif')
      progress.increment()
    progress.done()

    app.cleanup(eddy_output_image_path)
    for index in range(0, len(eddy_config)):
      app.cleanup('weight' + str(index+1) + '.mif')

    # Finally the recombined volumes must be concatenated to produce the resulting image series
    combine_command = ['mrcat', combined_image_list, '-', '-axis', '3', '|', \
                       'mrconvert', '-', 'result.mif', '-fslgrad', 'bvecs_combined', 'bvals_combined']
    if dwi_post_eddy_crop_option:
      combine_command.extend(dwi_post_eddy_crop_option.strip().split(' '))
    combine_command.extend(stride_option.strip().split(' '))
    run.command(combine_command)
    app.cleanup(combined_image_list)


  # Grab any relevant files that eddy has created, and copy them to the requested directory
  if eddyqc_path:
    if app.FORCE_OVERWRITE and os.path.exists(eddyqc_path) and not os.path.isdir(eddyqc_path):
      run.function(os.remove, eddyqc_path)
    if not os.path.exists(eddyqc_path):
      run.function(os.makedirs, eddyqc_path)
    for filename in eddyqc_files:
      if os.path.exists(eddyqc_prefix + '.' + filename):
        # If this is an image, and axis padding was applied, want to undo the padding
        if filename.endswith('.nii.gz') and dwi_post_eddy_crop_option:
          run.command('mrconvert ' + eddyqc_prefix + '.' + filename + ' ' + path.quote(os.path.join(eddyqc_path, filename)) + dwi_post_eddy_crop_option)
        else:
          run.function(shutil.copy, eddyqc_prefix + '.' + filename, os.path.join(eddyqc_path, filename))
    # Also grab any files generated by the eddy qc tool QUAD
    if os.path.isdir(eddyqc_prefix + '.qc'):
      if app.FORCE_OVERWRITE and os.path.exists(os.path.join(eddyqc_path, 'quad')):
        run.function(shutil.rmtree, os.path.join(eddyqc_path, 'quad'))
      run.function(shutil.copytree, eddyqc_prefix + '.qc', os.path.join(eddyqc_path, 'quad'))
    # Also grab the brain mask that was provided to eddy if -eddyqc_all was specified
    if app.ARGS.eddyqc_all:
      if dwi_post_eddy_crop_option:
        run.command('mrconvert eddy_mask.nii ' + path.quote(os.path.join(eddyqc_path, 'eddy_mask.nii')) + dwi_post_eddy_crop_option)
      else:
        run.function(shutil.copy, 'eddy_mask.nii', os.path.join(eddyqc_path, 'eddy_mask.nii'))
      app.cleanup('eddy_mask.nii')




  keys_to_remove = [ 'MultibandAccelerationFactor', 'SliceEncodingDirection', 'SliceTiming' ]
  # These keys are still relevant for the output data if no EPI distortion correction was performed
  if do_topup:
    keys_to_remove.extend([ 'PhaseEncodingDirection', 'TotalReadoutTime', 'pe_scheme' ])
  # Get the header key-value entries from the input DWI, remove those we don't wish to keep, and
  #   export the result to a new JSON file so that they can be inserted into the output header
  with io.open('dwi.json', 'r', encoding='utf8') as input_json_file:
    keyval = json.load(input_json_file)
  for key in keys_to_remove:
    keyval.pop(key, None)
  # Make sure to use the revised diffusion gradient table rather than that of the input;
  #  incorporates motion correction, and possibly also the explicit volume recombination
  keyval['dw_scheme'] = image.Header('result.mif').keyval()['dw_scheme']
  # 'Stash' the phase encoding scheme of the original uncorrected DWIs, since it still
  #   may be useful information at some point in the future but is no longer relevant
  #   for e.g. tracking for different volumes, or performing any geometric corrections
  if do_topup:
    keyval['prior_pe_scheme'] = dwi_manual_pe_scheme if dwi_manual_pe_scheme else dwi_pe_scheme
  with io.open('output.json', 'w', encoding='utf8') as output_json_file:
    json.dump(keyval, output_json_file)


  # Finish!
  run.command('mrconvert result.mif ' + path.from_user(app.ARGS.output) + grad_export_option, mrconvert_keyval='output.json', force=app.FORCE_OVERWRITE)






# Execute the script
import mrtrix3
mrtrix3.execute() #pylint: disable=no-member<|MERGE_RESOLUTION|>--- conflicted
+++ resolved
@@ -269,19 +269,11 @@
           raise MRtrixError('Cannot use slice timing information in image header for slice-to-volume correction: '
                             'unexpected data format')
       if isinstance(slice_timing[0], list):
-<<<<<<< HEAD
-        if not all( len(entry) == 1 for entry in slice_timing ):
-          raise MRtrixError('Cannot use slice timing information in image header for slice-to-volume correction: '
-                            'data do not appear to be 1D')
-        slice_timing = [ entry[0] for entry in slice_timing ]
-      if not all( isinstance(entry, float) for entry in slice_timing ):
-=======
         if not all(len(entry) == 1 for entry in slice_timing):
           raise MRtrixError('Cannot use slice timing information in image header for slice-to-volume correction: '
                             'data do not appear to be 1D')
         slice_timing = [ entry[0] for entry in slice_timing ]
       if not all(isinstance(entry, float) for entry in slice_timing):
->>>>>>> b8de292c
         try:
           slice_timing = [ float(entry) for entry in slice_timing ]
         except ValueError:
@@ -811,13 +803,8 @@
     if app.ARGS.topup_options:
       topup_manual_options = ' ' + app.ARGS.topup_options.strip()
     topup_output = run.command(topup_cmd + ' --imain=topup_in.nii --datain=topup_datain.txt --out=field --fout=field_map' + fsl_suffix + ' --config=' + topup_config_path + ' --verbose' + topup_manual_options)
-<<<<<<< HEAD
-    with io.open('topup_output.txt', 'w', encoding='utf8') as topup_output_file:
-      topup_output_file.write(topup_output.stdout + '\n' + topup_output.stderr)
-=======
     with open('topup_output.txt', 'wb') as topup_output_file:
       topup_output_file.write((topup_output.stdout + '\n' + topup_output.stderr + '\n').encode('utf-8', errors='replace'))
->>>>>>> b8de292c
     if app.VERBOSITY > 1:
       app.console('Output of topup command:')
       sys.stderr.write(topup_output.stdout + '\n' + topup_output.stderr + '\n')
@@ -940,24 +927,14 @@
     except run.MRtrixCmdError as exception_cuda:
       if not eddy_openmp_cmd:
         raise
-<<<<<<< HEAD
-      with io.open('eddy_cuda_failure_output.txt', 'w', encoding='utf8') as eddy_output_file:
-        eddy_output_file.write(str(exception_cuda))
-=======
       with open('eddy_cuda_failure_output.txt', 'wb') as eddy_output_file:
         eddy_output_file.write(str(exception_cuda).encode('utf-8', errors='replace'))
->>>>>>> b8de292c
       app.console('CUDA version of \'eddy\' was not successful; attempting OpenMP version')
       try:
         eddy_output = run.command(eddy_openmp_cmd + ' ' + eddy_all_options)
       except run.MRtrixCmdError as exception_openmp:
-<<<<<<< HEAD
-        with io.open('eddy_openmp_failure_output.txt', 'w', encoding='utf8') as eddy_output_file:
-          eddy_output_file.write(str(exception_openmp))
-=======
         with open('eddy_openmp_failure_output.txt', 'wb') as eddy_output_file:
           eddy_output_file.write(str(exception_openmp).encode('utf-8', errors='replace'))
->>>>>>> b8de292c
         # Both have failed; want to combine error messages
         eddy_cuda_header = ('=' * len(eddy_cuda_cmd)) \
                            + '\n' \
@@ -990,13 +967,8 @@
 
   else:
     eddy_output = run.command(eddy_openmp_cmd + ' ' + eddy_all_options)
-<<<<<<< HEAD
-  with io.open('eddy_output.txt', 'w', encoding='utf8') as eddy_output_file:
-    eddy_output_file.write(eddy_output.stdout + '\n' + eddy_output.stderr + '\n')
-=======
   with open('eddy_output.txt', 'wb') as eddy_output_file:
     eddy_output_file.write((eddy_output.stdout + '\n' + eddy_output.stderr + '\n').encode('utf-8', errors='replace'))
->>>>>>> b8de292c
   if app.VERBOSITY > 1:
     app.console('Output of eddy command:')
     sys.stderr.write(eddy_output.stdout + '\n' + eddy_output.stderr + '\n')
@@ -1030,13 +1002,13 @@
         for eddy_filename in eddyqc_files:
           if os.path.isfile('dwi_post_eddy.' + eddy_filename):
             if slice_padded and eddy_filename in [ 'eddy_outlier_map', 'eddy_outlier_n_sqr_stdev_map', 'eddy_outlier_n_stdev_map' ]:
-              with open('dwi_post_eddy.' + eddy_filename, 'r') as f_eddyfile:
+              with io.open('dwi_post_eddy.' + eddy_filename, 'r', encoding='utf8') as f_eddyfile:
                 eddy_data = f_eddyfile.readlines()
               eddy_data_header = eddy_data[0]
               eddy_data = eddy_data[1:]
               for line in eddy_data:
                 line = ' '.join(line.strip().split(' ')[:-1])
-              with open('dwi_post_eddy_unpad.' + eddy_filename, 'w') as f_eddyfile:
+              with io.open('dwi_post_eddy_unpad.' + eddy_filename, 'w', encoding='utf8') as f_eddyfile:
                 f_eddyfile.write(eddy_data_header + '\n')
                 f_eddyfile.write('\n'.join(eddy_data) + '\n')
             elif eddy_filename.endswith('.nii.gz'):
@@ -1076,13 +1048,8 @@
       try:
         run.command('eddy_quad ' + eddyqc_prefix + eddyqc_options)
       except run.MRtrixCmdError as exception:
-<<<<<<< HEAD
-        with io.open('eddy_quad_failure_output.txt', 'w', encoding='utf8') as eddy_quad_output_file:
-          eddy_quad_output_file.write(str(exception))
-=======
         with open('eddy_quad_failure_output.txt', 'wb') as eddy_quad_output_file:
           eddy_quad_output_file.write(str(exception).encode('utf-8', errors='replace'))
->>>>>>> b8de292c
         app.debug(str(exception))
         app.warn('Error running automated EddyQC tool \'eddy_quad\'; QC data written to "' + eddyqc_path + '" will be files from "eddy" only')
         # Delete the directory if the script only made it partway through
