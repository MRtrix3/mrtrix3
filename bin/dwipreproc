#!/usr/bin/env python

# Script for performing DWI pre-processing using FSL 5.0 tools eddy / topup / applytopup

# This script is generally one of the first operations that will be applied to diffusion image data. The precise details of how this image pre-processing takes place depends heavily on the DWI acquisition; specifically, the presence or absence of reversed phase-encoding data for the purposes of EPI susceptibility distortion correction.

# The script is capable of handling a wide range of DWI acquisitions with respect to the design of phase encoding directions. This is dependent upon information regarding the phase encoding being embedded within theimage headers. The relevant information should be captured by MRtrix when importing DICOM images; it should also be the case for BIDS-compatible datasets. If the user expects this information to be present within the image headers, the -rpe_header option must be specified.

# If however such information is not present in the image headers, then it is also possible for the user to manually specify the relevant information regarding phase encoding. This involves the following information:
# * The fundamental acquisition protocol design regarding phase encoding. There are three common acquisition designs that are supported:
#   1. All DWI volumes acquired using the same phase encode parameters, and no additional volumes acquired for the purpose of estimating the inhomogeneity field. In this case, eddy will only perform motion and eddy current distortion correction. This configuration is specified using the -rpe_none option.
#   2. All DWI volumes acquired using the same phase encode parameters; but for the purpose of estimating the inhomogeneity field (and subsequently correcting the resulting distortions in the DWIs), an additional pair (or multiple pairs) of image volumes are acquired, where the first volume(s) has the same phase encoding parameters as the input DWI series, and the second volume(s) has precisely the opposite phase encoding. This configuration is specified using the -rpe_pair option; and the user must additionally provide those images to be used for field estimation using the -se_epi option.
#   3. Every DWI gradient direction is acquired twice: once with one phase encoding configuration, and again using the opposite phase encode direction. The goal here is to combine each pair of images into a single DWI volume per gradient direction, where that recombination takes advantage of the information gained from having two volumes where the signal is distorted in opposite directions in the presence of field inhomogeneity.
# * The (primary) direction of phase encoding. In cases where opposing phase encoding is part of the acquisition protocol (i.e. the reversed phase-encode pair in case 2 above, and all of the DWIs in case 3 above), the -pe_dir option specifies the phase encode direction of the _first_ volume in the relevant volume pair; the second is assumed to be the exact opposite.
# * The total readout time of the EPI acquisition. This affects the magnitude of the image distortion for a given field inhomogeneity. If this information is not provided via the -readout_time option, then a 'sane' default of 0.1s will be assumed. Note that this is not actually expected to influence the estimation of the field; it will result in the field inhomogeneity estimation being scaled by some factor, but as long as it uses the same sane default for the DWIs, the distortion correction should operate as expected.

# Make the corresponding MRtrix3 Python libraries available
import inspect, os, sys
lib_folder = os.path.realpath(os.path.join(os.path.dirname(os.path.realpath(inspect.getfile(inspect.currentframe()))), os.pardir, 'lib'))
if not os.path.isdir(lib_folder):
  sys.stderr.write('Unable to locate MRtrix3 Python libraries')
  sys.exit(1)
sys.path.insert(0, lib_folder)

<<<<<<< HEAD
import math, itertools, shutil, six
=======
import math, itertools, shutil, subprocess
>>>>>>> 067c775a
from mrtrix3 import app, file, fsl, image, path, phaseEncoding, run #pylint: disable=redefined-builtin


app.init ('Robert E. Smith (robert.smith@florey.edu.au)',
          'Perform diffusion image pre-processing using FSL\'s eddy tool; including inhomogeneity distortion correction using FSL\'s topup tool if possible')
app.cmdline.addDescription('Note that this script does not perform any explicit registration between images provided to topup via the -se_epi option, and the DWI volumes provided to eddy. In some instances (motion between acquisitions) this can result in erroneous application of the inhomogeneity field during distortion correction. If this could potentially be a problem for your data, a possible solution is to insert the first b=0 DWI volume to be the first volume of the image file provided via the -se_epi option. This will hopefully be addressed within the script itself in a future update.')
app.cmdline.addCitation('', 'Andersson, J. L. & Sotiropoulos, S. N. An integrated approach to correction for off-resonance effects and subject movement in diffusion MR imaging. NeuroImage, 2015, 125, 1063-1078', True)
app.cmdline.addCitation('', 'Smith, S. M.; Jenkinson, M.; Woolrich, M. W.; Beckmann, C. F.; Behrens, T. E.; Johansen-Berg, H.; Bannister, P. R.; De Luca, M.; Drobnjak, I.; Flitney, D. E.; Niazy, R. K.; Saunders, J.; Vickers, J.; Zhang, Y.; De Stefano, N.; Brady, J. M. & Matthews, P. M. Advances in functional and structural MR image analysis and implementation as FSL. NeuroImage, 2004, 23, S208-S219', True)
app.cmdline.addCitation('If performing recombination of diffusion-weighted volume pairs with opposing phase encoding directions', 'Skare, S. & Bammer, R. Jacobian weighting of distortion corrected EPI data. Proceedings of the International Society for Magnetic Resonance in Medicine, 2010, 5063', True)
app.cmdline.addCitation('If performing EPI susceptibility distortion correction', 'Andersson, J. L.; Skare, S. & Ashburner, J. How to correct susceptibility distortions in spin-echo echo-planar images: application to diffusion tensor imaging. NeuroImage, 2003, 20, 870-888', True)
app.cmdline.addCitation('If including "--repol" in -eddy_options input', 'Andersson, J. L. R.; Graham, M. S.; Zsoldos, E. & Sotiropoulos, S. N. Incorporating outlier detection and replacement into a non-parametric framework for movement and distortion correction of diffusion MR images. NeuroImage, 2016, 141, 556-572', True)
app.cmdline.addCitation('If including "--mporder" in -eddy_options input', 'Andersson, J. L. R.; Graham, M. S.; Drobnjak, I.; Zhang, H.; Filippini, N. & Bastiani, M. Towards a comprehensive framework for movement and distortion correction of diffusion MR images: Within volume movement. NeuroImage, 2017, 152, 450-466', True)
app.cmdline.add_argument('input',  help='The input DWI series to be corrected')
app.cmdline.add_argument('output', help='The output corrected image series')
grad_export_options = app.cmdline.add_argument_group('Options for exporting the diffusion gradient table')
grad_export_options.add_argument('-export_grad_mrtrix', metavar='grad', help='Export the final gradient table in MRtrix format')
grad_export_options.add_argument('-export_grad_fsl', nargs=2, metavar=('bvecs', 'bvals'), help='Export the final gradient table in FSL bvecs/bvals format')
app.cmdline.flagMutuallyExclusiveOptions( [ 'export_grad_mrtrix', 'export_grad_fsl' ] )
grad_import_options = app.cmdline.add_argument_group('Options for importing the diffusion gradient table')
grad_import_options.add_argument('-grad', help='Provide a gradient table in MRtrix format')
grad_import_options.add_argument('-fslgrad', nargs=2, metavar=('bvecs', 'bvals'), help='Provide a gradient table in FSL bvecs/bvals format')
app.cmdline.flagMutuallyExclusiveOptions( [ 'grad', 'fslgrad' ] )
general_options = app.cmdline.add_argument_group('Other options for the dwipreproc script')
general_options.add_argument('-pe_dir', metavar=('PE'), help='Manually specify the phase encoding direction of the input series; can be a signed axis number (e.g. -0, 1, +2), an axis designator (e.g. RL, PA, IS), or NIfTI axis codes (e.g. i-, j, k)')
general_options.add_argument('-readout_time', metavar=('time'), type=float, help='Manually specify the total readout time of the input series (in seconds)')
general_options.add_argument('-se_epi', metavar=('image'), help='Provide an additional image series consisting of spin-echo EPI images, which is to be used exclusively by topup for estimating the inhomogeneity field (i.e. it will not form part of the output image series)')
general_options.add_argument('-align_seepi', action='store_true', help='Achieve alignment between the SE-EPI images used for inhomogeneity field estimation, and the DWIs, by inserting the first DWI b=0 volume to the SE-EPI series. Only use this option if the input SE-EPI images have identical image contrast to the b=0 images present in the DWI series.')
general_options.add_argument('-json_import', metavar=('file'), help='Import image header information from an associated JSON file (may be necessary to determine phase encoding information)')
general_options.add_argument('-topup_options', metavar=('TopupOptions'), help='Manually provide additional command-line options to the topup command (provide a string within quotation marks that contains at least one space, even if only passing a single command-line option to topup)')
general_options.add_argument('-eddy_options', metavar=('EddyOptions'), help='Manually provide additional command-line options to the eddy command (provide a string within quotation marks that contains at least one space, even if only passing a single command-line option to eddy)')
general_options.add_argument('-eddyqc_text', metavar=('directory'), help='Copy the various text-based statistical outputs generated by eddy into an output directory')
general_options.add_argument('-eddyqc_all', metavar=('directory'), help='Copy ALL outputs generated by eddy (including images) into an output directory')
rpe_options = app.cmdline.add_argument_group('Options for specifying the acquisition phase-encoding design; note that one of the -rpe_* options MUST be provided')
rpe_options.add_argument('-rpe_none', action='store_true', help='Specify that no reversed phase-encoding image data is being provided; eddy will perform eddy current and motion correction only')
rpe_options.add_argument('-rpe_pair', action='store_true', help='Specify that a set of images (typically b=0 volumes) will be provided for use in inhomogeneity field estimation only (using the -se_epi option). It is assumed that the FIRST volume(s) of this image has the SAME phase-encoding direction as the input DWIs, and the LAST volume(s) has precisely the OPPOSITE phase encoding')
rpe_options.add_argument('-rpe_all', action='store_true', help='Specify that ALL DWIs have been acquired with opposing phase-encoding; this information will be used to perform a recombination of image volumes (each pair of volumes with the same b-vector but different phase encoding directions will be combined together into a single volume). It is assumed that the SECOND HALF of the volumes in the input DWIs have corresponding diffusion sensitisation directions to the FIRST HALF, but were acquired using precisely the opposite phase-encoding direction')
rpe_options.add_argument('-rpe_header', action='store_true', help='Specify that the phase-encoding information can be found in the image header(s), and that this is the information that the script should use')
app.cmdline.flagMutuallyExclusiveOptions( [ 'rpe_none', 'rpe_pair', 'rpe_all', 'rpe_header' ], True )
app.cmdline.flagMutuallyExclusiveOptions( [ 'rpe_none', 'se_epi' ], False ) # May still technically provide -se_epi even with -rpe_all
app.cmdline.flagMutuallyExclusiveOptions( [ 'rpe_header', 'pe_dir' ], False ) # Can't manually provide phase-encoding direction if expecting it to be in the header
app.cmdline.flagMutuallyExclusiveOptions( [ 'rpe_header', 'readout_time' ], False ) # Can't manually provide readout time if expecting it to be in the header
app.cmdline.flagMutuallyExclusiveOptions( [ 'eddyqc_text', 'eddyqc_all' ], False )
app.parse()


if app.isWindows():
  app.error('Script cannot run on Windows due to FSL dependency')

image.check3DNonunity(path.fromUser(app.args.input, False))

PE_design = ''
if app.args.rpe_none:
  PE_design = 'None'
elif app.args.rpe_pair:
  PE_design = 'Pair'
  if not app.args.se_epi:
    app.error('If using the -rpe_pair option, the -se_epi option must be used to provide the spin-echo EPI data to be used by topup')
elif app.args.rpe_all:
  PE_design = 'All'
elif app.args.rpe_header:
  PE_design = 'Header'
else:
  app.error('Must explicitly specify phase-encoding acquisition design (even if none)')

if app.args.align_seepi and not app.args.se_epi:
  app.error('-align_seepi option is only applicable when the -se_epi option is also used')

fsl_path = os.environ.get('FSLDIR', '')
if not fsl_path:
  app.error('Environment variable FSLDIR is not set; please run appropriate FSL configuration script')

if not PE_design == 'None':
  topup_config_path = os.path.join(fsl_path, 'etc', 'flirtsch', 'b02b0.cnf')
  if not os.path.isfile(topup_config_path):
    app.error('Could not find necessary default config file for FSL topup command\n(expected location: ' + topup_config_path + ')')
  topup_cmd = fsl.exeName('topup')
  applytopup_cmd = fsl.exeName('applytopup')

if not fsl.eddyBinary(True) and not fsl.eddyBinary(False):
  app.error('Could not find any version of FSL eddy command')
fsl_suffix = fsl.suffix()
app.checkOutputPath(app.args.output)

# Export the gradient table to the path requested by the user if necessary
grad_export_option = ''
if app.args.export_grad_mrtrix:
  grad_export_option = ' -export_grad_mrtrix ' + path.fromUser(app.args.export_grad_mrtrix, True)
  app.checkOutputPath(path.fromUser(app.args.export_grad_mrtrix, False))
elif app.args.export_grad_fsl:
  grad_export_option = ' -export_grad_fsl ' + path.fromUser(app.args.export_grad_fsl[0], True) + ' ' + path.fromUser(app.args.export_grad_fsl[1], True)
  app.checkOutputPath(path.fromUser(app.args.export_grad_fsl[0], False))
  app.checkOutputPath(path.fromUser(app.args.export_grad_fsl[1], False))


eddyqc_path = None
eddyqc_files = [ 'eddy_parameters', 'eddy_movement_rms', 'eddy_restricted_movement_rms', \
                 'eddy_post_eddy_shell_alignment_parameters', 'eddy_post_eddy_shell_PE_translation_parameters', \
                 'eddy_outlier_report', 'eddy_outlier_map', 'eddy_outlier_n_stdev_map', 'eddy_outlier_n_sqr_stdev_map', \
                 'eddy_movement_over_time' ]
eddyqc_images = [ 'eddy_outlier_free_data', 'eddy_cnr_maps', 'eddy_residuals' ]
if app.args.eddyqc_text:
  eddyqc_path = path.fromUser(app.args.eddyqc_text, False)
elif app.args.eddyqc_all:
  eddyqc_path = path.fromUser(app.args.eddyqc_all, False)
if eddyqc_path:
  if os.path.exists(eddyqc_path):
    if os.path.isdir(eddyqc_path):
      if any([ os.path.exists(os.path.join(eddyqc_path, filename)) for filename in eddyqc_files ]):
        if app.forceOverwrite:
          app.warn('Output eddy QC directory already contains relevant files; these will be overwritten on completion')
        else:
          app.error('Output eddy QC directory already contains relevant files (use -force to override)')
    else:
      if app.forceOverwrite:
        app.warn('Target for eddy QC output is not a directory; it will be overwritten on completion')
      else:
        app.error('Target for eddy QC output exists, and is not a directory (use -force to override)')


eddy_manual_options = []
if app.args.eddy_options:
  # Initially process as a list; we'll convert back to a string later
  eddy_manual_options = app.args.eddy_options.strip().split()


# Convert all input images into MRtrix format and store in temprary directory first
app.makeTempDir()

grad_option = ''
if app.args.grad:
  grad_option = ' -grad ' + path.fromUser(app.args.grad, True)
elif app.args.fslgrad:
  grad_option = ' -fslgrad ' + path.fromUser(app.args.fslgrad[0], True) + ' ' + path.fromUser(app.args.fslgrad[1], True)
json_option = ''
if app.args.json_import:
  json_option = ' -json_import ' + path.fromUser(app.args.json_import, True)
run.command('mrconvert ' + path.fromUser(app.args.input, True) + ' ' + path.toTemp('dwi.mif', True) + grad_option + json_option)
if app.args.se_epi:
  image.check3DNonunity(path.fromUser(app.args.se_epi, False))
  run.command('mrconvert ' + path.fromUser(app.args.se_epi, True) + ' ' + path.toTemp('se_epi.mif', True))

app.gotoTempDir()


# Get information on the input images, and check their validity
dwi_header = image.Header('dwi.mif')
if not len(dwi_header.size()) == 4:
  app.error('Input DWI must be a 4D image')
dwi_num_volumes = dwi_header.size()[3]
app.var(dwi_num_volumes)
dwi_num_slices = dwi_header.size()[2]
app.var(dwi_num_slices)
dwi_pe_scheme = phaseEncoding.getScheme(dwi_header)
if app.args.se_epi:
  se_epi_header = image.Header('se_epi.mif')
  # This doesn't necessarily apply any more: May be able to combine e.g. a P>>A from -se_epi with an A>>P b=0 image from the DWIs
#  if not len(se_epi_header.size()) == 4:
#    app.error('File provided using -se_epi option must contain more than one image volume')
  se_epi_pe_scheme = phaseEncoding.getScheme(se_epi_header)
if 'dw_scheme' not in dwi_header.keyval():
  app.error('No diffusion gradient table found')
grad = dwi_header.keyval()['dw_scheme']
if not len(grad) == dwi_num_volumes:
  app.error('Number of lines in gradient table (' + str(len(grad)) + ') does not match input image (' + str(dwi_num_volumes) + ' volumes); check your input data')

# Check the manual options being passed to eddy, ensure they make sense
eddy_mporder = any(s.startswith('--mporder') for s in eddy_manual_options)
if eddy_mporder:
  if 'SliceEncodingDirection' in dwi_header.keyval():
    slice_encoding_direction = dwi_header.keyval()['SliceEncodingDirection']
    app.var(slice_encoding_direction)
    if not slice_encoding_direction.startswith('k'):
      app.error('DWI header indicates that 3rd spatial axis is not the slice axis; this is not yet compatible with --mporder option in eddy, nor supported in dwipreproc')
    slice_encoding_direction = image.axis2dir(slice_encoding_direction)
  else:
    app.console('No slice encoding direction information present; assuming third axis corresponds to slices')
    slice_encoding_direction = [0,0,1]
if '--resamp=lsr' in eddy_manual_options:
  app.error('dwipreproc does not currently support least-squares reconstruction; this cannot be simply passed via -eddy_options')
if eddy_mporder:
  slspec_option = [ s for s in eddy_manual_options if s.startswith('--slspec') ]
  slice_groups = [ ]
  slice_timing = [ ]
  if len(slspec_option) > 1:
    app.error('--slspec option appears more than once in -eddy_options input; cannot import slice timing')
  elif len(slspec_option) == 1:
    slspec_file_path = path.fromUser(slspec_option[0][9:], False)
    if os.path.isfile(slspec_file_path):
      # Since there's a chance that we may need to pad this info, we can't just copy this file
      #   to the temporary directory...
      with open(slspec_file_path, 'r') as f:
        for line in f:
          line = line.strip()
          if line:
            slice_groups.append([int(value) for value in line.split()])
      app.var(slice_groups)
      # Remove this entry from eddy_manual_options; it'll be inserted later, with the
      #   path to the new slspec file
      eddy_manual_options = [ s for s in eddy_manual_options if not s.startswith('--slspec') ]
    else:
      app.error('Unable to find \'slspec\' file provided via -eddy_options \" ... --slspec=/path/to/file ... \" (expected location: ' + slspec_file_path + ')')
  else:
    if 'SliceTiming' not in dwi_header.keyval():
      app.error('Cannot perform slice-to-volume correction in eddy: No slspec file provided, and no slice timing information present in header')
    slice_timing = dwi_header.keyval()['SliceTiming']
    app.var(slice_timing)
    # Fudges necessary to maniupulate nature of slice timing data in cases where
    #   bad JSON formatting has led to the data not being simply a list of floats
    #   (whether from MRtrix3 DICOM conversion or from anything else)
    if isinstance(slice_timing, six.string_types):
      slice_timing = slice_timing.split()
    if not isinstance(slice_timing, list):
      app.error('Cannot use slice timing information in image header for slice-to-volume correction: Data is not a list')
    if len(slice_timing) == 1:
      slice_timing = slice_timing[0]
      if not isinstance(slice_timing, list):
        app.error('Cannot use slice timing information in image header for slice-to-volume correction: Unexpected data format')
    if isinstance(slice_timing[0], list):
      if not all( [ len(entry) == 1 for entry in slice_timing ] ):
        app.error('Cannot use slice timing information in image header for slice-to-volume correction: Data do not appear to be 1D')
      slice_timing = [ entry[0] for entry in slice_timing ]
    if not all( [ isinstance(entry, float) for entry in slice_timing ] ):
      try:
        slice_timing = [ float(entry) for entry in slice_timing ]
      except ValueError:
        app.error('Cannot use slice timing information in image header for slice-to-volume correction: Data are not numeric')
    app.var(slice_timing)
    if len(slice_timing) != dwi_num_slices:
      app.error('Cannot use slice timing information in image header for slice-to-volume correction: Number of entries (' + len(slice_timing) + ') does not match number of slices (' + dwi_header.size()[2] + ')')

# Use new features of dirstat to query the quality of the diffusion acquisition scheme
# Need to know the mean b-value in each shell, and the asymmetry value of each shell
# But don't bother testing / warning the user if they're already controlling for this
if not app.args.eddy_options or not any(s.startswith('--slm=') for s in app.args.eddy_options.split()):
  shell_bvalues = [ int(round(float(value))) for value in image.mrinfo('dwi.mif', 'shell_bvalues').split() ]
  shell_asymmetry = [ float(value) for value in run.command('dirstat dwi.mif -output asym')[0].splitlines() ]
  # dirstat will skip any b=0 shell by default; therefore for correspondence between
  #   shell_bvalues and shell_symmetry, need to remove any b=0 from the former
  if len(shell_bvalues) == len(shell_asymmetry) + 1:
    shell_bvalues = shell_bvalues[1:]
  elif len(shell_bvalues) != len(shell_asymmetry):
    app.error('Number of b-values reported by mrinfo (' + str(len(shell_bvalues)) + ') does not match number of outputs provided by dirstat (' + str(len(shell_asymmetry)) + ')')
  for b, s in zip(shell_bvalues, shell_asymmetry):
    if s >= 0.1:
      app.warn('sampling of b=' + str(b) + ' shell is ' + ('strongly' if s >= 0.4 else 'moderately') + \
               ' asymmetric; distortion correction may benefit from use of: ' + \
               '-eddy_options " ... --slm=linear ... "')


# Since we want to access user-defined phase encoding information regardless of whether or not
#   such information is present in the header, let's grab it here
manual_pe_dir = None
if app.args.pe_dir:
  manual_pe_dir = [ float(i) for i in phaseEncoding.direction(app.args.pe_dir) ]
app.var(manual_pe_dir)
manual_trt = None
if app.args.readout_time:
  manual_trt = float(app.args.readout_time)
app.var(manual_trt)


do_topup = (not PE_design == 'None')


def grads_match(one, two):
  # Dot product between gradient directions
  # First, need to check for zero-norm vectors:
  # - If both are zero, skip this check
  # - If one is zero and the other is not, volumes don't match
  # - If neither is zero, test the dot product
  if any(one[0:3]):
    if not any(two[0:3]):
      return False
    dot_product = one[0]*two[0] + one[1]*two[1] + one[2]*two[2]
    if abs(dot_product) < 0.999:
      return False
  elif any(two[0:3]):
    return False
  # b-value
  if abs(one[3]-two[3]) > 10.0:
    return False
  return True


# Manually generate a phase-encoding table for the input DWI based on user input
dwi_manual_pe_scheme = None
se_epi_manual_pe_scheme = None
auto_trt = 0.1
dwi_auto_trt_warning = False
if manual_pe_dir:

  if manual_trt:
    trt = manual_trt
  else:
    trt = auto_trt
    dwi_auto_trt_warning = True

  # Still construct the manual PE scheme even with 'None' or 'Pair':
  #   there may be information in the header that we need to compare against
  if PE_design == 'None':
    line = list(manual_pe_dir)
    line.append(trt)
    dwi_manual_pe_scheme = [ line ] * dwi_num_volumes
    app.var(dwi_manual_pe_scheme)

  # With 'Pair', also need to construct the manual scheme for SE EPIs
  elif PE_design == 'Pair':
    line = list(manual_pe_dir)
    line.append(trt)
    dwi_manual_pe_scheme = [ line ] * dwi_num_volumes
    app.var(dwi_manual_pe_scheme)
    se_epi_num_volumes = se_epi_header.size()[3]
    if se_epi_num_volumes%2:
      app.error('If using -rpe_pair option, image provided using -se_epi must contain an even number of volumes')
    # Assume that first half of volumes have same direction as series;
    #   second half have the opposite direction
    se_epi_manual_pe_scheme = [ line ] * int(se_epi_num_volumes/2)
    line = [ (-i if i else 0.0) for i in manual_pe_dir ]
    line.append(trt)
    se_epi_manual_pe_scheme.extend( [ line ] * int(se_epi_num_volumes/2) )
    app.var(se_epi_manual_pe_scheme)

  # If -rpe_all, need to scan through grad and figure out the pairings
  # This will be required if relying on user-specified phase encode direction
  # It will also be required at the end of the script for the manual recombination
  # Update: The possible permutations of volume-matched acquisition is limited within the
  #   context of the -rpe_all option. In particular, the potential for having more
  #   than one b=0 volume within each half means that it is not possible to permit
  #   arbitrary ordering of those pairs, since b=0 volumes would then be matched
  #   despite having the same phase-encoding direction. Instead, explicitly enforce
  #   that volumes must be matched between the first and second halves of the DWI data.
  elif PE_design == 'All':
    if dwi_num_volumes%2:
      app.error('If using -rpe_all option, input image must contain an even number of volumes')
    grads_matched = [ dwi_num_volumes ] * dwi_num_volumes
    grad_pairs = [ ]
    app.debug('Commencing gradient direction matching; ' + str(dwi_num_volumes) + ' volumes')
    for index1 in range(int(dwi_num_volumes/2)):
      if grads_matched[index1] == dwi_num_volumes: # As yet unpaired
        for index2 in range(int(dwi_num_volumes/2), dwi_num_volumes):
          if grads_matched[index2] == dwi_num_volumes: # Also as yet unpaired
            if grads_match(grad[index1], grad[index2]):
              grads_matched[index1] = index2
              grads_matched[index2] = index1
              grad_pairs.append([index1, index2])
              app.debug('Matched volume ' + str(index1) + ' with ' + str(index2) + ': ' + str(grad[index1]) + ' ' + str(grad[index2]))
              break
        else:
          app.error('Unable to determine matching reversed phase-encode direction volume for DWI volume ' + str(index1))
    if not len(grad_pairs) == dwi_num_volumes/2:
      app.error('Unable to determine complete matching DWI volume pairs for reversed phase-encode combination')
    # Construct manual PE scheme here:
    #   Regardless of whether or not there's a scheme in the header, need to have it:
    #   if there's one in the header, want to compare to the manually-generated one
    dwi_manual_pe_scheme = [ ]
    for index in range(0, dwi_num_volumes):
      line = list(manual_pe_dir)
      if index >= int(dwi_num_volumes/2):
        line = [ (-i if i else 0.0) for i in line ]
      line.append(trt)
      dwi_manual_pe_scheme.append(line)
    app.var(dwi_manual_pe_scheme)

else: # No manual phase encode direction defined

  if not PE_design == 'Header':
    app.error('If not using -rpe_header, phase encoding direction must be provided using the -pe_dir option')



def scheme_dirs_match(one, two):
  for line_one, line_two in zip(one, two):
    if not line_one[0:3] == line_two[0:3]:
      return False
  return True

def scheme_times_match(one, two):
  for line_one, line_two in zip(one, two):
    if abs(line_one[3] - line_two[3]) > 5e-3:
      return False
  return True



# Determine whether or not the phase encoding table generated manually should be used
#   (possibly instead of a table present in the image header)
overwrite_dwi_pe_scheme = False
if dwi_pe_scheme:
  if manual_pe_dir:
    # Compare manual specification to that read from the header;
    #   overwrite & give warning to user if they differ
    # Bear in mind that this could even be the case for -rpe_all;
    #   relying on earlier code having successfully generated the 'appropriate'
    #   PE scheme for the input volume based on the diffusion gradient table
    if not scheme_dirs_match(dwi_pe_scheme, dwi_manual_pe_scheme):
      app.warn('User-defined phase-encoding direction design does not match what is stored in DWI image header; proceeding with user specification')
      overwrite_dwi_pe_scheme = True
  if manual_trt:
    # Compare manual specification to that read from the header
    if not scheme_times_match(dwi_pe_scheme, dwi_manual_pe_scheme):
      app.warn('User-defined total readout time does not match what is stored in DWI image header; proceeding with user specification')
      overwrite_dwi_pe_scheme = True
  if overwrite_dwi_pe_scheme:
    dwi_pe_scheme = dwi_manual_pe_scheme # May be used later for triggering volume recombination
  else:
    dwi_manual_pe_scheme = None # To guarantee that these generated data are never used
else:
  # Nothing in the header; rely entirely on user specification
  if PE_design == 'Header':
    app.error('No phase encoding information found in DWI image header')
  if not manual_pe_dir:
    app.error('No phase encoding information provided either in header or at command-line')
  if dwi_auto_trt_warning:
    app.console('Total readout time not provided at command-line; assuming sane default of ' + str(auto_trt))
  dwi_pe_scheme = dwi_manual_pe_scheme # May be needed later for triggering volume recombination

# This may be required by -rpe_all for extracting b=0 volumes while retaining phase-encoding information
import_dwi_pe_table_option = ''
if dwi_manual_pe_scheme:
  with open('dwi_manual_pe_scheme.txt', 'w') as f:
    for line in dwi_manual_pe_scheme:
      f.write(' '.join( [ str(value) for value in line ] ) + '\n')
  import_dwi_pe_table_option = ' -import_pe_table dwi_manual_pe_scheme.txt'


# Find the index of the first DWI volume that is a b=0 volume
# This needs to occur at the outermost loop as it is pertinent information
#   not only for the -align_seepi option, but also for when the -se_epi option
#   is not provided at all, and the input top topup is extracted solely from the DWIs
bzero_threshold = 10.0
if 'BZeroThreshold' in app.config:
  bzero_threshold = float(app.config['BZeroThreshold'])
dwi_first_bzero_index = 0
for line in grad:
  if line[3] <= bzero_threshold:
    break
  dwi_first_bzero_index += 1
app.var(dwi_first_bzero_index)


# Deal with the phase-encoding of the images to be fed to topup (if applicable)
overwrite_se_epi_pe_scheme = False
se_epi_path = 'se_epi.mif'
dwi_permute_volumes_pre_eddy_option = ''
dwi_permute_volumes_post_eddy_option = ''
dwi_bzero_added_to_se_epi = False
if app.args.se_epi:

  # Newest version of eddy requires that topup field be on the same grid as the eddy input DWI
  if not image.match(dwi_header, se_epi_header, 3):
    # If the number of voxels and voxel size are equivalent, but the header
    #   transformation is not, let's replace the header transformation of the
    #   SE-EPI image with that of the DWIs, so that the grids do overlap
    # But only do this if we are using the -align_seepi option;
    #   in that case we're essentially rigid transforming the provided
    #   SE-EPI data according to the shift in the FoV. If this option is
    #   _not_ used, then we can only guess that the real-space position of
    #   the subject has not moved, and therefore an explicit re-grid is necessary
    if app.args.align_seepi and image.match(dwi_header, se_epi_header, 3, False):
      app.console('SE-EPI images used for inhomogeneity field estimation have a '
                  'different FoV placement to the DWIs, but voxel size / dimensions are identical; '
                  'replacing header transformation with that of DWIs')
      new_se_epi_path = 'se_epi_transform.mif'
      run.command('mrtransform ' + se_epi_path + ' -replace dwi.mif ' + new_se_epi_path)
    else:
      app.console('DWIs and SE-EPI images used for inhomogeneity field estimation are defined on different image grids; '
                  'the latter will be automatically re-gridded to match the former')
      new_se_epi_path = 'se_epi_regrid.mif'
      run.command('mrtransform ' + se_epi_path + ' - -interp sinc -template dwi.mif | mrcalc - 0.0 -max ' + new_se_epi_path)
    file.delTemporary(se_epi_path)
    se_epi_path = new_se_epi_path
    se_epi_header = image.Header(se_epi_path)


  # 3 possible sources of PE information: DWI header, topup image header, command-line
  # Any pair of these may conflict, and any one could be absent

  # Have to switch here based on phase-encoding acquisition design
  if PE_design == 'Pair':
    # Criteria:
    #   * If present in own header, ignore DWI header entirely -
    #     - If also provided at command-line, look for conflict & report
    #     - If not provided at command-line, nothing to do
    #   * If _not_ present in own header:
    #     - If provided at command-line, infer appropriately
    #     - If not provided at command-line, but the DWI header has that information, infer appropriately
    if se_epi_pe_scheme:
      if manual_pe_dir:
        if not scheme_dirs_match(se_epi_pe_scheme, se_epi_manual_pe_scheme):
          app.warn('User-defined phase-encoding direction design does not match what is stored in SE EPI image header; proceeding with user specification')
          overwrite_se_epi_pe_scheme = True
      if manual_trt:
        if not scheme_times_match(se_epi_pe_scheme, se_epi_manual_pe_scheme):
          app.warn('User-defined total readout time does not match what is stored in SE EPI image header; proceeding with user specification')
          overwrite_se_epi_pe_scheme = True
      if overwrite_se_epi_pe_scheme:
        se_epi_pe_scheme = se_epi_manual_pe_scheme
      else:
        se_epi_manual_pe_scheme = None # To guarantee that these data are never used
    else:
      overwrite_se_epi_pe_scheme = True
      se_epi_pe_scheme = se_epi_manual_pe_scheme

  elif PE_design == 'All':
    # Criteria:
    #   * If present in own header:
    #     - Nothing to do
    #   * If _not_ present in own header:
    #     - Don't have enough information to proceed
    #     - Is this too harsh? (e.g. Have rules by which it may be inferred from the DWI header / command-line)
    if not se_epi_pe_scheme:
      app.error('If explicitly including SE EPI images when using -rpe_all option, they must come with their own associated phase-encoding information in the image header')

  elif PE_design == 'Header':
    # Criteria:
    #   * If present in own header:
    #       Nothing to do (-pe_dir option is mutually exclusive)
    #   * If _not_ present in own header:
    #       Cannot proceed
    if not se_epi_pe_scheme:
      app.error('No phase-encoding information present in SE-EPI image header')
    # If there is no phase encoding contrast within the SE-EPI series,
    #   try combining it with the DWI b=0 volumes, see if that produces some contrast
    # However, this should probably only be permitted if the -align_seepi option is defined
    se_epi_pe_scheme_has_contrast = 'pe_scheme' in se_epi_header.keyval()
    if not se_epi_pe_scheme_has_contrast:
      if app.args.align_seepi:
        app.console('No phase-encoding contrast present in SE-EPI images; will examine again after combining with DWI b=0 images')
        new_se_epi_path = os.path.splitext(se_epi_path)[0] + '_dwibzeros.mif'
        # Don't worry about trying to produce a balanced scheme here
        run.command('dwiextract dwi.mif - -bzero | mrcat - ' + se_epi_path + ' ' + new_se_epi_path + ' -axis 3')
        se_epi_header = image.Header(new_se_epi_path)
        se_epi_pe_scheme_has_contrast = 'pe_scheme' in se_epi_header.keyval()
        if se_epi_pe_scheme_has_contrast:
          file.delTemporary(se_epi_path)
          se_epi_path = new_se_epi_path
          se_epi_pe_scheme = phaseEncoding.getScheme(se_epi_header)
          dwi_bzero_added_to_se_epi = True
          # Delay testing appropriateness of the concatenation of these images
          #   (i.e. differences in contrast) to later
        else:
          app.error('No phase-encoding contrast present in SE-EPI images, even after concatenating with b=0 images due to -align_seepi option; '
                    'cannot perform inhomogeneity field estimation')
      else:
        app.error('No phase-encoding contrast present in SE-EPI images; cannot perform inhomogeneity field estimation')

  if app.args.align_seepi:

    dwi_te = dwi_header.keyval().get('EchoTime')
    se_epi_te = se_epi_header.keyval().get('EchoTime')
    if dwi_te and se_epi_te and dwi_te != se_epi_te:
      app.warn('It appears that the spin-echo EPI images used for inhomogeneity field estimation have a different echo time to the DWIs being corrected. '
               'This may cause issues in estimation of the field, as the first DWI b=0 volume will be added to the input series to topup '
               'due to use of the -align_seepi option.')

    dwi_tr = dwi_header.keyval().get('RepetitionTime')
    se_epi_tr = se_epi_header.keyval().get('RepetitionTime')
    if dwi_tr and se_epi_tr and dwi_tr != se_epi_tr:
      app.warn('It appears that the spin-echo EPI images used for inhomogeneity field estimation have a different repetition time to the DWIs being corrected. '
               'This may cause issues in estimation of the field, as the first DWI b=0 volume will be added to the input series to topup '
               'due to use of the -align_seepi option.')

    dwi_flip = dwi_header.keyval().get('FlipAngle')
    se_epi_flip = se_epi_header.keyval().get('FlipAngle')
    if dwi_flip and se_epi_flip and dwi_flip != se_epi_flip:
      app.warn('It appears that the spin-echo EPI images used for inhomogeneity field estimation have a different flip angle to the DWIs being corrected. '
               'This may cause issues in estimation of the field, as the first DWI b=0 volume will be added to the input series to topup '
               'due to use of the -align_seepi option.')

    # If we are using the -se_epi option, and hence the input images to topup have not come from the DWIs themselves,
    #   we need to insert the first b=0 DWI volume to the start of the topup input image. Otherwise, the field estimated
    #   by topup will not be correctly aligned with the volumes as they are processed by eddy.
    #
    # However, there's also a code path by which we may have already performed this addition.
    # If we have already apliced the b=0 volumes from the DWI input with the SE-EPI image
    #   (due to the absence of phase-encoding contrast in the SE-EPI series), we don't want to
    #   re-attempt such a concatenation; the fact that the DWI b=0 images were inserted ahead of
    #   the SE-EPI images means the alignment issue should be dealt with.

    if dwi_first_bzero_index == len(grad) and not dwi_bzero_added_to_se_epi:

      app.warn('Unable to find b=0 volume in input DWIs to provide alignment between topup and eddy; script will proceed as though the -align_seepi option were not provided')

    # If b=0 volumes from the DWIs have already been added to the SE-EPI image due to an
    #   absence of phase-encoding contrast in the latter, we don't need to perform the following
    elif not dwi_bzero_added_to_se_epi:

      run.command('mrconvert dwi.mif dwi_first_bzero.mif -coord 3 ' + str(dwi_first_bzero_index) + ' -axes 0,1,2')
      dwi_first_bzero_pe = dwi_manual_pe_scheme[dwi_first_bzero_index] if overwrite_dwi_pe_scheme else dwi_pe_scheme[dwi_first_bzero_index]

      se_epi_pe_sum = [ 0, 0, 0 ]
      se_epi_volume_to_remove = len(se_epi_pe_scheme)
      for index, line in enumerate(se_epi_pe_scheme):
        se_epi_pe_sum = [ i + j for i, j in zip(se_epi_pe_sum, line[0:3]) ]
        if se_epi_volume_to_remove == len(se_epi_pe_scheme) and line[0:3] == dwi_first_bzero_pe[0:3]:
          se_epi_volume_to_remove = index
      new_se_epi_path = os.path.splitext(se_epi_path)[0] + '_firstdwibzero.mif'
      if (se_epi_pe_sum == [ 0, 0, 0 ]) and (se_epi_volume_to_remove < len(se_epi_pe_scheme)):
        app.console('Balanced phase-encoding scheme detected in SE-EPI series; volume ' + str(se_epi_volume_to_remove) + ' will be removed and replaced with first b=0 from DWIs')
        run.command('mrconvert ' + se_epi_path + ' - -coord 3 ' + ','.join([str(index) for index in range(len(se_epi_pe_scheme)) if not index == se_epi_volume_to_remove]) + ' | mrcat dwi_first_bzero.mif - ' + new_se_epi_path + ' -axis 3')
        # Also need to update the phase-encoding scheme appropriately if it's being set manually
        #   (if embedded within the image headers, should be updated through the command calls)
        if se_epi_manual_pe_scheme:
          first_line = list(manual_pe_dir)
          first_line.append(trt)
          new_se_epi_manual_pe_scheme = [ ]
          new_se_epi_manual_pe_scheme.append(first_line)
          for index, entry in enumerate(se_epi_manual_pe_scheme):
            if not index == se_epi_volume_to_remove:
              new_se_epi_manual_pe_scheme.append(entry)
          se_epi_manual_pe_scheme = new_se_epi_manual_pe_scheme
      else:
        if se_epi_pe_sum == [ 0, 0, 0 ] and se_epi_volume_to_remove == len(se_epi_pe_scheme):
          app.console('Phase-encoding scheme of -se_epi image is balanced, but could not find appropriate volume with which to substitute first b=0 volume from DWIs; first b=0 DWI volume will be inserted to start of series, resulting in an unbalanced scheme')
        else:
          app.console('Unbalanced phase-encoding scheme detected in series provided via -se_epi option; first DWI b=0 volume will be inserted to start of series')
        run.command('mrcat dwi_first_bzero.mif ' + se_epi_path + ' ' + new_se_epi_path + ' -axis 3')
        # Also need to update the phase-encoding scheme appropriately
        if se_epi_manual_pe_scheme:
          first_line = list(manual_pe_dir)
          first_line.append(trt)
          se_epi_manual_pe_scheme = [ first_line, se_epi_manual_pe_scheme ]

      # Ended branching based on balanced-ness of PE acquisition scheme within SE-EPI volumes
      file.delTemporary(se_epi_path)
      file.delTemporary('dwi_first_bzero.mif')
      se_epi_path = new_se_epi_path

    # Ended branching based on:
    # - Detection of first b=0 volume in DWIs; or
    # - Prior merge of SE-EPI and DWI b=0 volumes due to no phase-encoding contrast in SE-EPI

  # Completed checking for presence of -se_epi option

elif not PE_design == 'None': # No SE EPI images explicitly provided: In some cases, can extract appropriate b=0 images from DWI

  # If using 'All' or 'Header', and haven't been given any topup images, need to extract the b=0 volumes from the series,
  #   preserving phase-encoding information while doing so
  # Preferably also make sure that there's some phase-encoding contrast in there...
  # With -rpe_all, need to write inferred phase-encoding to file and import before using dwiextract so that the phase-encoding
  #   of the extracted b=0's is propagated to the generated b=0 series
  run.command('mrconvert dwi.mif' + import_dwi_pe_table_option + ' - | dwiextract - ' + se_epi_path + ' -bzero')
  se_epi_header = image.Header(se_epi_path)

  # If there's no contrast remaining in the phase-encoding scheme, it'll be written to
  #   PhaseEncodingDirection and TotalReadoutTime rather than pe_scheme
  # In this scenario, we will be unable to run topup, or volume recombination
  if 'pe_scheme' not in se_epi_header.keyval():
    if PE_design == 'All':
      app.error('DWI header indicates no phase encoding contrast between b=0 images; cannot proceed with volume recombination-based pre-processing')
    else:
      app.warn('DWI header indicates no phase encoding contrast between b=0 images; proceeding without inhomogeneity field estimation')
      do_topup = False
      run.function(os.remove, se_epi_path)
      se_epi_path = None
      se_epi_header = None


# If the first b=0 volume in the DWIs is in fact not the first volume (i.e. index zero), we're going to
#   manually place it at the start of the DWI volumes when they are input to eddy, so that the
#   first input volume to topup and the first input volume to eddy are one and the same.
# Note: If at a later date, the statistical outputs from eddy are considered (e.g. motion, outliers),
#   then this volume permutation will need to be taken into account
if dwi_first_bzero_index:
  app.console('First b=0 volume in input DWIs is volume index ' + str(dwi_first_bzero_index) + '; '
              'this will be permuted to be the first volume (index 0) when eddy is run')
  dwi_permute_volumes_pre_eddy_option = ' -coord 3 ' + \
                                        str(dwi_first_bzero_index) + \
                                        ',0' + \
                                        (':' + str(dwi_first_bzero_index-1) if dwi_first_bzero_index > 1 else '') + \
                                        (',' + str(dwi_first_bzero_index+1) if dwi_first_bzero_index < dwi_num_volumes-1 else '') + \
                                        (':' + str(dwi_num_volumes-1) if dwi_first_bzero_index < dwi_num_volumes-2 else '')
  dwi_permute_volumes_post_eddy_option = ' -coord 3 1' + \
                                         (':' + str(dwi_first_bzero_index) if dwi_first_bzero_index > 1 else '') + \
                                         ',0' + \
                                         (',' + str(dwi_first_bzero_index+1) if dwi_first_bzero_index < dwi_num_volumes-1 else '') + \
                                         (':' + str(dwi_num_volumes-1) if dwi_first_bzero_index < dwi_num_volumes-2 else '')
  app.var(dwi_permute_volumes_pre_eddy_option, dwi_permute_volumes_post_eddy_option)



# This may be required when setting up the topup call
import_se_epi_manual_pe_table_option = ''
if se_epi_manual_pe_scheme:
  with open('se_epi_manual_pe_scheme.txt', 'w') as f:
    for line in se_epi_manual_pe_scheme:
      f.write(' '.join([str(value) for value in line]) + '\n')
  import_se_epi_manual_pe_table_option = ' -import_pe_table se_epi_manual_pe_scheme.txt'


# Need gradient table if running dwi2mask after applytopup to derive a brain mask for eddy
run.command('mrinfo dwi.mif -export_grad_mrtrix grad.b')


eddy_in_topup_option = ''
dwi_post_eddy_crop_option = ''
dwi_path = 'dwi.mif'
if do_topup:

  # topup will crash if its input image has a spatial dimension with a non-even size;
  #   presumably due to a downsampling by a factor of 2 in a multi-resolution scheme
  # The newest eddy also requires the output from topup and the input DWIs to have the same size;
  #   therefore this restriction applies to the DWIs as well
  # Rather than crop in this case (which would result in a cropped output image),
  #   duplicate the last slice on any problematic axis, and then crop that extra
  #   slice at the output step
  # By this point, if the input SE-EPI images and DWIs are not on the same image grid, the
  #   SE-EPI images have already been re-gridded to DWI image space;
  odd_axis_count = 0
  for axis_size in dwi_header.size()[:3]:
    if int(axis_size%2):
      odd_axis_count += 1
  if odd_axis_count:
    app.console(str(odd_axis_count) + ' spatial ' + ('axes of DWIs have' if odd_axis_count > 1 else 'axis of DWIs has') + ' non-even size; '
                'this will be automatically padded for compatibility with topup, and the extra slice' + ('s' if odd_axis_count > 1 else '') + ' erased afterwards')
    for axis, axis_size in enumerate(dwi_header.size()[:3]):
      if int(axis_size%2):
        new_se_epi_path = os.path.splitext(se_epi_path)[0] + '_pad' + str(axis) + '.mif'
        run.command('mrconvert ' + se_epi_path + ' -coord ' + str(axis) + ' ' + str(axis_size-1) + ' - | mrcat ' + se_epi_path + ' - ' + new_se_epi_path + ' -axis ' + str(axis))
        file.delTemporary(se_epi_path)
        se_epi_path = new_se_epi_path
        new_dwi_path = os.path.splitext(dwi_path)[0] + '_pad' + str(axis) + '.mif'
        run.command('mrconvert ' + dwi_path + ' -coord ' + str(axis) + ' ' + str(axis_size-1) + ' - | mrcat ' + dwi_path + ' - ' + new_dwi_path + ' -axis ' + str(axis))
        file.delTemporary(dwi_path)
        dwi_path = new_dwi_path
        dwi_post_eddy_crop_option += ' -coord ' + str(axis) + ' 0:' + str(axis_size-1)
        # If we are padding the slice axis, and performing slice-to-volume correction,
        #   then we need to perform the corresponding padding to the slice timing
        if eddy_mporder and slice_encoding_direction[axis]:
          dwi_num_slices += 1
          # At this point in the script, this information may be encoded either within
          #   the slice timing vector (as imported from the image header), or as
          #   slice groups (i.e. in the format expected by eddy). How these data are
          #   stored affects how the padding is performed.
          if slice_timing:
            slice_timing.append(slice_timing[-1])
          elif slice_groups:
            # Can't edit in place when looping through the list
            new_slice_groups = [ ]
            for group in slice_groups:
              if axis_size-1 in group:
                group.append(axis_size)
              new_slice_groups.append(group)
            slice_groups = new_slice_groups


  # Do the conversion in preparation for topup
  run.command('mrconvert ' + se_epi_path + ' topup_in.nii' + import_se_epi_manual_pe_table_option + ' -strides -1,+2,+3,+4 -export_pe_table topup_datain.txt')
  file.delTemporary(se_epi_path)

  # Run topup
  topup_manual_options = ''
  if app.args.topup_options:
    topup_manual_options = ' ' + app.args.topup_options.strip()
  (topup_stdout, topup_stderr) = run.command(topup_cmd + ' --imain=topup_in.nii --datain=topup_datain.txt --out=field --fout=field_map' + fsl_suffix + ' --config=' + topup_config_path + topup_manual_options)
  with open('topup_output.txt', 'w') as f:
    f.write(topup_stdout + '\n' + topup_stderr)
  if app.verbosity > 2:
    app.console('Output of topup command:\n' + topup_stdout + '\n' + topup_stderr)

  # Apply the warp field to the input image series to get an initial corrected volume estimate
  # applytopup can't receive the complete DWI input and correct it as a whole, because the phase-encoding
  #   details may vary between volumes
  if dwi_manual_pe_scheme:
    run.command('mrconvert ' + dwi_path + import_dwi_pe_table_option + ' - | mrinfo - -export_pe_eddy applytopup_config.txt applytopup_indices.txt')
  else:
    run.command('mrinfo ' + dwi_path + ' -export_pe_eddy applytopup_config.txt applytopup_indices.txt')


  # Update: Call applytopup separately for each unique phase-encoding
  # This should be the most compatible option with more complex phase-encoding acquisition designs,
  #   since we don't need to worry about applytopup performing volume recombination
  # Plus, recombination doesn't need to be optimal; we're only using this to derive a brain mask
  applytopup_image_list = [ ]
  index = 1
  with open('applytopup_config.txt', 'r') as f:
    for line in f:
      prefix = os.path.splitext(dwi_path)[0] + '_pe_' + str(index)
      input_path = prefix + '.nii'
      json_path = prefix + '.json'
      temp_path = prefix + '_applytopup.nii'
      output_path = prefix + '_applytopup.mif'
      run.command('dwiextract ' + dwi_path + import_dwi_pe_table_option + ' -pe ' + ','.join(line.split()) + ' - | mrconvert - ' + input_path + ' -json_export ' + json_path)
      run.command(applytopup_cmd + ' --imain=' + input_path + ' --datain=applytopup_config.txt --inindex=' + str(index) + ' --topup=field --out=' + temp_path + ' --method=jac')
      file.delTemporary(input_path)
      temp_path = fsl.findImage(temp_path)
      run.command('mrconvert ' + temp_path + ' ' + output_path + ' -json_import ' + json_path)
      file.delTemporary(json_path)
      file.delTemporary(temp_path)
      applytopup_image_list.append(output_path)
      index += 1

  # Use the initial corrected volumes to derive a brain mask for eddy
  if len(applytopup_image_list) == 1:
    run.command('dwi2mask ' + applytopup_image_list[0] + ' - | maskfilter - dilate - | mrconvert - eddy_mask.nii -datatype float32 -strides -1,+2,+3')
  else:
    run.command('mrcat ' + ' '.join(applytopup_image_list) + ' - -axis 3 | dwi2mask - - | maskfilter - dilate - | mrconvert - eddy_mask.nii -datatype float32 -strides -1,+2,+3')

  for entry in applytopup_image_list:
    file.delTemporary(entry)

  eddy_in_topup_option = ' --topup=field'

else:

  # Generate a processing mask for eddy based on the uncorrected input DWIs
  run.command('dwi2mask ' + dwi_path + ' - | maskfilter - dilate - | mrconvert - eddy_mask.nii -datatype float32 -strides -1,+2,+3')


# Generate the text file containing slice timing / grouping information if necessary
if eddy_mporder:
  if slice_timing:
    # This list contains, for each slice, the timing offset between acquisition of the
    #   first slice in the volume, and acquisition of that slice
    # Eddy however requires a text file where each row contains those slices that were
    #   acquired with a single readout, in ordered rows from first slice (group)
    #   acquired to last slice (group) acquired
    if sum(slice_encoding_direction) < 0:
      slice_timing = reversed(slice_timing)
    slice_groups = [ [ x[0] for x in g ] for _, g in itertools.groupby(sorted(enumerate(slice_timing), key=lambda x:x[1]), key=lambda x:x[1]) ] #pylint: disable=unused-variable
    app.var(slice_timing, slice_groups)
  # Variable slice_groups may have already been defined in the correct format.
  #   In that instance, there's nothing to do other than write it to file;
  #   UNLESS the slice encoding direction is known to be reversed, in which case
  #   we need to reverse the timings. Would think that this would however be
  #   rare, given it requires that the slspec text file be provided manually but
  #   SliceEncodingDirection to be present.
  elif slice_groups and sum(slice_encoding_direction) < 0:
    new_slice_groups = [ ]
    for group in new_slice_groups:
      new_slice_groups.append([ dwi_num_slices-index for index in group ])
    app.var(slice_groups, new_slice_groups)
    slice_groups = new_slice_groups

  with open('slspec.txt', 'w') as f:
    for line in slice_groups:
      f.write(' '.join(str(value) for value in line) + '\n')
  eddy_manual_options.append('--slspec=slspec.txt')


# Prepare input data for eddy
run.command('mrconvert ' + dwi_path + import_dwi_pe_table_option + dwi_permute_volumes_pre_eddy_option + ' eddy_in.nii -strides -1,+2,+3,+4 -export_grad_fsl bvecs bvals -export_pe_eddy eddy_config.txt eddy_indices.txt')
file.delTemporary(dwi_path)


# May need to add command-line options depending on version of eddy
#   in order to get desired image output for -eddyqc_all option
def eddy_options_qc(eddy_cmd, existing_options, eddyqc_all):
  if not eddyqc_all:
    return []
  eddy_help_process = subprocess.Popen([ eddy_cmd, '--help' ], stdin=None, stdout=subprocess.PIPE, stderr=subprocess.PIPE, shell=False)
  eddy_help_stderr = eddy_help_process.communicate()[1].decode('utf-8', errors='replace').splitlines()
  result = []
  for eddy_help_line in eddy_help_stderr:
    eddy_help_line = eddy_help_line.lstrip()
    for opt in [ '--cnr_maps', '--residuals' ]:
      if eddy_help_line.startswith(opt) and opt not in existing_options:
        result.append(opt)
  return result


# Run eddy
# If a CUDA version is in PATH, run that first; if it fails, re-try using the non-CUDA version
eddy_all_options = '--imain=eddy_in.nii --mask=eddy_mask.nii --acqp=eddy_config.txt --index=eddy_indices.txt --bvecs=bvecs --bvals=bvals' + eddy_in_topup_option + ' --out=dwi_post_eddy'
eddy_cuda_cmd = fsl.eddyBinary(True)
eddy_openmp_cmd = fsl.eddyBinary(False)
if eddy_cuda_cmd:
  additional_eddy_options = eddy_options_qc(eddy_cuda_cmd, eddy_manual_options, app.args.eddyqc_all)
  # If running CUDA version, but OpenMP version is also available, don't stop the script if the CUDA version fails
  (eddy_stdout, eddy_stderr) = run.command(eddy_cuda_cmd + ' '
                                           + eddy_all_options
                                           + (' ' + ' '.join(eddy_manual_options) if eddy_manual_options else '')
                                           + (' ' + ' '.join(additional_eddy_options) if additional_eddy_options else ''),
                                           not eddy_openmp_cmd)
  if app.verbosity > 2:
    app.console('Output of CUDA eddy command:\n' + eddy_stdout + '\n' + eddy_stderr)
  if os.path.isfile('dwi_post_eddy.eddy_parameters'):
    # Flag that the OpenMP version won't be attempted
    eddy_openmp_cmd = ''
  else:
    app.warn('CUDA version of eddy appears to have failed; trying OpenMP version')
if eddy_openmp_cmd:
  additional_eddy_options = eddy_options_qc(eddy_openmp_cmd, eddy_manual_options, app.args.eddyqc_all)
  (eddy_stdout, eddy_stderr) = run.command(eddy_openmp_cmd + ' '
                                           + eddy_all_options
                                           + (' ' + ' '.join(eddy_manual_options) if eddy_manual_options else '')
                                           + (' ' + ' '.join(additional_eddy_options) if additional_eddy_options else ''))
  if app.verbosity > 2:
    app.console('Output of OpenMP eddy command:\n' + eddy_stdout + '\n' + eddy_stderr)
file.delTemporary('eddy_in.nii')
file.delTemporary('eddy_mask.nii')
if do_topup:
  file.delTemporary(fsl.findImage('field_fieldcoef'))
with open('eddy_output.txt', 'w') as f:
  f.write(eddy_stdout + '\n' + eddy_stderr)
eddy_output_image_path = fsl.findImage('dwi_post_eddy')


# Get the axis strides from the input series, so the output image can be modified to match
stride_option = ' -strides ' + ','.join([str(i) for i in dwi_header.strides()])


# Check to see whether or not eddy has provided a rotated bvecs file;
#   if it has, import this into the output image
bvecs_path = 'dwi_post_eddy.eddy_rotated_bvecs'
if not os.path.isfile(bvecs_path):
  app.warn('eddy has not provided rotated bvecs file; using original gradient table. Recommend updating FSL eddy to version 5.0.9 or later.')
  bvecs_path = 'bvecs'


# Determine whether or not volume recombination should be performed
# This could be either due to use of -rpe_all option, or just due to the data provided with -rpe_header
# Rather than trying to re-use the code that was used in the case of -rpe_all, run fresh code
# The phase-encoding scheme needs to be checked also
volume_matchings = [ dwi_num_volumes ] * dwi_num_volumes
volume_pairs = [ ]
app.debug('Commencing gradient direction matching; ' + str(dwi_num_volumes) + ' volumes')
for index1 in range(dwi_num_volumes):
  if volume_matchings[index1] == dwi_num_volumes: # As yet unpaired
    for index2 in range(index1+1, dwi_num_volumes):
      if volume_matchings[index2] == dwi_num_volumes: # Also as yet unpaired
        # Here, need to check both gradient matching and reversed phase-encode direction
        if not any(dwi_pe_scheme[index1][i] + dwi_pe_scheme[index2][i] for i in range(0,3)) and grads_match(grad[index1], grad[index2]):
          volume_matchings[index1] = index2
          volume_matchings[index2] = index1
          volume_pairs.append([index1, index2])
          app.debug('Matched volume ' + str(index1) + ' with ' + str(index2) + '\n' +
                    'Phase encoding: ' + str(dwi_pe_scheme[index1]) + ' ' + str(dwi_pe_scheme[index2]) + '\n' +
                    'Gradients: ' + str(grad[index1]) + ' ' + str(grad[index2]))
          break


if len(volume_pairs) != int(dwi_num_volumes/2):

  if do_topup:
    file.delTemporary('topup_in.nii')
    file.delTemporary(fsl.findImage('field_map'))

  # Convert the resulting volume to the output image, and re-insert the diffusion encoding
  run.command('mrconvert ' + eddy_output_image_path + ' result.mif' + dwi_permute_volumes_post_eddy_option + dwi_post_eddy_crop_option + stride_option + ' -fslgrad ' + bvecs_path + ' bvals')
  file.delTemporary(eddy_output_image_path)

else:
  app.console('Detected matching DWI volumes with opposing phase encoding; performing explicit volume recombination')

  # Perform a manual combination of the volumes output by eddy, since LSR is disabled

  # Generate appropriate bvecs / bvals files
  # Particularly if eddy has provided rotated bvecs, since we're combining two volumes into one that
  #   potentially have subject rotation between them (and therefore the sensitisation direction is
  #   not precisely equivalent), the best we can do is take the mean of the two vectors.
  # Manual recombination of volumes needs to take into account the explicit volume matching

  bvecs = [ [] for axis in range(3) ]
  with open(bvecs_path, 'r') as f:
    for axis, line in enumerate(f):
      bvecs[axis] = line.split()

  bvecs_combined_transpose = [ ]
  bvals_combined = [ ]

  for pair in volume_pairs:
    bvec_sum = [ float(bvecs[0][pair[0]]) + float(bvecs[0][pair[1]]),
                 float(bvecs[1][pair[0]]) + float(bvecs[1][pair[1]]),
                 float(bvecs[2][pair[0]]) + float(bvecs[2][pair[1]]) ]
    norm2 = bvec_sum[0]*bvec_sum[0] + bvec_sum[1]*bvec_sum[1] + bvec_sum[2]*bvec_sum[2]
    # If one diffusion sensitisation gradient direction is reversed with respect to
    #   the other, still want to enable their recombination; but need to explicitly
    #   account for this when averaging the two directions
    if norm2 < 0.0:
      bvec_sum = [ float(bvecs[0][pair[0]]) - float(bvecs[0][pair[1]]),
                   float(bvecs[1][pair[0]]) - float(bvecs[1][pair[1]]),
                   float(bvecs[2][pair[0]]) - float(bvecs[2][pair[1]]) ]
      norm2 = bvec_sum[0]*bvec_sum[0] + bvec_sum[1]*bvec_sum[1] + bvec_sum[2]*bvec_sum[2]
    # Occasionally a bzero volume can have a zero vector
    if norm2:
      factor = 1.0 / math.sqrt(norm2)
      new_vec = [ bvec_sum[0]*factor, bvec_sum[1]*factor, bvec_sum[2]*factor ]
    else:
      new_vec = [ 0.0, 0.0, 0.0 ]
    bvecs_combined_transpose.append(new_vec)
    bvals_combined.append(0.5 * (grad[pair[0]][3] + grad[pair[1]][3]))

  with open('bvecs_combined', 'w') as f:
    for axis in range(0, 3):
      axis_data = [ ]
      for volume in range(0, int(dwi_num_volumes/2)):
        axis_data.append(str(bvecs_combined_transpose[volume][axis]))
      f.write(' '.join(axis_data) + '\n')

  with open('bvals_combined', 'w') as f:
    f.write(' '.join( [ str(b) for b in bvals_combined ] ))


  # Prior to 5.0.8, a bug resulted in the output field map image from topup having an identity transform,
  #   regardless of the transform of the input image
  # Detect this, and manually replace the transform if necessary
  #   (even if this doesn't cause an issue with the subsequent mrcalc command, it may in the future, it's better for
  #   visualising the script temporary files, and it gives the user a warning about an out-of-date FSL)
  field_map_image = fsl.findImage('field_map')
  field_map_header = image.Header(field_map_image)
  if not image.match('topup_in.nii', field_map_header, 3):
    app.warn('topup output field image has erroneous header; recommend updating FSL to version 5.0.8 or later')
    new_field_map_image = 'field_map_fix.mif'
    run.command('mrtransform ' + field_map_image + ' -replace topup_in.nii ' + new_field_map_image)
    file.delTemporary(field_map_image)
    field_map_image = new_field_map_image
  # In FSL 6.0.0, field map image is erroneously constructed with the same number of volumes as the input image,
  #   with all but the first volume containing intensity-scaled duplicates of the uncorrected input images
  # The first volume is however the expected field offset image
  elif len(field_map_header.size()) == 4:
    app.console('Correcting erroneous FSL 6.0.0 field map image output')
    new_field_map_image = 'field_map_fix.mif'
    run.command('mrconvert ' + field_map_image + ' -coord 3 0 -axes 0,1,2 ' + new_field_map_image)
    file.delTemporary(field_map_image)
    field_map_image = new_field_map_image
  file.delTemporary('topup_in.nii')


  # Derive the weight images
  # Scaling term for field map is identical to the bandwidth provided in the topup config file
  #   (converts Hz to pixel count; that way a simple image gradient can be used to get the Jacobians)
  # Let mrfilter apply the default 1 voxel size gaussian smoothing filter before calculating the field gradient
  #
  #   The jacobian image may be different for any particular volume pair
  #   The appropriate PE directions and total readout times can be acquired from the eddy-style config/index files
  #   eddy_config.txt and eddy_indices.txt

  eddy_config  = [ [ float(f) for f in line.split() ] for line in open('eddy_config.txt', 'r').read().split('\n')[:-1] ]
  eddy_indices = [ int(i) for i in open('eddy_indices.txt', 'r').read().split() ]
  app.var(eddy_config, eddy_indices)

  # This section derives, for each phase encoding configuration present, the 'weight' to be applied
  #   to the image during volume recombination, which is based on the Jacobian of the field in the
  #   phase encoding direction
  for index, config in enumerate(eddy_config):
    pe_axis = [ i for i, e in enumerate(config[0:3]) if e != 0][0]
    sign_multiplier = ' -1.0 -mult' if config[pe_axis] < 0 else ''
    field_derivative_path = 'field_deriv_pe_' + str(index+1) + '.mif'
    run.command('mrcalc ' + field_map_image + ' ' + str(config[3]) + ' -mult' + sign_multiplier + ' - | mrfilter - gradient - | mrconvert - ' + field_derivative_path + ' -coord 3 ' + str(pe_axis) + ' -axes 0,1,2')
    jacobian_path = 'jacobian_' + str(index+1) + '.mif'
    run.command('mrcalc 1.0 ' + field_derivative_path + ' -add 0.0 -max ' + jacobian_path)
    file.delTemporary(field_derivative_path)
    run.command('mrcalc ' + jacobian_path + ' ' + jacobian_path + ' -mult weight' + str(index+1) + '.mif')
    file.delTemporary(jacobian_path)
  file.delTemporary(field_map_image)

  # If eddy provides its main image output in a compressed format, the code block below will need to
  #   uncompress that image independently for every volume pair. Instead, if this is the case, let's
  #   convert it to an uncompressed format before we do anything with it.
  if eddy_output_image_path.endswith('.gz'):
    new_eddy_output_image_path = 'dwi_post_eddy_uncompressed.mif'
    run.command('mrconvert ' + eddy_output_image_path + ' ' + new_eddy_output_image_path)
    file.delTemporary(eddy_output_image_path)
    eddy_output_image_path = new_eddy_output_image_path

  # If the DWI volumes were permuted prior to running eddy, then the simplest approach is to permute them
  #   back to their original positions; otherwise, the stored gradient vector directions / phase encode
  #   directions / matched volume pairs are no longer appropriate
  if dwi_permute_volumes_post_eddy_option:
    new_eddy_output_image_path = os.path.splitext(eddy_output_image_path)[0] + '_volpermuteundo.mif'
    run.command('mrconvert ' + eddy_output_image_path + dwi_permute_volumes_post_eddy_option + ' ' + new_eddy_output_image_path)
    file.delTemporary(eddy_output_image_path)
    eddy_output_image_path = new_eddy_output_image_path

  # This section extracts the two volumes corresponding to each reversed phase-encoded volume pair, and
  #   derives a single image volume based on the recombination equation
  combined_image_list = [ ]
  progress = app.progressBar('Performing explicit volume recombination', len(volume_pairs))
  for index, volumes in enumerate(volume_pairs):
    pe_indices = [ eddy_indices[i] for i in volumes ]
    run.command('mrconvert ' + eddy_output_image_path + ' volume0.mif -coord 3 ' + str(volumes[0]))
    run.command('mrconvert ' + eddy_output_image_path + ' volume1.mif -coord 3 ' + str(volumes[1]))
    # Volume recombination equation described in Skare and Bammer 2010
    combined_image_path = 'combined' + str(index) + '.mif'
    run.command('mrcalc volume0.mif weight' + str(pe_indices[0]) + '.mif -mult volume1.mif weight' + str(pe_indices[1]) + '.mif -mult -add weight' + str(pe_indices[0]) + '.mif weight' + str(pe_indices[1]) + '.mif -add -divide 0.0 -max ' + combined_image_path)
    combined_image_list.append(combined_image_path)
    run.function(os.remove, 'volume0.mif')
    run.function(os.remove, 'volume1.mif')
    progress.increment()
  progress.done()

  file.delTemporary(eddy_output_image_path)
  for index in range(0, len(eddy_config)):
    file.delTemporary('weight' + str(index+1) + '.mif')

  # Finally the recombined volumes must be concatenated to produce the resulting image series
  run.command('mrcat ' + ' '.join(combined_image_list) + ' - -axis 3 | mrconvert - result.mif' + dwi_post_eddy_crop_option + ' -fslgrad bvecs_combined bvals_combined' + stride_option)
  for entry in combined_image_list:
    file.delTemporary(entry)


# Grab any relevant files that eddy has created, and copy them to the requested directory
if eddyqc_path:
  if os.path.exists(eddyqc_path) and not os.path.isdir(eddyqc_path):
    run.function(os.remove, eddyqc_path)
  if not os.path.exists(eddyqc_path):
    run.function(os.makedirs, eddyqc_path)
  for filename in eddyqc_files:
    if os.path.exists('dwi_post_eddy.' + filename):
      run.function(os.rename if app.cleanup else shutil.copy,
                   'dwi_post_eddy.' + filename,
                   os.path.join(eddyqc_path, filename))
  if app.args.eddyqc_all:
    for basename in eddyqc_images:
      # Can't use fsl.findImage(): in this version, will call app.error() if not found
      for extension in [ '.nii', '.nii.gz' ]:
        full_path = 'dwi_post_eddy.' + basename + extension
        if os.path.exists(full_path):
          run.function(os.rename if app.cleanup else shutil.copy,
                       full_path,
                       basename + extension)


# Build a list of header key-value entries that we want to _remove_ from the
#   output image, as they may have been useful for controlling pre-processing
#   but are no longer required, and will just bloat the key-value listings of
#   all subsequent derived images
# Disabled this for now: The output from eddy is a NIfTI, so all these fields
#   have been lost. For now just neglect to re-introduce them; in the future,
#   this may be combined with GitHub Issue #1188 (proper behaviour of
#   command_history header key-value entry when running a Python script)
#keys_to_remove = [ 'EchoTime', 'FlipAngle', 'MultibandAccelerationFactor', 'PhaseEncodingDirection', 'RepetitionTime', 'SliceEncodingDirection', 'SliceTiming', 'TotalReadoutTime', 'pe_scheme' ]
#clear_property_options = ' ' + ' '.join(['-clear_property '+key for key in keys_to_remove if key in dwi_header.keyval() ])


# Finish!
run.command('mrconvert result.mif ' + path.fromUser(app.args.output, True) + grad_export_option + (' -force' if app.forceOverwrite else ''))
app.complete()<|MERGE_RESOLUTION|>--- conflicted
+++ resolved
@@ -22,11 +22,7 @@
   sys.exit(1)
 sys.path.insert(0, lib_folder)
 
-<<<<<<< HEAD
-import math, itertools, shutil, six
-=======
-import math, itertools, shutil, subprocess
->>>>>>> 067c775a
+import math, itertools, shutil, six, subprocess
 from mrtrix3 import app, file, fsl, image, path, phaseEncoding, run #pylint: disable=redefined-builtin
 
 
