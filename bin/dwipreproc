#!/usr/bin/env python

# Script for performing DWI pre-processing using FSL 5.0 tools eddy / topup / applytopup

# This script is generally one of the first operations that will be applied to diffusion image data. The precise details of how this image pre-processing takes place depends heavily on the DWI acquisition; specifically, the presence or absence of reversed phase-encoding data for the purposes of EPI susceptibility distortion correction.

# The script is capable of handling a wide range of DWI acquisitions with respect to the design of phase encoding directions. This is dependent upon information regarding the phase encoding being embedded within theimage headers. The relevant information should be captured by MRtrix when importing DICOM images; it should also be the case for BIDS-compatible datasets. If the user expects this information to be present within the image headers, the -rpe_header option must be specified.

# If however such information is not present in the image headers, then it is also possible for the user to manually specify the relevant information regarding phase encoding. This involves the following information:
# * The fundamental acquisition protocol design regarding phase encoding. There are three common acquisition designs that are supported:
#   1. All DWI volumes acquired using the same phase encode parameters, and no additional volumes acquired for the purpose of estimating the inhomogeneity field. In this case, eddy will only perform motion and eddy current distortion correction. This configuration is specified using the -rpe_none option.
#   2. All DWI volumes acquired using the same phase encode parameters; but for the purpose of estimating the inhomogeneity field (and subsequently correcting the resulting distortions in the DWIs), an additional pair (or multiple pairs) of image volumes are acquired, where the first volume(s) has the same phase encoding parameters as the input DWI series, and the second volume(s) has precisely the opposite phase encoding. This configuration is specified using the -rpe_pair option; and the user must additionally provide those images to be used for field estimation using the -se_epi option.
#   3. Every DWI gradient direction is acquired twice: once with one phase encoding configuration, and again using the opposite phase encode direction. The goal here is to combine each pair of images into a single DWI volume per gradient direction, where that recombination takes advantage of the information gained from having two volumes where the signal is distorted in opposite directions in the presence of field inhomogeneity.
# * The (primary) direction of phase encoding. In cases where opposing phase encoding is part of the acquisition protocol (i.e. the reversed phase-encode pair in case 2 above, and all of the DWIs in case 3 above), the -pe_dir option specifies the phase encode direction of the _first_ volume in the relevant volume pair; the second is assumed to be the exact opposite.
# * The total readout time of the EPI acquisition. This affects the magnitude of the image distortion for a given field inhomogeneity. If this information is not provided via the -readout_time option, then a 'sane' default of 0.1s will be assumed. Note that this is not actually expected to influence the estimation of the field; it will result in the field inhomogeneity estimation being scaled by some factor, but as long as it uses the same sane default for the DWIs, the distortion correction should operate as expected.



def usage(cmdline): #pylint: disable=unused-variable
  cmdline.set_author('Robert E. Smith (robert.smith@florey.edu.au)')
  cmdline.set_synopsis('Perform diffusion image pre-processing using FSL\'s eddy tool; including inhomogeneity distortion correction using FSL\'s topup tool if possible')
  cmdline.add_description('Note that this script does not perform any explicit registration between images provided to topup via the -se_epi option, and the DWI volumes provided to eddy. In some instances (motion between acquisitions) this can result in erroneous application of the inhomogeneity field during distortion correction. If this could potentially be a problem for your data, a possible solution is to insert the first b=0 DWI volume to be the first volume of the image file provided via the -se_epi option. This will hopefully be addressed within the script itself in a future update.')
  cmdline.add_citation('', 'Andersson, J. L. & Sotiropoulos, S. N. An integrated approach to correction for off-resonance effects and subject movement in diffusion MR imaging. NeuroImage, 2015, 125, 1063-1078', True)
  cmdline.add_citation('', 'Smith, S. M.; Jenkinson, M.; Woolrich, M. W.; Beckmann, C. F.; Behrens, T. E.; Johansen-Berg, H.; Bannister, P. R.; De Luca, M.; Drobnjak, I.; Flitney, D. E.; Niazy, R. K.; Saunders, J.; Vickers, J.; Zhang, Y.; De Stefano, N.; Brady, J. M. & Matthews, P. M. Advances in functional and structural MR image analysis and implementation as FSL. NeuroImage, 2004, 23, S208-S219', True)
  cmdline.add_citation('If performing recombination of diffusion-weighted volume pairs with opposing phase encoding directions', 'Skare, S. & Bammer, R. Jacobian weighting of distortion corrected EPI data. Proceedings of the International Society for Magnetic Resonance in Medicine, 2010, 5063', True)
  cmdline.add_citation('If performing EPI susceptibility distortion correction', 'Andersson, J. L.; Skare, S. & Ashburner, J. How to correct susceptibility distortions in spin-echo echo-planar images: application to diffusion tensor imaging. NeuroImage, 2003, 20, 870-888', True)
  cmdline.add_citation('If including "--repol" in -eddy_options input', 'Andersson, J. L. R.; Graham, M. S.; Zsoldos, E. & Sotiropoulos, S. N. Incorporating outlier detection and replacement into a non-parametric framework for movement and distortion correction of diffusion MR images. NeuroImage, 2016, 141, 556-572', True)
  cmdline.add_citation('If including "--mporder" in -eddy_options input', 'Andersson, J. L. R.; Graham, M. S.; Drobnjak, I.; Zhang, H.; Filippini, N. & Bastiani, M. Towards a comprehensive framework for movement and distortion correction of diffusion MR images: Within volume movement. NeuroImage, 2017, 152, 450-466', True)
  cmdline.add_argument('input',  help='The input DWI series to be corrected')
  cmdline.add_argument('output', help='The output corrected image series')
  cmdline.add_argument('-pe_dir', metavar=('PE'), help='Manually specify the phase encoding direction of the input series; can be a signed axis number (e.g. -0, 1, +2), an axis designator (e.g. RL, PA, IS), or NIfTI axis codes (e.g. i-, j, k)')
  cmdline.add_argument('-readout_time', metavar=('time'), type=float, help='Manually specify the total readout time of the input series (in seconds)')
  cmdline.add_argument('-se_epi', metavar=('image'), help='Provide an additional image series consisting of spin-echo EPI images, which is to be used exclusively by topup for estimating the inhomogeneity field (i.e. it will not form part of the output image series)')
  cmdline.add_argument('-align_seepi', action='store_true', help='Achieve alignment between the SE-EPI images used for inhomogeneity field estimation, and the DWIs, by inserting the first DWI b=0 volume to the SE-EPI series. Only use this option if the input SE-EPI images have identical image contrast to the b=0 images present in the DWI series.')
  cmdline.add_argument('-json_import', metavar=('file'), help='Import image header information from an associated JSON file (may be necessary to determine phase encoding information)')
  cmdline.add_argument('-topup_options', metavar=('" TopupOptions"'), help='Manually provide additional command-line options to the topup command (provide a string within quotation marks that contains at least one space, even if only passing a single command-line option to topup)')
  cmdline.add_argument('-eddy_options', metavar=('" EddyOptions"'), help='Manually provide additional command-line options to the eddy command (provide a string within quotation marks that contains at least one space, even if only passing a single command-line option to eddy)')
  cmdline.add_argument('-eddyqc_text', metavar=('directory'), help='Copy the various text-based statistical outputs generated by eddy, and the output of eddy_qc (if installed), into an output directory')
  cmdline.add_argument('-eddyqc_all', metavar=('directory'), help='Copy ALL outputs generated by eddy (including images), and the output of eddy_qc (if installed), into an output directory')
  grad_export_options = cmdline.add_argument_group('Options for exporting the diffusion gradient table')
  grad_export_options.add_argument('-export_grad_mrtrix', metavar='grad', help='Export the final gradient table in MRtrix format')
  grad_export_options.add_argument('-export_grad_fsl', nargs=2, metavar=('bvecs', 'bvals'), help='Export the final gradient table in FSL bvecs/bvals format')
  cmdline.flag_mutually_exclusive_options( [ 'export_grad_mrtrix', 'export_grad_fsl' ] )
  grad_import_options = cmdline.add_argument_group('Options for importing the diffusion gradient table')
  grad_import_options.add_argument('-grad', help='Provide a gradient table in MRtrix format')
  grad_import_options.add_argument('-fslgrad', nargs=2, metavar=('bvecs', 'bvals'), help='Provide a gradient table in FSL bvecs/bvals format')
  cmdline.flag_mutually_exclusive_options( [ 'grad', 'fslgrad' ] )
  rpe_options = cmdline.add_argument_group('Options for specifying the acquisition phase-encoding design; note that one of the -rpe_* options MUST be provided')
  rpe_options.add_argument('-rpe_none', action='store_true', help='Specify that no reversed phase-encoding image data is being provided; eddy will perform eddy current and motion correction only')
  rpe_options.add_argument('-rpe_pair', action='store_true', help='Specify that a set of images (typically b=0 volumes) will be provided for use in inhomogeneity field estimation only (using the -se_epi option). It is assumed that the FIRST volume(s) of this image has the SAME phase-encoding direction as the input DWIs, and the LAST volume(s) has precisely the OPPOSITE phase encoding')
  rpe_options.add_argument('-rpe_all', action='store_true', help='Specify that ALL DWIs have been acquired with opposing phase-encoding; this information will be used to perform a recombination of image volumes (each pair of volumes with the same b-vector but different phase encoding directions will be combined together into a single volume). It is assumed that the SECOND HALF of the volumes in the input DWIs have corresponding diffusion sensitisation directions to the FIRST HALF, but were acquired using precisely the opposite phase-encoding direction')
  rpe_options.add_argument('-rpe_header', action='store_true', help='Specify that the phase-encoding information can be found in the image header(s), and that this is the information that the script should use')
  cmdline.flag_mutually_exclusive_options( [ 'rpe_none', 'rpe_pair', 'rpe_all', 'rpe_header' ], True )
  cmdline.flag_mutually_exclusive_options( [ 'rpe_none', 'se_epi' ], False ) # May still technically provide -se_epi even with -rpe_all
  cmdline.flag_mutually_exclusive_options( [ 'rpe_header', 'pe_dir' ], False ) # Can't manually provide phase-encoding direction if expecting it to be in the header
  cmdline.flag_mutually_exclusive_options( [ 'rpe_header', 'readout_time' ], False ) # Can't manually provide readout time if expecting it to be in the header
  cmdline.flag_mutually_exclusive_options( [ 'eddyqc_text', 'eddyqc_all' ], False )







def execute(): #pylint: disable=unused-variable
  import itertools, json, math, shutil
  from distutils.spawn import find_executable
  from mrtrix3 import CONFIG, fsl, image, is_windows, MRtrixError, path, phaseencoding, run

  if is_windows():
    raise MRtrixError('Script cannot run on Windows due to FSL dependency')

  image.check_3d_nonunity(path.from_user(app.ARGS.input, False))

  pe_design = ''
  if app.ARGS.rpe_none:
    pe_design = 'None'
  elif app.ARGS.rpe_pair:
    pe_design = 'Pair'
    if not app.ARGS.se_epi:
      raise MRtrixError('If using the -rpe_pair option, the -se_epi option must be used to provide the spin-echo EPI data to be used by topup')
  elif app.ARGS.rpe_all:
    pe_design = 'All'
  elif app.ARGS.rpe_header:
    pe_design = 'Header'
  else:
    raise MRtrixError('Must explicitly specify phase-encoding acquisition design (even if none)')

  if app.ARGS.align_seepi and not app.ARGS.se_epi:
    raise MRtrixError('-align_seepi option is only applicable when the -se_epi option is also used')

  fsl_path = os.environ.get('FSLDIR', '')
  if not fsl_path:
    raise MRtrixError('Environment variable FSLDIR is not set; please run appropriate FSL configuration script')

  if not pe_design == 'None':
    topup_config_path = os.path.join(fsl_path, 'etc', 'flirtsch', 'b02b0.cnf')
    if not os.path.isfile(topup_config_path):
      raise MRtrixError('Could not find necessary default config file for FSL topup command (expected location: ' + topup_config_path + ')')
    topup_cmd = fsl.exe_name('topup')
    applytopup_cmd = fsl.exe_name('applytopup')

  if not fsl.eddy_binary(True) and not fsl.eddy_binary(False):
    raise MRtrixError('Could not find any version of FSL eddy command')
  fsl_suffix = fsl.suffix()
  app.check_output_path(app.ARGS.output)

  # Export the gradient table to the path requested by the user if necessary
  grad_export_option = ''
  if app.ARGS.export_grad_mrtrix:
    grad_export_option = ' -export_grad_mrtrix ' + path.from_user(app.ARGS.export_grad_mrtrix)
    app.check_output_path(path.from_user(app.ARGS.export_grad_mrtrix, False))
  elif app.ARGS.export_grad_fsl:
    grad_export_option = ' -export_grad_fsl ' + path.from_user(app.ARGS.export_grad_fsl[0]) + ' ' + path.from_user(app.ARGS.export_grad_fsl[1])
    app.check_output_path(path.from_user(app.ARGS.export_grad_fsl[0], False))
    app.check_output_path(path.from_user(app.ARGS.export_grad_fsl[1], False))


  eddyqc_path = None
  eddyqc_files = [ 'eddy_parameters', 'eddy_movement_rms', 'eddy_restricted_movement_rms', \
                   'eddy_post_eddy_shell_alignment_parameters', 'eddy_post_eddy_shell_PE_translation_parameters', \
                   'eddy_outlier_report', 'eddy_outlier_map', 'eddy_outlier_n_stdev_map', 'eddy_outlier_n_sqr_stdev_map', \
                   'eddy_movement_over_time' ]
  if app.ARGS.eddyqc_text:
    eddyqc_path = path.from_user(app.ARGS.eddyqc_text, False)
  elif app.ARGS.eddyqc_all:
    eddyqc_path = path.from_user(app.ARGS.eddyqc_all, False)
    eddyqc_files.extend([ 'eddy_outlier_free_data.nii.gz', 'eddy_cnr_maps.nii.gz', 'eddy_residuals.nii.gz' ])
  if eddyqc_path:
    if os.path.exists(eddyqc_path):
      if os.path.isdir(eddyqc_path):
        if any([ os.path.exists(os.path.join(eddyqc_path, filename)) for filename in eddyqc_files ]):
          if app.FORCE_OVERWRITE:
            app.warn('Output eddy QC directory already contains relevant files; these will be overwritten on completion')
          else:
            raise MRtrixError('Output eddy QC directory already contains relevant files (use -force to override)')
      else:
        if app.FORCE_OVERWRITE:
          app.warn('Target for eddy QC output is not a directory; it will be overwritten on completion')
        else:
          raise MRtrixError('Target for eddy QC output exists, and is not a directory (use -force to override)')


  eddy_manual_options = ''
  if app.ARGS.eddy_options:
    # Initially process as a list; we'll convert back to a string later
    eddy_manual_options = app.ARGS.eddy_options.strip().split()


  # Convert all input images into MRtrix format and store in scratch directory first
  app.make_scratch_dir()

  grad_option = ''
  if app.ARGS.grad:
    grad_option = ' -grad ' + path.from_user(app.ARGS.grad)
  elif app.ARGS.fslgrad:
    grad_option = ' -fslgrad ' + path.from_user(app.ARGS.fslgrad[0]) + ' ' + path.from_user(app.ARGS.fslgrad[1])
  json_import_option = ''
  if app.ARGS.json_import:
    json_import_option = ' -json_import ' + path.from_user(app.ARGS.json_import)
  run.command('mrconvert ' + path.from_user(app.ARGS.input) + ' ' + path.to_scratch('dwi.mif') + grad_option + json_import_option)
  if app.ARGS.se_epi:
    image.check_3d_nonunity(path.from_user(app.ARGS.se_epi, False))
    run.command('mrconvert ' + path.from_user(app.ARGS.se_epi) + ' ' + path.to_scratch('se_epi.mif'))

  app.goto_scratch_dir()


  # Get information on the input images, and check their validity
  dwi_header = image.Header('dwi.mif')
  if not len(dwi_header.size()) == 4:
    raise MRtrixError('Input DWI must be a 4D image')
  dwi_num_volumes = dwi_header.size()[3]
  app.var(dwi_num_volumes)
  dwi_num_slices = dwi_header.size()[2]
  app.var(dwi_num_slices)
  dwi_pe_scheme = phaseencoding.get_scheme(dwi_header)
  if app.ARGS.se_epi:
    se_epi_header = image.Header('se_epi.mif')
    # This doesn't necessarily apply any more: May be able to combine e.g. a P>>A from -se_epi with an A>>P b=0 image from the DWIs
  #  if not len(se_epi_header.size()) == 4:
  #    raise MRtrixError('File provided using -se_epi option must contain more than one image volume')
    se_epi_pe_scheme = phaseencoding.get_scheme(se_epi_header)
  if 'dw_scheme' not in dwi_header.keyval():
    raise MRtrixError('No diffusion gradient table found')
  grad = dwi_header.keyval()['dw_scheme']
  if not len(grad) == dwi_num_volumes:
    raise MRtrixError('Number of lines in gradient table (' + str(len(grad)) + ') does not match input image (' + str(dwi_num_volumes) + ' volumes); check your input data')

  # Check the manual options being passed to eddy, ensure they make sense
  eddy_mporder = any(s.startswith('--mporder') for s in eddy_manual_options)
  if eddy_mporder:
    if 'SliceEncodingDirection' in dwi_header.keyval():
      slice_encoding_direction = dwi_header.keyval()['SliceEncodingDirection']
      app.var(slice_encoding_direction)
      if not slice_encoding_direction.startswith('k'):
        raise MRtrixError('DWI header indicates that 3rd spatial axis is not the slice axis; this is not yet compatible with --mporder option in eddy, nor supported in dwipreproc')
      slice_encoding_direction = image.axis2dir(slice_encoding_direction)
    else:
      app.console('No slice encoding direction information present; assuming third axis corresponds to slices')
      slice_encoding_direction = [0,0,1]
  if '--resamp=lsr' in eddy_manual_options:
    raise MRtrixError('dwipreproc does not currently support least-squares reconstruction; this cannot be simply passed via -eddy_options')
  if eddy_mporder:
    slspec_option = [ s for s in eddy_manual_options if s.startswith('--slspec') ]
    slice_groups = [ ]
    slice_timing = [ ]
    if len(slspec_option) > 1:
      raise MRtrixError('--slspec option appears more than once in -eddy_options input; cannot import slice timing')
    elif len(slspec_option) == 1:
      slspec_file_path = path.from_user(slspec_option[0][9:], False)
      if os.path.isfile(slspec_file_path):
        # Since there's a chance that we may need to pad this info, we can't just copy this file
        #   to the scratch directory...
        try:
          with open(slspec_file_path, 'r') as slspec_file:
            for line in slspec_file:
              line = line.strip()
              if line:
                slice_groups.append([int(value) for value in line.split()])
          app.var(slice_groups)
        except ValueError:
          try:
            with open(slspec_file_path, 'r') as slspec_file:
              for line in slspec_file:
                line = line.strip()
                if line:
                  slice_timing.append(float(line))
            app.warn('\"slspec\" file provided to FSL eddy should contain slice indices for slice groups, not slice timing; nevertheless, slice timing has been imported from file \"' + slspec_file_path + '\"')
            app.var(slice_timing)
            if len(slice_timing) != dwi_num_slices:
              raise MRtrixError('Cannot use slice timing information from file \"' + slspec_file_path + '\" for slice-to-volume correction: Number of entries (' + len(slice_timing) + ') does not match number of slices (' + dwi_header.size()[2] + ')')
          except ValueError:
            raise MRtrixError('Error parsing \"slspec\" file (this should contain integer values indicating slice groups, not slice timing; please see FSL eddy help page)')
        # Remove this entry from eddy_manual_options; it'll be inserted later, with the
        #   path to the new slspec file
        eddy_manual_options = [ s for s in eddy_manual_options if not s.startswith('--slspec') ]
      else:
        raise MRtrixError('Unable to find \'slspec\' file provided via -eddy_options \" ... --slspec=/path/to/file ... \" (expected location: ' + slspec_file_path + ')')
    else:
      if 'SliceTiming' not in dwi_header.keyval():
        raise MRtrixError('Cannot perform slice-to-volume correction in eddy: No slspec file provided, and no slice timing information present in header')
      slice_timing = dwi_header.keyval()['SliceTiming'][0]
      app.var(slice_timing)
      if len(slice_timing) != dwi_num_slices:
        raise MRtrixError('Cannot use slice timing information in image header for slice-to-volume correction: Number of entries (' + len(slice_timing) + ') does not match number of slices (' + dwi_header.size()[2] + ')')

  # Use new features of dirstat to query the quality of the diffusion acquisition scheme
  # Need to know the mean b-value in each shell, and the asymmetry value of each shell
  # But don't bother testing / warning the user if they're already controlling for this
  if not app.ARGS.eddy_options or not any(s.startswith('--slm=') for s in app.ARGS.eddy_options.split()):
    shell_bvalues = [ int(round(float(value))) for value in image.mrinfo('dwi.mif', 'shell_bvalues').split() ]
    shell_asymmetries = [ float(value) for value in run.command('dirstat dwi.mif -output asym').stdout.splitlines() ]
    # dirstat will skip any b=0 shell by default; therefore for correspondence between
    #   shell_bvalues and shell_symmetry, need to remove any b=0 from the former
    if len(shell_bvalues) == len(shell_asymmetries) + 1:
      shell_bvalues = shell_bvalues[1:]
    elif len(shell_bvalues) != len(shell_asymmetries):
      raise MRtrixError('Number of b-values reported by mrinfo (' + str(len(shell_bvalues)) + ') does not match number of outputs provided by dirstat (' + str(len(shell_asymmetries)) + ')')
    for bvalue, asymmetry in zip(shell_bvalues, shell_asymmetries):
      if asymmetry >= 0.1:
        app.warn('sampling of b=' + str(bvalue) + ' shell is ' + ('strongly' if asymmetry >= 0.4 else 'moderately') + \
                 ' asymmetric; distortion correction may benefit from use of: ' + \
                 '-eddy_options " ... --slm=linear ... "')


  # Since we want to access user-defined phase encoding information regardless of whether or not
  #   such information is present in the header, let's grab it here
  manual_pe_dir = None
  if app.ARGS.pe_dir:
    manual_pe_dir = [ float(i) for i in phaseencoding.direction(app.ARGS.pe_dir) ]
  app.var(manual_pe_dir)
  manual_trt = None
  if app.ARGS.readout_time:
    manual_trt = float(app.ARGS.readout_time)
  app.var(manual_trt)


  do_topup = (not pe_design == 'None')


  def grads_match(one, two):
    # Dot product between gradient directions
    # First, need to check for zero-norm vectors:
    # - If both are zero, skip this check
    # - If one is zero and the other is not, volumes don't match
    # - If neither is zero, test the dot product
    if any([val for val in one[0:3]]):
      if not any([val for val in two[0:3]]):
        return False
      dot_product = one[0]*two[0] + one[1]*two[1] + one[2]*two[2]
      if abs(dot_product) < 0.999:
        return False
    elif any([val for val in two[0:3]]):
      return False
    # b-value
    if abs(one[3]-two[3]) > 10.0:
      return False
    return True


  # Manually generate a phase-encoding table for the input DWI based on user input
  dwi_manual_pe_scheme = None
  se_epi_manual_pe_scheme = None
  auto_trt = 0.1
  dwi_auto_trt_warning = False
  if manual_pe_dir:

    if manual_trt:
      trt = manual_trt
    else:
      trt = auto_trt
      dwi_auto_trt_warning = True

    # Still construct the manual PE scheme even with 'None' or 'Pair':
    #   there may be information in the header that we need to compare against
    if pe_design == 'None':
      line = list(manual_pe_dir)
      line.append(trt)
      dwi_manual_pe_scheme = [ line ] * dwi_num_volumes
      app.var(dwi_manual_pe_scheme)

    # With 'Pair', also need to construct the manual scheme for SE EPIs
    elif pe_design == 'Pair':
      line = list(manual_pe_dir)
      line.append(trt)
      dwi_manual_pe_scheme = [ line ] * dwi_num_volumes
      app.var(dwi_manual_pe_scheme)
      se_epi_num_volumes = se_epi_header.size()[3]
      if se_epi_num_volumes%2:
        raise MRtrixError('If using -rpe_pair option, image provided using -se_epi must contain an even number of volumes')
      # Assume that first half of volumes have same direction as series;
      #   second half have the opposite direction
      se_epi_manual_pe_scheme = [ line ] * int(se_epi_num_volumes/2)
      line = [ (-i if i else 0.0) for i in manual_pe_dir ]
      line.append(trt)
      se_epi_manual_pe_scheme.extend( [ line ] * int(se_epi_num_volumes/2) )
      app.var(se_epi_manual_pe_scheme)

    # If -rpe_all, need to scan through grad and figure out the pairings
    # This will be required if relying on user-specified phase encode direction
    # It will also be required at the end of the script for the manual recombination
    # Update: The possible permutations of volume-matched acquisition is limited within the
    #   context of the -rpe_all option. In particular, the potential for having more
    #   than one b=0 volume within each half means that it is not possible to permit
    #   arbitrary ordering of those pairs, since b=0 volumes would then be matched
    #   despite having the same phase-encoding direction. Instead, explicitly enforce
    #   that volumes must be matched between the first and second halves of the DWI data.
    elif pe_design == 'All':
      if dwi_num_volumes%2:
        raise MRtrixError('If using -rpe_all option, input image must contain an even number of volumes')
      grads_matched = [ dwi_num_volumes ] * dwi_num_volumes
      grad_pairs = [ ]
      app.debug('Commencing gradient direction matching; ' + str(dwi_num_volumes) + ' volumes')
      for index1 in range(int(dwi_num_volumes/2)):
        if grads_matched[index1] == dwi_num_volumes: # As yet unpaired
          for index2 in range(int(dwi_num_volumes/2), dwi_num_volumes):
            if grads_matched[index2] == dwi_num_volumes: # Also as yet unpaired
              if grads_match(grad[index1], grad[index2]):
                grads_matched[index1] = index2
                grads_matched[index2] = index1
                grad_pairs.append([index1, index2])
                app.debug('Matched volume ' + str(index1) + ' with ' + str(index2) + ': ' + str(grad[index1]) + ' ' + str(grad[index2]))
                break
          else:
            raise MRtrixError('Unable to determine matching reversed phase-encode direction volume for DWI volume ' + str(index1))
      if not len(grad_pairs) == dwi_num_volumes/2:
        raise MRtrixError('Unable to determine complete matching DWI volume pairs for reversed phase-encode combination')
      # Construct manual PE scheme here:
      #   Regardless of whether or not there's a scheme in the header, need to have it:
      #   if there's one in the header, want to compare to the manually-generated one
      dwi_manual_pe_scheme = [ ]
      for index in range(0, dwi_num_volumes):
        line = list(manual_pe_dir)
        if index >= int(dwi_num_volumes/2):
          line = [ (-i if i else 0.0) for i in line ]
        line.append(trt)
        dwi_manual_pe_scheme.append(line)
      app.var(dwi_manual_pe_scheme)

  else: # No manual phase encode direction defined

    if not pe_design == 'Header':
      raise MRtrixError('If not using -rpe_header, phase encoding direction must be provided using the -pe_dir option')



  def scheme_dirs_match(one, two):
    for line_one, line_two in zip(one, two):
      if not line_one[0:3] == line_two[0:3]:
        return False
    return True

  def scheme_times_match(one, two):
    for line_one, line_two in zip(one, two):
      if abs(line_one[3] - line_two[3]) > 5e-3:
        return False
    return True



  # Determine whether or not the phase encoding table generated manually should be used
  #   (possibly instead of a table present in the image header)
  overwrite_dwi_pe_scheme = False
  if dwi_pe_scheme:
    if manual_pe_dir:
      # Compare manual specification to that read from the header;
      #   overwrite & give warning to user if they differ
      # Bear in mind that this could even be the case for -rpe_all;
      #   relying on earlier code having successfully generated the 'appropriate'
      #   PE scheme for the input volume based on the diffusion gradient table
      if not scheme_dirs_match(dwi_pe_scheme, dwi_manual_pe_scheme):
        app.warn('User-defined phase-encoding direction design does not match what is stored in DWI image header; proceeding with user specification')
        overwrite_dwi_pe_scheme = True
    if manual_trt:
      # Compare manual specification to that read from the header
      if not scheme_times_match(dwi_pe_scheme, dwi_manual_pe_scheme):
        app.warn('User-defined total readout time does not match what is stored in DWI image header; proceeding with user specification')
        overwrite_dwi_pe_scheme = True
    if overwrite_dwi_pe_scheme:
      dwi_pe_scheme = dwi_manual_pe_scheme # May be used later for triggering volume recombination
    else:
      dwi_manual_pe_scheme = None # To guarantee that these generated data are never used
  else:
    # Nothing in the header; rely entirely on user specification
    if pe_design == 'Header':
      raise MRtrixError('No phase encoding information found in DWI image header')
    if not manual_pe_dir:
      raise MRtrixError('No phase encoding information provided either in header or at command-line')
    if dwi_auto_trt_warning:
      app.console('Total readout time not provided at command-line; assuming sane default of ' + str(auto_trt))
    dwi_pe_scheme = dwi_manual_pe_scheme # May be needed later for triggering volume recombination

  # This may be required by -rpe_all for extracting b=0 volumes while retaining phase-encoding information
  import_dwi_pe_table_option = ''
  if dwi_manual_pe_scheme:
    with open('dwi_manual_pe_scheme.txt', 'w') as pe_scheme_file:
      for line in dwi_manual_pe_scheme:
        pe_scheme_file.write(' '.join( [ str(value) for value in line ] ) + '\n')
    import_dwi_pe_table_option = ' -import_pe_table dwi_manual_pe_scheme.txt'


  # Find the index of the first DWI volume that is a b=0 volume
  # This needs to occur at the outermost loop as it is pertinent information
  #   not only for the -align_seepi option, but also for when the -se_epi option
  #   is not provided at all, and the input to topup is extracted solely from the DWIs
  bzero_threshold = float(CONFIG['BZeroThreshold']) if 'BZeroThreshold' in CONFIG else 10.0
  dwi_first_bzero_index = 0
  for line in grad:
    if line[3] <= bzero_threshold:
      break
    dwi_first_bzero_index += 1
  app.var(dwi_first_bzero_index)


  # Deal with the phase-encoding of the images to be fed to topup (if applicable)
  overwrite_se_epi_pe_scheme = False
  se_epi_path = 'se_epi.mif'
  dwi_permvols_preeddy_option = ''
  dwi_permvols_posteddy_option = ''
  dwi_bzero_added_to_se_epi = False
  if app.ARGS.se_epi:

    # Newest version of eddy requires that topup field be on the same grid as the eddy input DWI
    if not image.match(dwi_header, se_epi_header, 3):
      app.console('DWIs and SE-EPI images used for inhomogeneity field estimation are defined on different image grids; '
                  'the latter will be automatically re-gridded to match the former')
      new_se_epi_path = 'se_epi_regrid.mif'
      run.command('mrtransform ' + se_epi_path + ' - -interp sinc -template dwi.mif | mrcalc - 0.0 -max ' + new_se_epi_path)
      app.cleanup(se_epi_path)
      se_epi_path = new_se_epi_path
      se_epi_header = image.Header(se_epi_path)

    # 3 possible sources of PE information: DWI header, topup image header, command-line
    # Any pair of these may conflict, and any one could be absent

    # Have to switch here based on phase-encoding acquisition design
    if pe_design == 'Pair':
      # Criteria:
      #   * If present in own header, ignore DWI header entirely -
      #     - If also provided at command-line, look for conflict & report
      #     - If not provided at command-line, nothing to do
      #   * If _not_ present in own header:
      #     - If provided at command-line, infer appropriately
      #     - If not provided at command-line, but the DWI header has that information, infer appropriately
      if se_epi_pe_scheme:
        if manual_pe_dir:
          if not scheme_dirs_match(se_epi_pe_scheme, se_epi_manual_pe_scheme):
            app.warn('User-defined phase-encoding direction design does not match what is stored in SE EPI image header; proceeding with user specification')
            overwrite_se_epi_pe_scheme = True
        if manual_trt:
          if not scheme_times_match(se_epi_pe_scheme, se_epi_manual_pe_scheme):
            app.warn('User-defined total readout time does not match what is stored in SE EPI image header; proceeding with user specification')
            overwrite_se_epi_pe_scheme = True
        if overwrite_se_epi_pe_scheme:
          se_epi_pe_scheme = se_epi_manual_pe_scheme
        else:
          se_epi_manual_pe_scheme = None # To guarantee that these data are never used
      else:
        overwrite_se_epi_pe_scheme = True
        se_epi_pe_scheme = se_epi_manual_pe_scheme

    elif pe_design == 'All':
      # Criteria:
      #   * If present in own header:
      #     - Nothing to do
      #   * If _not_ present in own header:
      #     - Don't have enough information to proceed
      #     - Is this too harsh? (e.g. Have rules by which it may be inferred from the DWI header / command-line)
      if not se_epi_pe_scheme:
        raise MRtrixError('If explicitly including SE EPI images when using -rpe_all option, they must come with their own associated phase-encoding information in the image header')

    elif pe_design == 'Header':
      # Criteria:
      #   * If present in own header:
      #       Nothing to do (-pe_dir option is mutually exclusive)
      #   * If _not_ present in own header:
      #       Cannot proceed
      if not se_epi_pe_scheme:
        raise MRtrixError('No phase-encoding information present in SE-EPI image header')
      # If there is no phase encoding contrast within the SE-EPI series,
      #   try combining it with the DWI b=0 volumes, see if that produces some contrast
      # However, this should probably only be permitted if the -align_seepi option is defined
      se_epi_pe_scheme_has_contrast = 'pe_scheme' in se_epi_header.keyval()
      if not se_epi_pe_scheme_has_contrast:
        if app.ARGS.align_seepi:
          app.console('No phase-encoding contrast present in SE-EPI images; will examine again after combining with DWI b=0 images')
          new_se_epi_path = os.path.splitext(se_epi_path)[0] + '_dwibzeros.mif'
          # Don't worry about trying to produce a balanced scheme here
          run.command('dwiextract dwi.mif - -bzero | mrcat - se_epi.mif ' + new_se_epi_path + ' -axis 3')
          se_epi_header = image.Header(new_se_epi_path)
          se_epi_pe_scheme_has_contrast = 'pe_scheme' in se_epi_header.keyval()
          if se_epi_pe_scheme_has_contrast:
            app.cleanup(se_epi_path)
            se_epi_path = new_se_epi_path
            se_epi_pe_scheme = phaseencoding.get_scheme(se_epi_header)
            dwi_bzero_added_to_se_epi = True
            # Delay testing appropriateness of the concatenation of these images
            #   (i.e. differences in contrast) to later
          else:
            raise MRtrixError('No phase-encoding contrast present in SE-EPI images, even after concatenating with b=0 images due to -align_seepi option; '
                              'cannot perform inhomogeneity field estimation')
        else:
          raise MRtrixError('No phase-encoding contrast present in SE-EPI images; cannot perform inhomogeneity field estimation')

    if app.ARGS.align_seepi:

      dwi_te = dwi_header.keyval().get('EchoTime')
      se_epi_te = se_epi_header.keyval().get('EchoTime')
      if dwi_te and se_epi_te and dwi_te != se_epi_te:
        app.warn('It appears that the spin-echo EPI images used for inhomogeneity field estimation have a different echo time to the DWIs being corrected. '
                 'This may cause issues in estimation of the field, as the first DWI b=0 volume will be added to the input series to topup '
                 'due to use of the -align_seepi option.')

      dwi_tr = dwi_header.keyval().get('RepetitionTime')
      se_epi_tr = se_epi_header.keyval().get('RepetitionTime')
      if dwi_tr and se_epi_tr and dwi_tr != se_epi_tr:
        app.warn('It appears that the spin-echo EPI images used for inhomogeneity field estimation have a different repetition time to the DWIs being corrected. '
                 'This may cause issues in estimation of the field, as the first DWI b=0 volume will be added to the input series to topup '
                 'due to use of the -align_seepi option.')

      dwi_flip = dwi_header.keyval().get('FlipAngle')
      se_epi_flip = se_epi_header.keyval().get('FlipAngle')
      if dwi_flip and se_epi_flip and dwi_flip != se_epi_flip:
        app.warn('It appears that the spin-echo EPI images used for inhomogeneity field estimation have a different flip angle to the DWIs being corrected. '
                 'This may cause issues in estimation of the field, as the first DWI b=0 volume will be added to the input series to topup '
                 'due to use of the -align_seepi option.')

      # If we are using the -se_epi option, and hence the input images to topup have not come from the DWIs themselves,
      #   we need to insert the first b=0 DWI volume to the start of the topup input image. Otherwise, the field estimated
      #   by topup will not be correctly aligned with the volumes as they are processed by eddy.
      #
      # However, there's also a code path by which we may have already performed this addition.
      # If we have already apliced the b=0 volumes from the DWI input with the SE-EPI image
      #   (due to the absence of phase-encoding contrast in the SE-EPI series), we don't want to
      #   re-attempt such a concatenation; the fact that the DWI b=0 images were inserted ahead of
      #   the SE-EPI images means the alignment issue should be dealt with.

      if dwi_first_bzero_index == len(grad) and not dwi_bzero_added_to_se_epi:

        app.warn('Unable to find b=0 volume in input DWIs to provide alignment between topup and eddy; script will proceed as though the -align_seepi option were not provided')

      # If b=0 volumes from the DWIs have already been added to the SE-EPI image due to an
      #   absence of phase-encoding contrast in the latter, we don't need to perform the following
      elif not dwi_bzero_added_to_se_epi:

        run.command('mrconvert dwi.mif dwi_first_bzero.mif -coord 3 ' + str(dwi_first_bzero_index) + ' -axes 0,1,2')
        dwi_first_bzero_pe = dwi_manual_pe_scheme[dwi_first_bzero_index] if overwrite_dwi_pe_scheme else dwi_pe_scheme[dwi_first_bzero_index]

        se_epi_pe_sum = [ 0, 0, 0 ]
        se_epi_volume_to_remove = len(se_epi_pe_scheme)
        for index, line in enumerate(se_epi_pe_scheme):
          se_epi_pe_sum = [ i + j for i, j in zip(se_epi_pe_sum, line[0:3]) ]
          if se_epi_volume_to_remove == len(se_epi_pe_scheme) and line[0:3] == dwi_first_bzero_pe[0:3]:
            se_epi_volume_to_remove = index
        new_se_epi_path = os.path.splitext(se_epi_path)[0] + '_firstdwibzero.mif'
        if (se_epi_pe_sum == [ 0, 0, 0 ]) and (se_epi_volume_to_remove < len(se_epi_pe_scheme)):
          app.console('Balanced phase-encoding scheme detected in SE-EPI series; volume ' + str(se_epi_volume_to_remove) + ' will be removed and replaced with first b=0 from DWIs')
          run.command('mrconvert ' + se_epi_path + ' - -coord 3 ' + ','.join([str(index) for index in range(len(se_epi_pe_scheme)) if not index == se_epi_volume_to_remove]) + ' | mrcat dwi_first_bzero.mif - ' + new_se_epi_path + ' -axis 3')
          # Also need to update the phase-encoding scheme appropriately if it's being set manually
          #   (if embedded within the image headers, should be updated through the command calls)
          if se_epi_manual_pe_scheme:
            first_line = list(manual_pe_dir)
            first_line.append(trt)
            new_se_epi_manual_pe_scheme = [ ]
            new_se_epi_manual_pe_scheme.append(first_line)
            for index, entry in enumerate(se_epi_manual_pe_scheme):
              if not index == se_epi_volume_to_remove:
                new_se_epi_manual_pe_scheme.append(entry)
            se_epi_manual_pe_scheme = new_se_epi_manual_pe_scheme
        else:
          if se_epi_pe_sum == [ 0, 0, 0 ] and se_epi_volume_to_remove == len(se_epi_pe_scheme):
            app.console('Phase-encoding scheme of -se_epi image is balanced, but could not find appropriate volume with which to substitute first b=0 volume from DWIs; first b=0 DWI volume will be inserted to start of series, resulting in an unbalanced scheme')
          else:
            app.console('Unbalanced phase-encoding scheme detected in series provided via -se_epi option; first DWI b=0 volume will be inserted to start of series')
          run.command('mrcat dwi_first_bzero.mif ' + se_epi_path + ' ' + new_se_epi_path + ' -axis 3')
          # Also need to update the phase-encoding scheme appropriately
          if se_epi_manual_pe_scheme:
            first_line = list(manual_pe_dir)
            first_line.append(trt)
            se_epi_manual_pe_scheme = [ first_line, se_epi_manual_pe_scheme ]

        # Ended branching based on balanced-ness of PE acquisition scheme within SE-EPI volumes
        app.cleanup(se_epi_path)
        app.cleanup('dwi_first_bzero.mif')
        se_epi_path = new_se_epi_path

      # Ended branching based on:
      # - Detection of first b=0 volume in DWIs; or
      # - Prior merge of SE-EPI and DWI b=0 volumes due to no phase-encoding contrast in SE-EPI

    # Completed checking for presence of -se_epi option

  elif not pe_design == 'None': # No SE EPI images explicitly provided: In some cases, can extract appropriate b=0 images from DWI

    # If using 'All' or 'Header', and haven't been given any topup images, need to extract the b=0 volumes from the series,
    #   preserving phase-encoding information while doing so
    # Preferably also make sure that there's some phase-encoding contrast in there...
    # With -rpe_all, need to write inferred phase-encoding to file and import before using dwiextract so that the phase-encoding
    #   of the extracted b=0's is propagated to the generated b=0 series
    run.command('mrconvert dwi.mif' + import_dwi_pe_table_option + ' - | dwiextract - ' + se_epi_path + ' -bzero')
    se_epi_header = image.Header(se_epi_path)

    # If there's no contrast remaining in the phase-encoding scheme, it'll be written to
    #   PhaseEncodingDirection and TotalReadoutTime rather than pe_scheme
    # In this scenario, we will be unable to run topup, or volume recombination
    if 'pe_scheme' not in se_epi_header.keyval():
      if pe_design == 'All':
        raise MRtrixError('DWI header indicates no phase encoding contrast between b=0 images; cannot proceed with volume recombination-based pre-processing')
      else:
        app.warn('DWI header indicates no phase encoding contrast between b=0 images; proceeding without inhomogeneity field estimation')
        do_topup = False
        run.function(os.remove, se_epi_path)
        se_epi_path = None
        se_epi_header = None


  # If the first b=0 volume in the DWIs is in fact not the first volume (i.e. index zero), we're going to
  #   manually place it at the start of the DWI volumes when they are input to eddy, so that the
  #   first input volume to topup and the first input volume to eddy are one and the same.
  # Note: If at a later date, the statistical outputs from eddy are considered (e.g. motion, outliers),
  #   then this volume permutation will need to be taken into account
  if dwi_first_bzero_index:
    app.console('First b=0 volume in input DWIs is volume index ' + str(dwi_first_bzero_index) + '; '
                'this will be permuted to be the first volume (index 0) when eddy is run')
    dwi_permvols_preeddy_option = ' -coord 3 ' + \
                                          str(dwi_first_bzero_index) + \
                                          ',0' + \
                                          (':' + str(dwi_first_bzero_index-1) if dwi_first_bzero_index > 1 else '') + \
                                          (',' + str(dwi_first_bzero_index+1) if dwi_first_bzero_index < dwi_num_volumes-1 else '') + \
                                          (':' + str(dwi_num_volumes-1) if dwi_first_bzero_index < dwi_num_volumes-2 else '')
    dwi_permvols_posteddy_option = ' -coord 3 1' + \
                                           (':' + str(dwi_first_bzero_index) if dwi_first_bzero_index > 1 else '') + \
                                           ',0' + \
                                           (',' + str(dwi_first_bzero_index+1) if dwi_first_bzero_index < dwi_num_volumes-1 else '') + \
                                           (':' + str(dwi_num_volumes-1) if dwi_first_bzero_index < dwi_num_volumes-2 else '')
    app.var(dwi_permvols_preeddy_option, dwi_permvols_posteddy_option)



  # This may be required when setting up the topup call
  se_epi_manual_pe_table_option = ''
  if se_epi_manual_pe_scheme:
    with open('se_epi_manual_pe_scheme.txt', 'w') as pe_scheme_file:
      for line in se_epi_manual_pe_scheme:
        pe_scheme_file.write(' '.join([str(value) for value in line]) + '\n')
    se_epi_manual_pe_table_option = ' -import_pe_table se_epi_manual_pe_scheme.txt'


  # Need gradient table if running dwi2mask after applytopup to derive a brain mask for eddy
  run.command('mrinfo dwi.mif -export_grad_mrtrix grad.b')


  eddy_in_topup_option = ''
  dwi_post_eddy_crop_option = ''
  dwi_path = 'dwi.mif'
  if do_topup:

    # topup will crash if its input image has a spatial dimension with a non-even size;
    #   presumably due to a downsampling by a factor of 2 in a multi-resolution scheme
    # The newest eddy also requires the output from topup and the input DWIs to have the same size;
    #   therefore this restriction applies to the DWIs as well
    # Rather than crop in this case (which would result in a cropped output image),
    #   duplicate the last slice on any problematic axis, and then crop that extra
    #   slice at the output step
    # By this point, if the input SE-EPI images and DWIs are not on the same image grid, the
    #   SE-EPI images have already been re-gridded to DWI image space;
    odd_axis_count = 0
    for axis_size in dwi_header.size()[:3]:
      if int(axis_size%2):
        odd_axis_count += 1
    if odd_axis_count:
      app.console(str(odd_axis_count) + ' spatial ' + ('axes of DWIs have' if odd_axis_count > 1 else 'axis of DWIs has') + ' non-even size; '
                  'this will be automatically padded for compatibility with topup, and the extra slice' + ('s' if odd_axis_count > 1 else '') + ' erased afterwards')
      for axis, axis_size in enumerate(dwi_header.size()[:3]):
        if int(axis_size%2):
          new_se_epi_path = os.path.splitext(se_epi_path)[0] + '_pad' + str(axis) + '.mif'
          run.command('mrconvert ' + se_epi_path + ' -coord ' + str(axis) + ' ' + str(axis_size-1) + ' - | mrcat ' + se_epi_path + ' - ' + new_se_epi_path + ' -axis ' + str(axis))
          app.cleanup(se_epi_path)
          se_epi_path = new_se_epi_path
          new_dwi_path = os.path.splitext(dwi_path)[0] + '_pad' + str(axis) + '.mif'
          run.command('mrconvert ' + dwi_path + ' -coord ' + str(axis) + ' ' + str(axis_size-1) + ' - | mrcat ' + dwi_path + ' - ' + new_dwi_path + ' -axis ' + str(axis))
          app.cleanup(dwi_path)
          dwi_path = new_dwi_path
          dwi_post_eddy_crop_option += ' -coord ' + str(axis) + ' 0:' + str(axis_size-1)
          # If we are padding the slice axis, and performing slice-to-volume correction,
          #   then we need to perform the corresponding padding to the slice timing
          if eddy_mporder and slice_encoding_direction[axis]:
            dwi_num_slices += 1
            # At this point in the script, this information may be encoded either within
            #   the slice timing vector (as imported from the image header), or as
            #   slice groups (i.e. in the format expected by eddy). How these data are
            #   stored affects how the padding is performed.
            if slice_timing:
              slice_timing.append(slice_timing[-1])
            elif slice_groups:
              # Can't edit in place when looping through the list
              new_slice_groups = [ ]
              for group in slice_groups:
                if axis_size-1 in group:
                  group.append(axis_size)
                new_slice_groups.append(group)
              slice_groups = new_slice_groups


    # Do the conversion in preparation for topup
    run.command('mrconvert ' + se_epi_path + ' topup_in.nii' + se_epi_manual_pe_table_option + ' -strides -1,+2,+3,+4 -export_pe_table topup_datain.txt')
    app.cleanup(se_epi_path)

    # Run topup
    topup_manual_options = ''
    if app.ARGS.topup_options:
      topup_manual_options = ' ' + app.ARGS.topup_options.strip()
    (topup_stdout, topup_stderr) = run.command(topup_cmd + ' --imain=topup_in.nii --datain=topup_datain.txt --out=field --fout=field_map' + fsl_suffix + ' --config=' + topup_config_path + topup_manual_options)
    with open('topup_output.txt', 'w') as topup_output_file:
      topup_output_file.write(topup_stdout + '\n' + topup_stderr)
    if app.VERBOSITY > 2:
      app.console('Output of topup command:\n' + topup_stdout + '\n' + topup_stderr)

    # Apply the warp field to the input image series to get an initial corrected volume estimate
    # applytopup can't receive the complete DWI input and correct it as a whole, because the phase-encoding
    #   details may vary between volumes
    if dwi_manual_pe_scheme:
      run.command('mrconvert ' + dwi_path + import_dwi_pe_table_option + ' - | mrinfo - -export_pe_eddy applytopup_config.txt applytopup_indices.txt')
    else:
      run.command('mrinfo ' + dwi_path + ' -export_pe_eddy applytopup_config.txt applytopup_indices.txt')


    # Update: Call applytopup separately for each unique phase-encoding
    # This should be the most compatible option with more complex phase-encoding acquisition designs,
    #   since we don't need to worry about applytopup performing volume recombination
    # Plus, recombination doesn't need to be optimal; we're only using this to derive a brain mask
    applytopup_image_list = [ ]
    index = 1
    with open('applytopup_config.txt', 'r') as applytopup_config_file:
      for line in applytopup_config_file:
        prefix = os.path.splitext(dwi_path)[0] + '_pe_' + str(index)
        input_path = prefix + '.nii'
        json_path = prefix + '.json'
        temp_path = prefix + '_applytopup.nii'
        output_path = prefix + '_applytopup.mif'
        run.command('dwiextract ' + dwi_path + import_dwi_pe_table_option + ' -pe ' + ','.join(line.split()) + ' - | mrconvert - ' + input_path + ' -json_export ' + json_path)
        run.command(applytopup_cmd + ' --imain=' + input_path + ' --datain=applytopup_config.txt --inindex=' + str(index) + ' --topup=field --out=' + temp_path + ' --method=jac')
        app.cleanup(input_path)
        temp_path = fsl.find_image(temp_path)
        run.command('mrconvert ' + temp_path + ' ' + output_path + ' -json_import ' + json_path)
        app.cleanup(json_path)
        app.cleanup(temp_path)
        applytopup_image_list.append(output_path)
        index += 1

    # Use the initial corrected volumes to derive a brain mask for eddy
    if len(applytopup_image_list) == 1:
      run.command('dwi2mask ' + applytopup_image_list[0] + ' - | maskfilter - dilate - | mrconvert - eddy_mask.nii -datatype float32 -strides -1,+2,+3')
    else:
      run.command('mrcat ' + ' '.join(applytopup_image_list) + ' - -axis 3 | dwi2mask - - | maskfilter - dilate - | mrconvert - eddy_mask.nii -datatype float32 -strides -1,+2,+3')

    app.cleanup(applytopup_image_list)

    eddy_in_topup_option = ' --topup=field'

  else:

    # Generate a processing mask for eddy based on the uncorrected input DWIs
    run.command('dwi2mask ' + dwi_path + ' - | maskfilter - dilate - | mrconvert - eddy_mask.nii -datatype float32 -strides -1,+2,+3')


  # Generate the text file containing slice timing / grouping information if necessary
  if eddy_mporder:
    if slice_timing:
      # This list contains, for each slice, the timing offset between acquisition of the
      #   first slice in the volume, and acquisition of that slice
      # Eddy however requires a text file where each row contains those slices that were
      #   acquired with a single readout, in ordered rows from first slice (group)
      #   acquired to last slice (group) acquired
      if sum(slice_encoding_direction) < 0:
        slice_timing = reversed(slice_timing)
      slice_groups = [ [ x[0] for x in g ] for _, g in itertools.groupby(sorted(enumerate(slice_timing), key=lambda x:x[1]), key=lambda x:x[1]) ] #pylint: disable=unused-variable
      app.var(slice_timing, slice_groups)
    # Variable slice_groups may have already been defined in the correct format.
    #   In that instance, there's nothing to do other than write it to file;
    #   UNLESS the slice encoding direction is known to be reversed, in which case
    #   we need to reverse the timings. Would think that this would however be
    #   rare, given it requires that the slspec text file be provided manually but
    #   SliceEncodingDirection to be present.
    elif slice_groups and sum(slice_encoding_direction) < 0:
      new_slice_groups = [ ]
      for group in new_slice_groups:
        new_slice_groups.append([ dwi_num_slices-index for index in group ])
      app.var(slice_groups, new_slice_groups)
      slice_groups = new_slice_groups

    with open('slspec.txt', 'w') as slspec_file:
      for line in slice_groups:
        slspec_file.write(' '.join(str(value) for value in line) + '\n')
    eddy_manual_options.append('--slspec=slspec.txt')


  # Revert eddy_manual_options from a list back to a single string
  eddy_manual_options = (' ' + ' '.join(eddy_manual_options)) if eddy_manual_options else ''


  # Prepare input data for eddy
  run.command('mrconvert ' + dwi_path + import_dwi_pe_table_option + dwi_permvols_preeddy_option + ' eddy_in.nii -strides -1,+2,+3,+4 -export_grad_fsl bvecs bvals -export_pe_eddy eddy_config.txt eddy_indices.txt')
  app.cleanup(dwi_path)

  # Run eddy
  # If a CUDA version is in PATH, run that first; if it fails, re-try using the non-CUDA version
  eddy_all_options = '--imain=eddy_in.nii --mask=eddy_mask.nii --acqp=eddy_config.txt --index=eddy_indices.txt --bvecs=bvecs --bvals=bvals' + eddy_in_topup_option + eddy_manual_options + ' --out=dwi_post_eddy'
  eddy_cuda_cmd = fsl.eddy_binary(True)
  eddy_openmp_cmd = fsl.eddy_binary(False)
  # TESTME Make sure two versions of eddy are run & checked appropriately with new exceptions
  if eddy_cuda_cmd:
    # If running CUDA version, but OpenMP version is also available, don't stop the script if the CUDA version fails
    try:
      eddy_output = run.command(eddy_cuda_cmd + ' ' + eddy_all_options)
    except run.MRtrixCmdError:
      if not eddy_openmp_cmd:
        raise
      app.console('CUDA version of \'eddy\' was not successful; attempting OpenMP version')
      eddy_output = run.command(eddy_openmp_cmd + ' ' + eddy_all_options)
  else:
    eddy_output = run.command(eddy_openmp_cmd + ' ' + eddy_all_options)
  if app.VERBOSITY > 2:
    app.console('Output of eddy command:\n' + eddy_output.stdout + '\n' + eddy_output.stderr)
  app.cleanup('eddy_in.nii')


  with open('eddy_output.txt', 'w') as eddy_output_file:
    eddy_output_file.write(eddy_output.stdout + '\n' + eddy_output.stderr)
  eddy_output_image_path = fsl.find_image('dwi_post_eddy')


  # Check to see whether or not eddy has provided a rotated bvecs file;
  #   if it has, import this into the output image
  bvecs_path = 'dwi_post_eddy.eddy_rotated_bvecs'
  if not os.path.isfile(bvecs_path):
    app.warn('eddy has not provided rotated bvecs file; using original gradient table. Recommend updating FSL eddy to version 5.0.9 or later.')
    bvecs_path = 'bvecs'


  # Run eddy qc tool QUAD if installed and one of -eddyqc_text or -eddyqc_all is specified
  if eddyqc_path:
    eddyqc_cmd = find_executable('eddy_quad')
    if eddyqc_cmd:
      # The eddy_quad script is not compatible with Python 2; try to explicitly invoke Python 3
      if sys.version_info[0] == 2:
        if find_executable('python3'):
          eddyqc_cmd = 'python3 ' + eddyqc_cmd
      else:
        eddyqc_cmd = 'eddy_quad'
      eddyqc_options = '-idx eddy_indices.txt -par eddy_config.txt -m eddy_mask.nii -b bvals'
      if os.path.isfile('dwi_post_eddy.eddy_residuals'):
        eddyqc_options += ' -g ' + bvecs_path
      if do_topup:
        eddyqc_options += ' -f ' + fsl.find_image('field_fieldcoef')
      if eddy_mporder:
        eddyqc_options += ' -s slspec.txt'
      if app.VERBOSITY > 2:
        eddyqc_options += ' -v'
      try:
        run.command(eddyqc_cmd + ' dwi_post_eddy ' + eddyqc_options)
      except run.MRtrixCmdError as exception:
        app.warn('Error running automated eddy qc tool QUAD; data will not be provided')
        app.debug(str(exception))
        # Delete the directory if the script only made it partway through
        try:
          shutil.rmtree('dwi_post_eddy.qc')
        except OSError:
          pass
    else:
      app.console('Command \'eddy_quad\' not found in PATH; not running automated eddy qc tool QUAD')


  # Have to retain these images until after eddyQC is run
  # If using -eddyqc_all, also write the mask provided to eddy to the output directory;
  #   therefore don't delete it yet here
  if not app.ARGS.eddyqc_all:
    app.cleanup('eddy_mask.nii')
  if do_topup:
    app.cleanup(fsl.find_image('field_fieldcoef'))


  # Get the axis strides from the input series, so the output image can be modified to match
  stride_option = ' -strides ' + ','.join([str(i) for i in dwi_header.strides()])


  # Determine whether or not volume recombination should be performed
  # This could be either due to use of -rpe_all option, or just due to the data provided with -rpe_header
  # Rather than trying to re-use the code that was used in the case of -rpe_all, run fresh code
  # The phase-encoding scheme needs to be checked also
  volume_matchings = [ dwi_num_volumes ] * dwi_num_volumes
  volume_pairs = [ ]
  app.debug('Commencing gradient direction matching; ' + str(dwi_num_volumes) + ' volumes')
  for index1 in range(dwi_num_volumes):
    if volume_matchings[index1] == dwi_num_volumes: # As yet unpaired
      for index2 in range(index1+1, dwi_num_volumes):
        if volume_matchings[index2] == dwi_num_volumes: # Also as yet unpaired
          # Here, need to check both gradient matching and reversed phase-encode direction
          if not any(dwi_pe_scheme[index1][i] + dwi_pe_scheme[index2][i] for i in range(0,3)) and grads_match(grad[index1], grad[index2]):
            volume_matchings[index1] = index2
            volume_matchings[index2] = index1
            volume_pairs.append([index1, index2])
            app.debug('Matched volume ' + str(index1) + ' with ' + str(index2) + '\n' +
                      'Phase encoding: ' + str(dwi_pe_scheme[index1]) + ' ' + str(dwi_pe_scheme[index2]) + '\n' +
                      'Gradients: ' + str(grad[index1]) + ' ' + str(grad[index2]))
            break


  if len(volume_pairs) != int(dwi_num_volumes/2):

    if do_topup:
      app.cleanup('topup_in.nii')
      app.cleanup(fsl.find_image('field_map'))

    # Convert the resulting volume to the output image, and re-insert the diffusion encoding
    run.command('mrconvert ' + eddy_output_image_path + ' result.mif' + dwi_permvols_posteddy_option + dwi_post_eddy_crop_option + stride_option + ' -fslgrad ' + bvecs_path + ' bvals')
    app.cleanup(eddy_output_image_path)

  else:
    app.console('Detected matching DWI volumes with opposing phase encoding; performing explicit volume recombination')

    # Perform a manual combination of the volumes output by eddy, since LSR is disabled

    # Generate appropriate bvecs / bvals files
    # Particularly if eddy has provided rotated bvecs, since we're combining two volumes into one that
    #   potentially have subject rotation between them (and therefore the sensitisation direction is
    #   not precisely equivalent), the best we can do is take the mean of the two vectors.
    # Manual recombination of volumes needs to take into account the explicit volume matching

    bvecs = [ [] for axis in range(3) ]
    with open(bvecs_path, 'r') as bvecs_file:
      for axis, line in enumerate(bvecs_file):
        bvecs[axis] = line.split()

    bvecs_combined_transpose = [ ]
    bvals_combined = [ ]

    for pair in volume_pairs:
      bvec_sum = [ float(bvecs[0][pair[0]]) + float(bvecs[0][pair[1]]),
                   float(bvecs[1][pair[0]]) + float(bvecs[1][pair[1]]),
                   float(bvecs[2][pair[0]]) + float(bvecs[2][pair[1]]) ]
      norm2 = bvec_sum[0]*bvec_sum[0] + bvec_sum[1]*bvec_sum[1] + bvec_sum[2]*bvec_sum[2]
<<<<<<< HEAD
      # If one diffusion sensitisation gradient direction is reversed with respect to
      #   the other, still want to enable their recombination; but need to explicitly
      #   account for this when averaging the two directions
      if norm2 < 0.0:
        bvec_sum = [ float(bvecs[0][pair[0]]) - float(bvecs[0][pair[1]]),
                     float(bvecs[1][pair[0]]) - float(bvecs[1][pair[1]]),
                     float(bvecs[2][pair[0]]) - float(bvecs[2][pair[1]]) ]
        norm2 = bvec_sum[0]*bvec_sum[0] + bvec_sum[1]*bvec_sum[1] + bvec_sum[2]*bvec_sum[2]
      # Occasionally a bzero volume can have a zero vector
      if norm2:
        factor = 1.0 / math.sqrt(norm2)
        new_vec = [ bvec_sum[0]*factor, bvec_sum[1]*factor, bvec_sum[2]*factor ]
      else:
        new_vec = [ 0.0, 0.0, 0.0 ]
      bvecs_combined_transpose.append(new_vec)
      bvals_combined.append(0.5 * (grad[pair[0]][3] + grad[pair[1]][3]))

    with open('bvecs_combined', 'w') as bvecs_file:
      for axis in range(0, 3):
        axis_data = [ ]
        for volume in range(0, int(dwi_num_volumes/2)):
          axis_data.append(str(bvecs_combined_transpose[volume][axis]))
        bvecs_file.write(' '.join(axis_data) + '\n')

    with open('bvals_combined', 'w') as bvals_file:
      bvals_file.write(' '.join( [ str(b) for b in bvals_combined ] ))


    # Prior to 5.0.8, a bug resulted in the output field map image from topup having an identity transform,
    #   regardless of the transform of the input image
    # Detect this, and manually replace the transform if necessary
    #   (even if this doesn't cause an issue with the subsequent mrcalc command, it may in the future, it's better for
    #   visualising the script intermediate files, and it gives the user a warning about an out-of-date FSL)
    field_map_image = fsl.find_image('field_map')
    if not image.match('topup_in.nii', field_map_image):
      app.warn('topup output field image has erroneous header; recommend updating FSL to version 5.0.8 or later')
      new_field_map_image = 'field_map_fix.mif'
      run.command('mrtransform ' + field_map_image + ' -replace topup_in.nii ' + new_field_map_image)
      app.cleanup(field_map_image)
      field_map_image = new_field_map_image
    app.cleanup('topup_in.nii')


    # Derive the weight images
    # Scaling term for field map is identical to the bandwidth provided in the topup config file
    #   (converts Hz to pixel count; that way a simple image gradient can be used to get the Jacobians)
    # Let mrfilter apply the default 1 voxel size gaussian smoothing filter before calculating the field gradient
    #
    #   The jacobian image may be different for any particular volume pair
    #   The appropriate PE directions and total readout times can be acquired from the eddy-style config/index files
    #   eddy_config.txt and eddy_indices.txt

    eddy_config  = [ [ float(f) for f in line.split() ] for line in open('eddy_config.txt', 'r').read().split('\n')[:-1] ]
    eddy_indices = [ int(i) for i in open('eddy_indices.txt', 'r').read().split() ]
    app.var(eddy_config, eddy_indices)

    # This section derives, for each phase encoding configuration present, the 'weight' to be applied
    #   to the image during volume recombination, which is based on the Jacobian of the field in the
    #   phase encoding direction
    for index, config in enumerate(eddy_config):
      pe_axis = [ i for i, e in enumerate(config[0:3]) if e != 0][0]
      sign_multiplier = ' -1.0 -mult' if config[pe_axis] < 0 else ''
      field_derivative_path = 'field_deriv_pe_' + str(index+1) + '.mif'
      run.command('mrcalc ' + field_map_image + ' ' + str(config[3]) + ' -mult' + sign_multiplier + ' - | mrfilter - gradient - | mrconvert - ' + field_derivative_path + ' -coord 3 ' + str(pe_axis) + ' -axes 0,1,2')
      jacobian_path = 'jacobian_' + str(index+1) + '.mif'
      run.command('mrcalc 1.0 ' + field_derivative_path + ' -add 0.0 -max ' + jacobian_path)
      app.cleanup(field_derivative_path)
      run.command('mrcalc ' + jacobian_path + ' ' + jacobian_path + ' -mult weight' + str(index+1) + '.mif')
      app.cleanup(jacobian_path)
    app.cleanup(field_map_image)

    # If eddy provides its main image output in a compressed format, the code block below will need to
    #   uncompress that image independently for every volume pair. Instead, if this is the case, let's
    #   convert it to an uncompressed format before we do anything with it.
    if eddy_output_image_path.endswith('.gz'):
      new_eddy_output_image_path = 'dwi_post_eddy_uncompressed.mif'
      run.command('mrconvert ' + eddy_output_image_path + ' ' + new_eddy_output_image_path)
      app.cleanup(eddy_output_image_path)
      eddy_output_image_path = new_eddy_output_image_path

    # If the DWI volumes were permuted prior to running eddy, then the simplest approach is to permute them
    #   back to their original positions; otherwise, the stored gradient vector directions / phase encode
    #   directions / matched volume pairs are no longer appropriate
    if dwi_permvols_posteddy_option:
      new_eddy_output_image_path = os.path.splitext(eddy_output_image_path)[0] + '_volpermuteundo.mif'
      run.command('mrconvert ' + eddy_output_image_path + dwi_permvols_posteddy_option + ' ' + new_eddy_output_image_path)
      app.cleanup(eddy_output_image_path)
      eddy_output_image_path = new_eddy_output_image_path

    # This section extracts the two volumes corresponding to each reversed phase-encoded volume pair, and
    #   derives a single image volume based on the recombination equation
    combined_image_list = [ ]
    progress = app.ProgressBar('Performing explicit volume recombination', len(volume_pairs))
    for index, volumes in enumerate(volume_pairs):
      pe_indices = [ eddy_indices[i] for i in volumes ]
      run.command('mrconvert ' + eddy_output_image_path + ' volume0.mif -coord 3 ' + str(volumes[0]))
      run.command('mrconvert ' + eddy_output_image_path + ' volume1.mif -coord 3 ' + str(volumes[1]))
      # Volume recombination equation described in Skare and Bammer 2010
      combined_image_path = 'combined' + str(index) + '.mif'
      run.command('mrcalc volume0.mif weight' + str(pe_indices[0]) + '.mif -mult volume1.mif weight' + str(pe_indices[1]) + '.mif -mult -add weight' + str(pe_indices[0]) + '.mif weight' + str(pe_indices[1]) + '.mif -add -divide 0.0 -max ' + combined_image_path)
      combined_image_list.append(combined_image_path)
      run.function(os.remove, 'volume0.mif')
      run.function(os.remove, 'volume1.mif')
      progress.increment()
    progress.done()

    app.cleanup(eddy_output_image_path)
    for index in range(0, len(eddy_config)):
      app.cleanup('weight' + str(index+1) + '.mif')

    # Finally the recombined volumes must be concatenated to produce the resulting image series
    run.command('mrcat ' + ' '.join(combined_image_list) + ' - -axis 3 | mrconvert - result.mif' + dwi_post_eddy_crop_option + ' -fslgrad bvecs_combined bvals_combined' + stride_option)
    app.cleanup(combined_image_list)


  # Grab any relevant files that eddy has created, and copy them to the requested directory
  if eddyqc_path:
    if os.path.exists(eddyqc_path) and not os.path.isdir(eddyqc_path):
      run.function(os.remove, eddyqc_path)
    if not os.path.exists(eddyqc_path):
      run.function(os.makedirs, eddyqc_path)
    for filename in eddyqc_files:
      if os.path.exists('dwi_post_eddy.' + filename):
        run.function(shutil.copy, 'dwi_post_eddy.' + filename, os.path.join(eddyqc_path, filename))
    # Also grab any files generated by the eddy qc tool QUAD
    if os.path.isdir('dwi_post_eddy.qc'):
      run.function(shutil.copytree, 'dwi_post_eddy.qc', os.path.join(eddyqc_path, 'quad'))
    # Also grab the brain mask that was provided to eddy if -eddyqc_all was specified
    if app.ARGS.eddyqc_all:
      run.function(shutil.copy, 'eddy_mask.nii', os.path.join(eddyqc_path, 'eddy_mask.nii'))
      app.cleanup('eddy_mask.nii')


  keys_to_remove = [ 'EchoTime', 'FlipAngle', 'MultibandAccelerationFactor', 'PhaseEncodingDirection', 'RepetitionTime', 'SliceEncodingDirection', 'SliceTiming', 'TotalReadoutTime', 'pe_scheme' ]
  # Get the header key-value entries from the input DWI, remove those we don't wish to keep, and
  #   export the result to a new JSON file so that they can be inserted into the output header
  with open('dwi.json', 'r') as input_json_file:
    keyval = json.load(input_json_file)
  for key in keys_to_remove:
    keyval.pop(key, None)
  with open('output.json', 'w') as output_json_file:
    json.dump(keyval, output_json_file)


  # Finish!
  run.command('mrconvert result.mif ' + path.from_user(app.ARGS.output) + grad_export_option + app.mrconvert_output_option('output.json'))






# Make the corresponding MRtrix3 Python libraries available
import inspect, os, sys
LIB_FOLDER = os.path.realpath(os.path.join(os.path.dirname(os.path.realpath(inspect.getfile(inspect.currentframe()))), os.pardir, 'lib'))
if not os.path.isdir(LIB_FOLDER):
  sys.stderr.write('Unable to locate MRtrix3 Python libraries')
  sys.exit(1)
sys.path.insert(0, LIB_FOLDER)
# Execute the script
from mrtrix3 import app
app.execute()
=======
    # Occasionally a bzero volume can have a zero vector
    if norm2:
      factor = 1.0 / math.sqrt(norm2)
      new_vec = [ bvec_sum[0]*factor, bvec_sum[1]*factor, bvec_sum[2]*factor ]
    else:
      new_vec = [ 0.0, 0.0, 0.0 ]
    bvecs_combined_transpose.append(new_vec)
    bvals_combined.append(0.5 * (grad[pair[0]][3] + grad[pair[1]][3]))

  with open('bvecs_combined', 'w') as f:
    for axis in range(0, 3):
      axis_data = [ ]
      for volume in range(0, int(dwi_num_volumes/2)):
        axis_data.append(str(bvecs_combined_transpose[volume][axis]))
      f.write(' '.join(axis_data) + '\n')

  with open('bvals_combined', 'w') as f:
    f.write(' '.join( [ str(b) for b in bvals_combined ] ))


  # Prior to 5.0.8, a bug resulted in the output field map image from topup having an identity transform,
  #   regardless of the transform of the input image
  # Detect this, and manually replace the transform if necessary
  #   (even if this doesn't cause an issue with the subsequent mrcalc command, it may in the future, it's better for
  #   visualising the script temporary files, and it gives the user a warning about an out-of-date FSL)
  field_map_image = fsl.findImage('field_map')
  field_map_header = image.Header(field_map_image)
  if not image.match('topup_in.nii', field_map_header, 3):
    app.warn('topup output field image has erroneous header; recommend updating FSL to version 5.0.8 or later')
    new_field_map_image = 'field_map_fix.mif'
    run.command('mrtransform ' + field_map_image + ' -replace topup_in.nii ' + new_field_map_image)
    file.delTemporary(field_map_image)
    field_map_image = new_field_map_image
  # In FSL 6.0.0, field map image is erroneously constructed with the same number of volumes as the input image,
  #   with all but the first volume containing intensity-scaled duplicates of the uncorrected input images
  # The first volume is however the expected field offset image
  elif len(field_map_header.size()) == 4:
    app.console('Correcting erroneous FSL 6.0.0 field map image output')
    new_field_map_image = 'field_map_fix.mif'
    run.command('mrconvert ' + field_map_image + ' -coord 3 0 -axes 0,1,2 ' + new_field_map_image)
    file.delTemporary(field_map_image)
    field_map_image = new_field_map_image
  file.delTemporary('topup_in.nii')


  # Derive the weight images
  # Scaling term for field map is identical to the bandwidth provided in the topup config file
  #   (converts Hz to pixel count; that way a simple image gradient can be used to get the Jacobians)
  # Let mrfilter apply the default 1 voxel size gaussian smoothing filter before calculating the field gradient
  #
  #   The jacobian image may be different for any particular volume pair
  #   The appropriate PE directions and total readout times can be acquired from the eddy-style config/index files
  #   eddy_config.txt and eddy_indices.txt

  eddy_config  = [ [ float(f) for f in line.split() ] for line in open('eddy_config.txt', 'r').read().split('\n')[:-1] ]
  eddy_indices = [ int(i) for i in open('eddy_indices.txt', 'r').read().split() ]
  app.var(eddy_config, eddy_indices)

  # This section derives, for each phase encoding configuration present, the 'weight' to be applied
  #   to the image during volume recombination, which is based on the Jacobian of the field in the
  #   phase encoding direction
  for index, config in enumerate(eddy_config):
    pe_axis = [ i for i, e in enumerate(config[0:3]) if e != 0][0]
    sign_multiplier = ' -1.0 -mult' if config[pe_axis] < 0 else ''
    field_derivative_path = 'field_deriv_pe_' + str(index+1) + '.mif'
    run.command('mrcalc ' + field_map_image + ' ' + str(config[3]) + ' -mult' + sign_multiplier + ' - | mrfilter - gradient - | mrconvert - ' + field_derivative_path + ' -coord 3 ' + str(pe_axis) + ' -axes 0,1,2')
    jacobian_path = 'jacobian_' + str(index+1) + '.mif'
    run.command('mrcalc 1.0 ' + field_derivative_path + ' -add 0.0 -max ' + jacobian_path)
    file.delTemporary(field_derivative_path)
    run.command('mrcalc ' + jacobian_path + ' ' + jacobian_path + ' -mult weight' + str(index+1) + '.mif')
    file.delTemporary(jacobian_path)
  file.delTemporary(field_map_image)

  # If eddy provides its main image output in a compressed format, the code block below will need to
  #   uncompress that image independently for every volume pair. Instead, if this is the case, let's
  #   convert it to an uncompressed format before we do anything with it.
  if eddy_output_image_path.endswith('.gz'):
    new_eddy_output_image_path = 'dwi_post_eddy_uncompressed.mif'
    run.command('mrconvert ' + eddy_output_image_path + ' ' + new_eddy_output_image_path)
    file.delTemporary(eddy_output_image_path)
    eddy_output_image_path = new_eddy_output_image_path

  # If the DWI volumes were permuted prior to running eddy, then the simplest approach is to permute them
  #   back to their original positions; otherwise, the stored gradient vector directions / phase encode
  #   directions / matched volume pairs are no longer appropriate
  if dwi_permute_volumes_post_eddy_option:
    new_eddy_output_image_path = os.path.splitext(eddy_output_image_path)[0] + '_volpermuteundo.mif'
    run.command('mrconvert ' + eddy_output_image_path + dwi_permute_volumes_post_eddy_option + ' ' + new_eddy_output_image_path)
    file.delTemporary(eddy_output_image_path)
    eddy_output_image_path = new_eddy_output_image_path

  # This section extracts the two volumes corresponding to each reversed phase-encoded volume pair, and
  #   derives a single image volume based on the recombination equation
  combined_image_list = [ ]
  progress = app.progressBar('Performing explicit volume recombination', len(volume_pairs))
  for index, volumes in enumerate(volume_pairs):
    pe_indices = [ eddy_indices[i] for i in volumes ]
    run.command('mrconvert ' + eddy_output_image_path + ' volume0.mif -coord 3 ' + str(volumes[0]))
    run.command('mrconvert ' + eddy_output_image_path + ' volume1.mif -coord 3 ' + str(volumes[1]))
    # Volume recombination equation described in Skare and Bammer 2010
    combined_image_path = 'combined' + str(index) + '.mif'
    run.command('mrcalc volume0.mif weight' + str(pe_indices[0]) + '.mif -mult volume1.mif weight' + str(pe_indices[1]) + '.mif -mult -add weight' + str(pe_indices[0]) + '.mif weight' + str(pe_indices[1]) + '.mif -add -divide 0.0 -max ' + combined_image_path)
    combined_image_list.append(combined_image_path)
    run.function(os.remove, 'volume0.mif')
    run.function(os.remove, 'volume1.mif')
    progress.increment()
  progress.done()

  file.delTemporary(eddy_output_image_path)
  for index in range(0, len(eddy_config)):
    file.delTemporary('weight' + str(index+1) + '.mif')

  # Finally the recombined volumes must be concatenated to produce the resulting image series
  run.command('mrcat ' + ' '.join(combined_image_list) + ' - -axis 3 | mrconvert - result.mif' + dwi_post_eddy_crop_option + ' -fslgrad bvecs_combined bvals_combined' + stride_option)
  file.delTemporary(combined_image_list)


# Grab any relevant files that eddy has created, and copy them to the requested directory
if eddyqc_path:
  if os.path.exists(eddyqc_path) and not os.path.isdir(eddyqc_path):
    run.function(os.remove, eddyqc_path)
  if not os.path.exists(eddyqc_path):
    run.function(os.makedirs, eddyqc_path)
  for filename in eddyqc_files:
    if os.path.exists('dwi_post_eddy.' + filename):
      run.function(shutil.copy, 'dwi_post_eddy.' + filename, os.path.join(eddyqc_path, filename))


# Build a list of header key-value entries that we want to _remove_ from the
#   output image, as they may have been useful for controlling pre-processing
#   but are no longer required, and will just bloat the key-value listings of
#   all subsequent derived images
keys_to_remove = [ 'EchoTime', 'FlipAngle', 'MultibandAccelerationFactor', 'PhaseEncodingDirection', 'RepetitionTime', 'SliceEncodingDirection', 'SliceTiming', 'TotalReadoutTime', 'pe_scheme' ]

# Get the header key-value entries from the input DWI, remove those we don't wish to keep, and
#   export the result to a new JSON file so that they can be inserted into the output header
with open('dwi.json', 'r') as f:
  kv = json.load(f)
for key in keys_to_remove:
  kv.pop(key, None)
with open('output.json', 'w') as f:
  json.dump(kv, f)

# Finish!
run.command('mrconvert result.mif ' + path.fromUser(app.args.output, True) + grad_export_option + app.mrconvertOutputOption('output.json'))
app.complete()
>>>>>>> 9ecff16c
<|MERGE_RESOLUTION|>--- conflicted
+++ resolved
@@ -981,7 +981,7 @@
                    float(bvecs[1][pair[0]]) + float(bvecs[1][pair[1]]),
                    float(bvecs[2][pair[0]]) + float(bvecs[2][pair[1]]) ]
       norm2 = bvec_sum[0]*bvec_sum[0] + bvec_sum[1]*bvec_sum[1] + bvec_sum[2]*bvec_sum[2]
-<<<<<<< HEAD
+
       # If one diffusion sensitisation gradient direction is reversed with respect to
       #   the other, still want to enable their recombination; but need to explicitly
       #   account for this when averaging the two directions
@@ -990,6 +990,7 @@
                      float(bvecs[1][pair[0]]) - float(bvecs[1][pair[1]]),
                      float(bvecs[2][pair[0]]) - float(bvecs[2][pair[1]]) ]
         norm2 = bvec_sum[0]*bvec_sum[0] + bvec_sum[1]*bvec_sum[1] + bvec_sum[2]*bvec_sum[2]
+
       # Occasionally a bzero volume can have a zero vector
       if norm2:
         factor = 1.0 / math.sqrt(norm2)
@@ -1009,17 +1010,26 @@
     with open('bvals_combined', 'w') as bvals_file:
       bvals_file.write(' '.join( [ str(b) for b in bvals_combined ] ))
 
-
     # Prior to 5.0.8, a bug resulted in the output field map image from topup having an identity transform,
     #   regardless of the transform of the input image
     # Detect this, and manually replace the transform if necessary
     #   (even if this doesn't cause an issue with the subsequent mrcalc command, it may in the future, it's better for
     #   visualising the script intermediate files, and it gives the user a warning about an out-of-date FSL)
     field_map_image = fsl.find_image('field_map')
-    if not image.match('topup_in.nii', field_map_image):
+    field_map_header = image.Header(field_map_image)
+    if not image.match('topup_in.nii', field_map_header, 3):
       app.warn('topup output field image has erroneous header; recommend updating FSL to version 5.0.8 or later')
       new_field_map_image = 'field_map_fix.mif'
       run.command('mrtransform ' + field_map_image + ' -replace topup_in.nii ' + new_field_map_image)
+      app.cleanup(field_map_image)
+      field_map_image = new_field_map_image
+    # In FSL 6.0.0, field map image is erroneously constructed with the same number of volumes as the input image,
+    #   with all but the first volume containing intensity-scaled duplicates of the uncorrected input images
+    # The first volume is however the expected field offset image
+    elif len(field_map_header.size()) == 4:
+      app.console('Correcting erroneous FSL 6.0.0 field map image output')
+      new_field_map_image = 'field_map_fix.mif'
+      run.command('mrconvert ' + field_map_image + ' -coord 3 0 -axes 0,1,2 ' + new_field_map_image)
       app.cleanup(field_map_image)
       field_map_image = new_field_map_image
     app.cleanup('topup_in.nii')
@@ -1143,152 +1153,4 @@
 sys.path.insert(0, LIB_FOLDER)
 # Execute the script
 from mrtrix3 import app
-app.execute()
-=======
-    # Occasionally a bzero volume can have a zero vector
-    if norm2:
-      factor = 1.0 / math.sqrt(norm2)
-      new_vec = [ bvec_sum[0]*factor, bvec_sum[1]*factor, bvec_sum[2]*factor ]
-    else:
-      new_vec = [ 0.0, 0.0, 0.0 ]
-    bvecs_combined_transpose.append(new_vec)
-    bvals_combined.append(0.5 * (grad[pair[0]][3] + grad[pair[1]][3]))
-
-  with open('bvecs_combined', 'w') as f:
-    for axis in range(0, 3):
-      axis_data = [ ]
-      for volume in range(0, int(dwi_num_volumes/2)):
-        axis_data.append(str(bvecs_combined_transpose[volume][axis]))
-      f.write(' '.join(axis_data) + '\n')
-
-  with open('bvals_combined', 'w') as f:
-    f.write(' '.join( [ str(b) for b in bvals_combined ] ))
-
-
-  # Prior to 5.0.8, a bug resulted in the output field map image from topup having an identity transform,
-  #   regardless of the transform of the input image
-  # Detect this, and manually replace the transform if necessary
-  #   (even if this doesn't cause an issue with the subsequent mrcalc command, it may in the future, it's better for
-  #   visualising the script temporary files, and it gives the user a warning about an out-of-date FSL)
-  field_map_image = fsl.findImage('field_map')
-  field_map_header = image.Header(field_map_image)
-  if not image.match('topup_in.nii', field_map_header, 3):
-    app.warn('topup output field image has erroneous header; recommend updating FSL to version 5.0.8 or later')
-    new_field_map_image = 'field_map_fix.mif'
-    run.command('mrtransform ' + field_map_image + ' -replace topup_in.nii ' + new_field_map_image)
-    file.delTemporary(field_map_image)
-    field_map_image = new_field_map_image
-  # In FSL 6.0.0, field map image is erroneously constructed with the same number of volumes as the input image,
-  #   with all but the first volume containing intensity-scaled duplicates of the uncorrected input images
-  # The first volume is however the expected field offset image
-  elif len(field_map_header.size()) == 4:
-    app.console('Correcting erroneous FSL 6.0.0 field map image output')
-    new_field_map_image = 'field_map_fix.mif'
-    run.command('mrconvert ' + field_map_image + ' -coord 3 0 -axes 0,1,2 ' + new_field_map_image)
-    file.delTemporary(field_map_image)
-    field_map_image = new_field_map_image
-  file.delTemporary('topup_in.nii')
-
-
-  # Derive the weight images
-  # Scaling term for field map is identical to the bandwidth provided in the topup config file
-  #   (converts Hz to pixel count; that way a simple image gradient can be used to get the Jacobians)
-  # Let mrfilter apply the default 1 voxel size gaussian smoothing filter before calculating the field gradient
-  #
-  #   The jacobian image may be different for any particular volume pair
-  #   The appropriate PE directions and total readout times can be acquired from the eddy-style config/index files
-  #   eddy_config.txt and eddy_indices.txt
-
-  eddy_config  = [ [ float(f) for f in line.split() ] for line in open('eddy_config.txt', 'r').read().split('\n')[:-1] ]
-  eddy_indices = [ int(i) for i in open('eddy_indices.txt', 'r').read().split() ]
-  app.var(eddy_config, eddy_indices)
-
-  # This section derives, for each phase encoding configuration present, the 'weight' to be applied
-  #   to the image during volume recombination, which is based on the Jacobian of the field in the
-  #   phase encoding direction
-  for index, config in enumerate(eddy_config):
-    pe_axis = [ i for i, e in enumerate(config[0:3]) if e != 0][0]
-    sign_multiplier = ' -1.0 -mult' if config[pe_axis] < 0 else ''
-    field_derivative_path = 'field_deriv_pe_' + str(index+1) + '.mif'
-    run.command('mrcalc ' + field_map_image + ' ' + str(config[3]) + ' -mult' + sign_multiplier + ' - | mrfilter - gradient - | mrconvert - ' + field_derivative_path + ' -coord 3 ' + str(pe_axis) + ' -axes 0,1,2')
-    jacobian_path = 'jacobian_' + str(index+1) + '.mif'
-    run.command('mrcalc 1.0 ' + field_derivative_path + ' -add 0.0 -max ' + jacobian_path)
-    file.delTemporary(field_derivative_path)
-    run.command('mrcalc ' + jacobian_path + ' ' + jacobian_path + ' -mult weight' + str(index+1) + '.mif')
-    file.delTemporary(jacobian_path)
-  file.delTemporary(field_map_image)
-
-  # If eddy provides its main image output in a compressed format, the code block below will need to
-  #   uncompress that image independently for every volume pair. Instead, if this is the case, let's
-  #   convert it to an uncompressed format before we do anything with it.
-  if eddy_output_image_path.endswith('.gz'):
-    new_eddy_output_image_path = 'dwi_post_eddy_uncompressed.mif'
-    run.command('mrconvert ' + eddy_output_image_path + ' ' + new_eddy_output_image_path)
-    file.delTemporary(eddy_output_image_path)
-    eddy_output_image_path = new_eddy_output_image_path
-
-  # If the DWI volumes were permuted prior to running eddy, then the simplest approach is to permute them
-  #   back to their original positions; otherwise, the stored gradient vector directions / phase encode
-  #   directions / matched volume pairs are no longer appropriate
-  if dwi_permute_volumes_post_eddy_option:
-    new_eddy_output_image_path = os.path.splitext(eddy_output_image_path)[0] + '_volpermuteundo.mif'
-    run.command('mrconvert ' + eddy_output_image_path + dwi_permute_volumes_post_eddy_option + ' ' + new_eddy_output_image_path)
-    file.delTemporary(eddy_output_image_path)
-    eddy_output_image_path = new_eddy_output_image_path
-
-  # This section extracts the two volumes corresponding to each reversed phase-encoded volume pair, and
-  #   derives a single image volume based on the recombination equation
-  combined_image_list = [ ]
-  progress = app.progressBar('Performing explicit volume recombination', len(volume_pairs))
-  for index, volumes in enumerate(volume_pairs):
-    pe_indices = [ eddy_indices[i] for i in volumes ]
-    run.command('mrconvert ' + eddy_output_image_path + ' volume0.mif -coord 3 ' + str(volumes[0]))
-    run.command('mrconvert ' + eddy_output_image_path + ' volume1.mif -coord 3 ' + str(volumes[1]))
-    # Volume recombination equation described in Skare and Bammer 2010
-    combined_image_path = 'combined' + str(index) + '.mif'
-    run.command('mrcalc volume0.mif weight' + str(pe_indices[0]) + '.mif -mult volume1.mif weight' + str(pe_indices[1]) + '.mif -mult -add weight' + str(pe_indices[0]) + '.mif weight' + str(pe_indices[1]) + '.mif -add -divide 0.0 -max ' + combined_image_path)
-    combined_image_list.append(combined_image_path)
-    run.function(os.remove, 'volume0.mif')
-    run.function(os.remove, 'volume1.mif')
-    progress.increment()
-  progress.done()
-
-  file.delTemporary(eddy_output_image_path)
-  for index in range(0, len(eddy_config)):
-    file.delTemporary('weight' + str(index+1) + '.mif')
-
-  # Finally the recombined volumes must be concatenated to produce the resulting image series
-  run.command('mrcat ' + ' '.join(combined_image_list) + ' - -axis 3 | mrconvert - result.mif' + dwi_post_eddy_crop_option + ' -fslgrad bvecs_combined bvals_combined' + stride_option)
-  file.delTemporary(combined_image_list)
-
-
-# Grab any relevant files that eddy has created, and copy them to the requested directory
-if eddyqc_path:
-  if os.path.exists(eddyqc_path) and not os.path.isdir(eddyqc_path):
-    run.function(os.remove, eddyqc_path)
-  if not os.path.exists(eddyqc_path):
-    run.function(os.makedirs, eddyqc_path)
-  for filename in eddyqc_files:
-    if os.path.exists('dwi_post_eddy.' + filename):
-      run.function(shutil.copy, 'dwi_post_eddy.' + filename, os.path.join(eddyqc_path, filename))
-
-
-# Build a list of header key-value entries that we want to _remove_ from the
-#   output image, as they may have been useful for controlling pre-processing
-#   but are no longer required, and will just bloat the key-value listings of
-#   all subsequent derived images
-keys_to_remove = [ 'EchoTime', 'FlipAngle', 'MultibandAccelerationFactor', 'PhaseEncodingDirection', 'RepetitionTime', 'SliceEncodingDirection', 'SliceTiming', 'TotalReadoutTime', 'pe_scheme' ]
-
-# Get the header key-value entries from the input DWI, remove those we don't wish to keep, and
-#   export the result to a new JSON file so that they can be inserted into the output header
-with open('dwi.json', 'r') as f:
-  kv = json.load(f)
-for key in keys_to_remove:
-  kv.pop(key, None)
-with open('output.json', 'w') as f:
-  json.dump(kv, f)
-
-# Finish!
-run.command('mrconvert result.mif ' + path.fromUser(app.args.output, True) + grad_export_option + app.mrconvertOutputOption('output.json'))
-app.complete()
->>>>>>> 9ecff16c
+app.execute()