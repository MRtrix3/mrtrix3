--- conflicted
+++ resolved
@@ -99,11 +99,7 @@
 
 
 #
-<<<<<<< HEAD
-# TODO What variations of gradient errors can we conceive?
-=======
 # What variations of gradient errors can we conceive?
->>>>>>> a079deb5
 
 # Done:
 # * Has an axis been flipped? (none, 0, 1, 2)
