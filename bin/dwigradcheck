#!/usr/bin/python3

# Copyright (c) 2008-2021 the MRtrix3 contributors.
#
# This Source Code Form is subject to the terms of the Mozilla Public
# License, v. 2.0. If a copy of the MPL was not distributed with this
# file, You can obtain one at http://mozilla.org/MPL/2.0/.
#
# Covered Software is provided under this License on an "as is"
# basis, without warranty of any kind, either expressed, implied, or
# statutory, including, without limitation, warranties that the
# Covered Software is free of defects, merchantable, fit for a
# particular purpose or non-infringing.
# See the Mozilla Public License v. 2.0 for more details.
#
# For more details, see http://www.mrtrix.org/.

import copy, numbers, os, shutil, sys



def usage(cmdline): #pylint: disable=unused-variable
  from mrtrix3 import app, _version #pylint: disable=no-name-in-module, import-outside-toplevel
  cmdline.set_author('Robert E. Smith (robert.smith@florey.edu.au)')
  cmdline.set_synopsis('Check the orientation of the diffusion gradient table')
<<<<<<< HEAD
  cmdline.add_description('Note that if the -mask command-line option is not specified, the MRtrix3 command dwi2mask will automatically be called to '
                          'derive a binary mask image to be used for streamline seeding and to constrain streamline propagation. '
                          'More information on mask derivation from DWI data can be found at the following link: \n'
                          'https://mrtrix.readthedocs.io/en/' + _version.__tag__ + '/dwi_preprocessing/masking.html')
=======
  cmdline.add_description('Note that the corrected gradient table can be output using the -export_grad_{mrtrix,fsl} option.')
>>>>>>> 1f0faa5b
  cmdline.add_citation('Jeurissen, B.; Leemans, A.; Sijbers, J. Automated correction of improperly rotated diffusion gradient orientations in diffusion weighted MRI. Medical Image Analysis, 2014, 18(7), 953-962')
  cmdline.add_argument('input', help='The input DWI series to be checked')
  cmdline.add_argument('-mask', metavar='image', help='Provide a mask image within which to seed & constrain tracking')
  cmdline.add_argument('-number', type=int, default=10000, help='Set the number of tracks to generate for each test')

  app.add_dwgrad_export_options(cmdline)
  app.add_dwgrad_import_options(cmdline)




def execute(): #pylint: disable=unused-variable
  from mrtrix3 import CONFIG, MRtrixError #pylint: disable=no-name-in-module, import-outside-toplevel
  from mrtrix3 import app, image, matrix, path, run #pylint: disable=no-name-in-module, import-outside-toplevel

  image_dimensions = image.Header(path.from_user(app.ARGS.input, False)).size()
  if len(image_dimensions) != 4:
    raise MRtrixError('Input image must be a 4D image')
  if min(image_dimensions) == 1:
    raise MRtrixError('Cannot perform tractography on an image with a unity dimension')
  num_volumes = image_dimensions[3]

  app.make_scratch_dir()

  # Make sure the image data can be memory-mapped
  run.command('mrconvert ' + path.from_user(app.ARGS.input) + ' ' + path.to_scratch('data.mif') + ' -strides 0,0,0,1 -datatype float32')

  if app.ARGS.grad:
    shutil.copy(path.from_user(app.ARGS.grad, False), path.to_scratch('grad.b', False))
  elif app.ARGS.fslgrad:
    shutil.copy(path.from_user(app.ARGS.fslgrad[0], False), path.to_scratch('bvecs', False))
    shutil.copy(path.from_user(app.ARGS.fslgrad[1], False), path.to_scratch('bvals', False))
  if app.ARGS.mask:
    run.command('mrconvert ' + path.from_user(app.ARGS.mask) + ' ' + path.to_scratch('mask.mif') + ' -datatype bit')

  app.goto_scratch_dir()

  # Make sure we have gradient table stored externally to header in both MRtrix and FSL formats
  if not os.path.isfile('grad.b'):
    if os.path.isfile('bvecs'):
      run.command('mrinfo data.mif -fslgrad bvecs bvals -export_grad_mrtrix grad.b')
    else:
      run.command('mrinfo data.mif -export_grad_mrtrix grad.b')

  if not os.path.isfile('bvecs'):
    if os.path.isfile('grad.b'):
      run.command('mrinfo data.mif -grad grad.b -export_grad_fsl bvecs bvals')
    else:
      run.command('mrinfo data.mif -export_grad_fsl bvecs bvals')

  # Import both of these into local memory
  grad_mrtrix = matrix.load_matrix('grad.b')
  grad_fsl = matrix.load_matrix('bvecs')
  # Is our gradient table of the correct length?
  if not len(grad_mrtrix) == num_volumes:
    raise MRtrixError('Number of entries in gradient table does not match number of DWI volumes')
  if not len(grad_fsl) == 3 or not len(grad_fsl[0]) == num_volumes:
    raise MRtrixError('Internal error (inconsistent gradient table storage)')


  # Generate a brain mask if we weren't provided with one
  # Note that gradient table must be explicitly loaded, since there may not
  #   be one in the image header (user may be relying on -grad or -fslgrad input options)
  if not os.path.exists('mask.mif'):
    run.command('dwi2mask ' + CONFIG.get('Dwi2maskAlgorithm', 'legacy') + ' data.mif mask.mif -grad grad.b')

  # How many tracks are we going to generate?
  number_option = ' -select ' + str(app.ARGS.number)


  #  What variations of gradient errors can we conceive?

  # Done:
  # * Has an axis been flipped? (none, 0, 1, 2)
  # * Have axes been swapped? (012 021 102 120 201 210)
  # * For both flips & swaps, it could occur in either scanner or image space...

  # To do:
  # * Have the gradients been defined with respect to image space rather than scanner space?
  # * After conversion to gradients in image space, are they _then_ defined with respect to scanner space?
  #   (should the above two be tested independently from the axis flips / permutations?)


  axis_flips = [ 'none', 0, 1, 2 ]
  axis_permutations = [ ( 0, 1, 2 ), (0, 2, 1), (1, 0, 2), (1, 2, 0), (2, 0, 1), (2, 1, 0) ]
  grad_basis = [ 'scanner', 'image' ]
  total_tests = len(axis_flips) * len(axis_permutations) * len(grad_basis)


  # List where the first element is the mean length
  lengths = [ ]

  progress = app.ProgressBar('Testing gradient table alterations (0 of ' + str(total_tests) + ')', total_tests)

  for flip in axis_flips:
    for permutation in axis_permutations:
      for basis in grad_basis:

        suffix = '_flip' + str(flip) + '_perm' + ''.join(str(item) for item in permutation) + '_' + basis

        if basis == 'scanner':

          grad = copy.copy(grad_mrtrix)

          # Don't do anything if there aren't any axis flips occurring (flip == 'none')
          if isinstance(flip, numbers.Number):
            multiplier = [ 1.0, 1.0, 1.0, 1.0 ]
            multiplier[flip] = -1.0
            grad = [ [ r*m for r,m in zip(row, multiplier) ] for row in grad ]

          grad = [ [ row[permutation[0]], row[permutation[1]], row[permutation[2]], row[3] ] for row in grad ]

          # Create the gradient table file
          grad_path = 'grad' + suffix + '.b'
          with open(grad_path, 'w') as grad_file:
            for line in grad:
              grad_file.write (','.join([str(v) for v in line]) + '\n')

          grad_option = ' -grad ' + grad_path

        elif basis == 'image':

          grad = copy.copy(grad_fsl)

          if isinstance(flip, numbers.Number):
            grad[flip] = [ -v for v in grad[flip] ]

          grad = [ grad[permutation[0]], grad[permutation[1]], grad[permutation[2]] ]

          grad_path = 'bvecs' + suffix
          with open(grad_path, 'w') as bvecs_file:
            for line in grad:
              bvecs_file.write (' '.join([str(v) for v in line]) + '\n')

          grad_option = ' -fslgrad ' + grad_path + ' bvals'

        # Run the tracking experiment
        run.command('tckgen -algorithm tensor_det data.mif' + grad_option + ' -seed_image mask.mif -mask mask.mif' + number_option + ' -minlength 0 -downsample 5 tracks' + suffix + '.tck')

        # Get the mean track length
        meanlength=float(run.command('tckstats tracks' + suffix + '.tck -output mean -ignorezero').stdout)

        # Add to the database
        lengths.append([meanlength,flip,permutation,basis])

        # Increament the progress bar
        progress.increment('Testing gradient table alterations (' + str(len(lengths)) + ' of ' + str(total_tests) + ')')

  progress.done()

  # Sort the list to find the best gradient configuration(s)
  lengths.sort()
  lengths.reverse()


  # Provide a printout of the mean streamline length of each gradient table manipulation
  sys.stderr.write('Mean length     Axis flipped    Axis permutations    Axis basis\n')
  for line in lengths:
    if isinstance(line[1], numbers.Number):
      flip_str = "{:4d}".format(line[1])
    else:
      flip_str = line[1]
    sys.stderr.write("{:5.2f}".format(line[0]) + '         ' + flip_str + '                ' + str(line[2]) + '           ' + line[3] + '\n')


  # If requested, extract what has been detected as the best gradient table, and
  #   export it in the format requested by the user
  grad_export_option = app.read_dwgrad_export_options()
  if grad_export_option:
    best = lengths[0]
    suffix = '_flip' + str(best[1]) + '_perm' + ''.join(str(item) for item in best[2]) + '_' + best[3]
    if best[3] == 'scanner':
      grad_import_option = ' -grad grad' + suffix + '.b'
    elif best[3] == 'image':
      grad_import_option = ' -fslgrad bvecs' + suffix + ' bvals'
    run.command('mrinfo data.mif' + grad_import_option + grad_export_option, force=app.FORCE_OVERWRITE)


# Execute the script
import mrtrix3 #pylint: disable=wrong-import-position
mrtrix3.execute() #pylint: disable=no-member<|MERGE_RESOLUTION|>--- conflicted
+++ resolved
@@ -23,14 +23,11 @@
   from mrtrix3 import app, _version #pylint: disable=no-name-in-module, import-outside-toplevel
   cmdline.set_author('Robert E. Smith (robert.smith@florey.edu.au)')
   cmdline.set_synopsis('Check the orientation of the diffusion gradient table')
-<<<<<<< HEAD
+  cmdline.add_description('Note that the corrected gradient table can be output using the -export_grad_{mrtrix,fsl} option.')
   cmdline.add_description('Note that if the -mask command-line option is not specified, the MRtrix3 command dwi2mask will automatically be called to '
                           'derive a binary mask image to be used for streamline seeding and to constrain streamline propagation. '
                           'More information on mask derivation from DWI data can be found at the following link: \n'
                           'https://mrtrix.readthedocs.io/en/' + _version.__tag__ + '/dwi_preprocessing/masking.html')
-=======
-  cmdline.add_description('Note that the corrected gradient table can be output using the -export_grad_{mrtrix,fsl} option.')
->>>>>>> 1f0faa5b
   cmdline.add_citation('Jeurissen, B.; Leemans, A.; Sijbers, J. Automated correction of improperly rotated diffusion gradient orientations in diffusion weighted MRI. Medical Image Analysis, 2014, 18(7), 953-962')
   cmdline.add_argument('input', help='The input DWI series to be checked')
   cmdline.add_argument('-mask', metavar='image', help='Provide a mask image within which to seed & constrain tracking')
