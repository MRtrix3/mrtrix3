name: Checks

on:
  pull_request:
    types: [opened, synchronize]
    branches: [ master, dev]
    merge_group:
      types: [checks_requested]
      branches: [master]

jobs:
  linux-clang-build:
    runs-on: ubuntu-latest

    env:
      QT_SELECT: qt6
      SCCACHE_GHA_ENABLED: "true"
      SCCACHE_CACHE_SIZE: "2G"

    steps:
    - uses: actions/checkout@v1
      with:
        submodules: true

    - name: install dependencies
      run: |
         sudo apt-get update
         sudo apt-get install clang qt6-base-dev libglvnd-dev libeigen3-dev zlib1g-dev libfftw3-dev ninja-build python3-distutils

    - name: Run sccache-cache
      uses: mozilla-actions/sccache-action@v0.0.4

    - name: Get CMake
      uses: lukka/get-cmake@latest
      with:
        cmakeVersion: '3.16.3'

    - name: Print CMake version
      run: cmake --version

    - name: configure
      run: >
        cmake
        -B build
        -G Ninja
        -D CMAKE_BUILD_TYPE=Release
        -D MRTRIX_BUILD_TESTS=ON
        -D MRTRIX_STL_DEBUGGING=ON
        -D MRTRIX_WARNINGS_AS_ERRORS=ON
        -D CMAKE_C_COMPILER=clang
        -D CMAKE_CXX_COMPILER=clang++

    - name: build
      run: cmake --build build

    - name: unit tests
      run: cd build && ctest -L unittest --output-on-failure

    - name: binary tests
      run: cd build && ctest -L binary --output-on-failure
#
#    - name: limited script tests
#      run: cd build && ctest -L pythonci --output-on-failure

    - name: check command documentation
      run: ./docs/generate_user_docs.sh --build-dir build && git diff --exit-code docs/





  linux-gcc-build:

    runs-on: ubuntu-latest

    env:
      QT_SELECT: qt6
      SCCACHE_GHA_ENABLED: "true"
      SCCACHE_CACHE_SIZE: "2G"

    steps:
    - uses: actions/checkout@v1
      with:
        submodules: true

    - name: install dependencies
      run: |
         sudo apt-get update
         sudo apt-get install g++-9 qt6-base-dev libglvnd-dev libeigen3-dev zlib1g-dev libfftw3-dev ninja-build

    - name: Run sccache-cache
      uses: mozilla-actions/sccache-action@v0.0.4

    - name: Get CMake
      uses: lukka/get-cmake@latest
      with:
        cmakeVersion: '3.16.3'

    - name: Print CMake version
      run: cmake --version

    - name: configure
      run: >
        cmake
        -B build
        -G Ninja
        -D CMAKE_BUILD_TYPE=Release
        -D MRTRIX_BUILD_TESTS=ON
        -D MRTRIX_STL_DEBUGGING=ON
        -D MRTRIX_WARNINGS_AS_ERRORS=ON

    - name: build
      run: cmake --build build

    - name: unit tests
      run: cd build && ctest -L unittest --output-on-failure

    - name: binary tests
      run: cd build && ctest -L binary --output-on-failure
#
#    - name: limited script tests
#      run: cd build && ctest -L pythonci --output-on-failure

  macos-build:

    runs-on: macos-latest

    env:
      SCCACHE_GHA_ENABLED: "true"
      SCCACHE_CACHE_SIZE: "2G"

    steps:
    - uses: actions/checkout@v1
      with:
        submodules: true

    - name: install dependencies
      run: |
         brew bundle --file=${{ github.workspace }}/.brewfile
         brew link --force qt

    - name: Run sccache-cache
      uses: mozilla-actions/sccache-action@v0.0.4

    - name: Get CMake
      uses: lukka/get-cmake@latest
      with:
        cmakeVersion: '3.21.0'

    - name: Print CMake version
      run: cmake --version

    - name: configure
      run: >
        export PATH=/usr/local/opt/qt/bin:$PATH;
        cmake
        -B build
        -G Ninja
        -D CMAKE_BUILD_TYPE=Release
        -D MRTRIX_BUILD_TESTS=ON
        -D MRTRIX_STL_DEBUGGING=ON
        -D MRTRIX_WARNINGS_AS_ERRORS=ON

    - name: build
      run: cmake --build build

    - name: unit tests
      run: cd build && ctest -L unittest --output-on-failure

    - name: binary tests
      run: cd build && ctest -L binary --output-on-failure
#
#    - name: limited script tests
#      run: cd build && ctest -L pythonci --output-on-failure





  windows-build:

    runs-on: windows-latest
    defaults:
      run:
        shell: msys2 {0}

    env:
      CHERE_INVOKING: enabled_from_arguments
      MINGW_PACKAGE_PREFIX: mingw-w64-ucrt-x86_64
      SCCACHE_GHA_ENABLED: "true"
      SCCACHE_CACHE_SIZE: "2G"
      SCCACHE_DIR: ${{ github.workspace }}/.sccache

    steps:
      - uses: actions/checkout@v1
        with:
          submodules: true

      - uses: msys2/setup-msys2@v2
        with:
          msystem: UCRT64
          release: false
          install: |
            git
            ${{env.MINGW_PACKAGE_PREFIX}}-bc
            ${{env.MINGW_PACKAGE_PREFIX}}-cmake
            ${{env.MINGW_PACKAGE_PREFIX}}-diffutils
            ${{env.MINGW_PACKAGE_PREFIX}}-eigen3
            ${{env.MINGW_PACKAGE_PREFIX}}-fftw
            ${{env.MINGW_PACKAGE_PREFIX}}-gcc
            ${{env.MINGW_PACKAGE_PREFIX}}-libtiff
            ${{env.MINGW_PACKAGE_PREFIX}}-ninja
            ${{env.MINGW_PACKAGE_PREFIX}}-pkg-config
            ${{env.MINGW_PACKAGE_PREFIX}}-python
            ${{env.MINGW_PACKAGE_PREFIX}}-python-numpy
            ${{env.MINGW_PACKAGE_PREFIX}}-qt6-base
            ${{env.MINGW_PACKAGE_PREFIX}}-qt6-svg
            ${{env.MINGW_PACKAGE_PREFIX}}-zlib

      - name: Run sccache-cache
        uses: mozilla-actions/sccache-action@v0.0.4

      - name: export sccache to msys2 shell
        run: |
          export SCCACHE_UNIX_PATH=$(cygpath -u "$SCCACHE_PATH")
          echo "SCCACHE_UNIX_PATH=$SCCACHE_UNIX_PATH" >> $GITHUB_ENV

      - name: configure
        run: >
            cmake
            -B build
            -G Ninja
            -D CMAKE_BUILD_TYPE=Release
            -D MRTRIX_BUILD_TESTS=ON
            -D MRTRIX_STL_DEBUGGING=ON
            -D MRTRIX_WARNINGS_AS_ERRORS=ON
            -D CMAKE_CXX_COMPILER_LAUNCHER=${{env.SCCACHE_UNIX_PATH}} .

      - name: build
        run: cmake --build build

      - name: unit tests
<<<<<<< HEAD
        run: cd build && ctest -L unittest --output-on-failure
=======
        run: cd build && ctest -R unit --output-on-failure
>>>>>>> 0d27fa4e

      - name: binary tests
        run: cd build && ctest -L binary --output-on-failure
#
#      - name: limited script tests
#        run: cd build && ctest -L pythonci --output-on-failure

  secondary-checks:
    runs-on: ubuntu-latest

    env:
      QT_SELECT: qt6

    steps:
    - uses: actions/checkout@v1

    - name: install dependencies
      run: |
        sudo apt-get update
        sudo apt-get install pylint python3-sphinx sphinx-rtd-theme-common python3-recommonmark python3-sphinx-rtd-theme python3-pip python3-sphinx-notfound-page

    - name: check syntax
      run: ./check_syntax || { cat syntax.log; false; }

    - name: pylint
      run: |
         echo "__version__ = 'pylint testing' #pylint: disable=unused-variable" > ./python/lib/mrtrix3/_version.py
         ./run_pylint || { cat pylint.log; false; }

    - name: check copyright headers
      run: ./update_copyright && git diff --exit-code

    - name: check building of documentation
      run: python3 -m sphinx -n -N -W -w sphinx.log docs/ tmp/

    - name: clang-format check
      uses: DoozyX/clang-format-lint-action@v0.16.2
      with:
        source: '.'
        extensions: 'h,cpp'
        clangFormatVersion: 16
        # Ignore third party headers
        exclude: './core/file/json.h ./core/file/nifti1.h ./core/file/nifti2.h'
<|MERGE_RESOLUTION|>--- conflicted
+++ resolved
@@ -240,11 +240,7 @@
         run: cmake --build build
 
       - name: unit tests
-<<<<<<< HEAD
         run: cd build && ctest -L unittest --output-on-failure
-=======
-        run: cd build && ctest -R unit --output-on-failure
->>>>>>> 0d27fa4e
 
       - name: binary tests
         run: cd build && ctest -L binary --output-on-failure
