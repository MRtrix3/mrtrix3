--- conflicted
+++ resolved
@@ -161,29 +161,16 @@
     - name: install dependencies
       run: |
          sudo apt-get update
-<<<<<<< HEAD
          sudo apt-get install python3-sphinx sphinx-rtd-theme-common python3-recommonmark python3-sphinx-rtd-theme python3-pip python3-setuptools
          pip3 install pylint sphinx-notfound-page
-=======
-         sudo apt-get install pylint3 python3-sphinx sphinx-rtd-theme-common python3-recommonmark python3-sphinx-rtd-theme python3-pip
-         pip3 install sphinx-notfound-page
->>>>>>> 722d1587
-
 
     - name: check syntax
       run: ./check_syntax || { cat syntax.log; false; }
 
-<<<<<<< HEAD
     - name: pylint
       run: |
          echo "__version__ = 'pylint testing' #pylint: disable=unused-variable" > ./lib/mrtrix3/_version.py
          ./run_pylint || { cat pylint.log; false; }
-=======
-    - name: pylint (Python 3)
-      run: |
-         echo "__version__ = 'pylint testing' #pylint: disable=unused-variable" > ./lib/mrtrix3/_version.py
-         PYTHON=python3 ./run_pylint || { cat pylint.log; false; }
->>>>>>> 722d1587
 
     - name: check copyright headers
       run: ./update_copyright && git diff --exit-code
