--- conflicted
+++ resolved
@@ -51,10 +51,6 @@
 extern const char *project_version;
 extern const char *project_build_date;
 
-<<<<<<< HEAD
-=======
-const char *argtype_description(ArgType type);
-
 struct HelpFormatting {
   struct Indents {
     ssize_t header;
@@ -73,7 +69,6 @@
 
 extern const std::string core_reference;
 
->>>>>>> 7a566e17
 std::string help_head(int format);
 std::string help_synopsis(int format);
 std::string help_tail(int format);
