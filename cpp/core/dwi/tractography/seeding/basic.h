--- conflicted
+++ resolved
@@ -18,11 +18,8 @@
 
 #include "dwi/tractography/roi.h"
 #include "dwi/tractography/seeding/base.h"
-<<<<<<< HEAD
+#include "dwi/tractography/seeding/seeding.h"
 #include "file/matrix.h"
-=======
-#include "dwi/tractography/seeding/seeding.h"
->>>>>>> f13b98ac
 
 // By default, the rejection sampler will perform its sampling based on image intensity values,
 //   and then randomly select a position within that voxel
@@ -34,20 +31,7 @@
 
 class Sphere : public Base {
 public:
-<<<<<<< HEAD
   Sphere(const std::string &in);
-=======
-  Sphere(const std::string &in) : Base(in, "sphere", attempts_per_seed.at(seed_attempt_t::RANDOM)) {
-    auto F = parse_floats(in);
-    if (F.size() != 4)
-      throw Exception("Could not parse seed \"" + in +
-                      "\" as a spherical seed point; needs to be 4 comma-separated values (XYZ position, then radius)");
-    pos = {float(F[0]), float(F[1]), float(F[2])};
-    rad = F[3];
-    volume = 4.0 * Math::pi * Math::pow3(rad) / 3.0;
-  }
-
->>>>>>> f13b98ac
   virtual bool get_seed(Eigen::Vector3f &p) const override;
 
 private:
@@ -57,15 +41,7 @@
 
 class SeedMask : public Base {
 public:
-<<<<<<< HEAD
   SeedMask(const std::string &in);
-=======
-  SeedMask(const std::string &in)
-      : Base(in, "random seeding mask", attempts_per_seed.at(seed_attempt_t::RANDOM)), mask(in) {
-    volume = get_count(mask) * mask.spacing(0) * mask.spacing(1) * mask.spacing(2);
-  }
-
->>>>>>> f13b98ac
   virtual bool get_seed(Eigen::Vector3f &p) const override;
 
 private:
@@ -74,22 +50,7 @@
 
 class Random_per_voxel : public Base {
 public:
-<<<<<<< HEAD
-  Random_per_voxel(const std::string &in, const ssize_t num_per_voxel);
-=======
-  Random_per_voxel(const std::string &in, const size_t num_per_voxel)
-      : Base(in, "random per voxel", attempts_per_seed.at(seed_attempt_t::FIXED)),
-        mask(in),
-        num(num_per_voxel),
-        inc(0),
-        expired(false) {
-    count = get_count(mask) * num_per_voxel;
-    mask.index(0) = 0;
-    mask.index(1) = 0;
-    mask.index(2) = -1;
-  }
-
->>>>>>> f13b98ac
+  Random_per_voxel(const std::string &in, const size_t num_per_voxel);
   virtual bool get_seed(Eigen::Vector3f &p) const override;
   virtual ~Random_per_voxel() {}
 
@@ -102,21 +63,7 @@
 
 class Grid_per_voxel : public Base {
 public:
-<<<<<<< HEAD
-  Grid_per_voxel(const std::string &in, const ssize_t os_factor);
-=======
-  Grid_per_voxel(const std::string &in, const size_t os_factor)
-      : Base(in, "grid per voxel", attempts_per_seed.at(seed_attempt_t::FIXED)),
-        mask(in),
-        os(os_factor),
-        pos(os, os, os),
-        offset(-0.5 + (1.0 / (2 * os))),
-        step(1.0 / os),
-        expired(false) {
-    count = get_count(mask) * Math::pow3(os_factor);
-  }
-
->>>>>>> f13b98ac
+  Grid_per_voxel(const std::string &in, const size_t os_factor);
   virtual ~Grid_per_voxel() {}
   virtual bool get_seed(Eigen::Vector3f &p) const override;
 
@@ -157,7 +104,7 @@
 
 class Count_per_coord : public Base, public CoordinatesLoader {
 public:
-  Count_per_coord(const std::string &in, const ssize_t streamlines_per_coord);
+  Count_per_coord(const std::string &in, const size_t streamlines_per_coord);
   virtual bool get_seed(Eigen::Vector3f &p) const override;
 
 private:
