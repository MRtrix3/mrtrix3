--- conflicted
+++ resolved
@@ -22,10 +22,7 @@
         libqt5opengl5-dev \
         libqt5svg5-dev \
         libtiff5-dev \
-<<<<<<< HEAD
-=======
         python3 \
->>>>>>> e919e656
         qtbase5-dev \
         zlib1g-dev \
     && rm -rf /var/lib/apt/lists/*
@@ -56,11 +53,8 @@
 RUN curl -fsSLO https://raw.githubusercontent.com/freesurfer/freesurfer/v7.1.1/distribution/FreeSurferColorLUT.txt
 
 # Download minified FSL (6.0.7.7)
-<<<<<<< HEAD
 # TODO May be separate evolution of this dependency that needs to be addressed
 #   (or do #2684 / #2601)
-=======
->>>>>>> e919e656
 FROM base-builder AS fsl-installer
 WORKDIR /opt/fsl
 RUN curl -fsSL https://osf.io/ph9ex/download \
@@ -88,10 +82,6 @@
         libqt5widgets5 \
         libquadmath0 \
         libtiff5-dev \
-<<<<<<< HEAD
-=======
-        python3 \
->>>>>>> e919e656
         python3-distutils \
         procps \
     && rm -rf /var/lib/apt/lists/*
