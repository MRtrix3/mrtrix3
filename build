--- conflicted
+++ resolved
@@ -46,12 +46,7 @@
 nowarnings = False
 targets = []
 use_multiple_cores = True
-<<<<<<< HEAD
-generate_bash_completion = True
 time_exec = True
-=======
-
->>>>>>> fd01ca95
 
 global todo, headers, object_deps, file_flags, lock, print_lock, stop, main_cindex
 global include_paths
@@ -597,22 +592,14 @@
 
 
 
-<<<<<<< HEAD
-def execute (message, cmd, time_exec=time_exec):
-=======
-def execute (message, cmd, working_dir=None):
->>>>>>> fd01ca95
+def execute (message, cmd, working_dir=None, time_exec=time_exec):
   disp (message + os.linesep)
   log (' '.join(cmd) + os.linesep)
 
   try:
-<<<<<<< HEAD
     if time_exec:
       start = time.time()
-    process = subprocess.Popen (cmd, stdout=subprocess.PIPE, stderr=subprocess.PIPE, env=environ)
-=======
     process = subprocess.Popen (cmd, stdout=subprocess.PIPE, stderr=subprocess.PIPE, env=environ, cwd=working_dir)
->>>>>>> fd01ca95
     ( stdout, stderr ) = process.communicate()
     if time_exec:
       log (str(time.time()-start) + 's executing ' + ' '.join(cmd) + os.linesep)
