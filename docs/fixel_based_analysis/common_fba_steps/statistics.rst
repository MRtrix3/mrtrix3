Statistical analysis using CFE is performed separately for each metric (FD, log(FC), and FDC) as follows::

     fixelcfestats fd files.txt design_matrix.txt contrast_matrix.txt input_tracks_2_million_sift.tck stats_fd
     fixelcfestats log_fc files.txt design_matrix.txt contrast_matrix.txt input_tracks_2_million_sift.tck stats_log_fc
     fixelcfestats fdc files.txt design_matrix.txt contrast_matrix.txt input_tracks_2_million_sift.tck stats_fdc

The input :code:`files.txt` is a text file containing the filename of each file (i.e. *not* the full path) to be analysed inside the input fixel directory, each filename on a separate line. The line ordering should correspond to the lines in the file :code:`design_matrix.txt`.

<<<<<<< HEAD
.. NOTE:: We recommend having no more than 500,000 fixels in the analysis fixel mask (you can check this by :code:`mrinfo -size ../template/fixel_template/mask.mif`, and looking at the size of the image along the 1st dimension), otherwise :ref:`fixelcfestats` will run out of RAM. A mask with 500,000 fixels will require a PC with 128GB of RAM for the statistical analysis step. To reduce RAM requirements, you could reduce the number of fixels by reducing the extent of upsampling, or apply a higher threshold when computing the fixel analysis mask (at the risk of removing WM regions from your analysis); further discussion in the :ref:`crash_ram` section.
=======
.. NOTE:: For correlation analysis, a column of 1's will *not be automatically included* (as per FSL randomise).

.. NOTE:: :code:`fixelcfestats` currently only accepts a single contrast. However if the opposite (negative) contrast is also required (i.e. a two-tailed test), then use the :code:`-neg` option. Several output files will generated all starting with the supplied prefix.

.. WARNING:: Running :code:`fixelcfestats` requires *a lot* of memory (for about 500,000 fixels in the template analysis fixel mask, 128GB of RAM is required; you can check the number of fixels in your template analysis fixel mask by :code:`mrinfo -size ../template/fixel_template/mask.mif`, and looking at the size of the image along the first dimension). Should hardware related limitations force you to reduce the number of fixels, it is *not* advised to change the threshold to derive the white matter template analysis fixel mask, as it may remove crucial fixels deep in the white matter (e.g. in crossing areas). Rather, consider slightly increasing the template voxel size, or spatially removing regions that are not of interest from the template mask (which was earlier obtained in this pipeline as the intersections of all subject masks in template space). Refer to this section for more information: :ref:`crash_RAM`.
>>>>>>> c75c3a1a
<|MERGE_RESOLUTION|>--- conflicted
+++ resolved
@@ -6,12 +6,8 @@
 
 The input :code:`files.txt` is a text file containing the filename of each file (i.e. *not* the full path) to be analysed inside the input fixel directory, each filename on a separate line. The line ordering should correspond to the lines in the file :code:`design_matrix.txt`.
 
-<<<<<<< HEAD
-.. NOTE:: We recommend having no more than 500,000 fixels in the analysis fixel mask (you can check this by :code:`mrinfo -size ../template/fixel_template/mask.mif`, and looking at the size of the image along the 1st dimension), otherwise :ref:`fixelcfestats` will run out of RAM. A mask with 500,000 fixels will require a PC with 128GB of RAM for the statistical analysis step. To reduce RAM requirements, you could reduce the number of fixels by reducing the extent of upsampling, or apply a higher threshold when computing the fixel analysis mask (at the risk of removing WM regions from your analysis); further discussion in the :ref:`crash_ram` section.
-=======
 .. NOTE:: For correlation analysis, a column of 1's will *not be automatically included* (as per FSL randomise).
 
 .. NOTE:: :code:`fixelcfestats` currently only accepts a single contrast. However if the opposite (negative) contrast is also required (i.e. a two-tailed test), then use the :code:`-neg` option. Several output files will generated all starting with the supplied prefix.
 
 .. WARNING:: Running :code:`fixelcfestats` requires *a lot* of memory (for about 500,000 fixels in the template analysis fixel mask, 128GB of RAM is required; you can check the number of fixels in your template analysis fixel mask by :code:`mrinfo -size ../template/fixel_template/mask.mif`, and looking at the size of the image along the first dimension). Should hardware related limitations force you to reduce the number of fixels, it is *not* advised to change the threshold to derive the white matter template analysis fixel mask, as it may remove crucial fixels deep in the white matter (e.g. in crossing areas). Rather, consider slightly increasing the template voxel size, or spatially removing regions that are not of interest from the template mask (which was earlier obtained in this pipeline as the intersections of all subject masks in template space). Refer to this section for more information: :ref:`crash_RAM`.
->>>>>>> c75c3a1a
