<<<<<<< HEAD
Population template creation is a very time consuming step in a fixel-based analysis. If you have a very large number of subjects in your study, we recommend building the template from a limited subset of 30-40 individuals. Subjects should be chosen to ensure the generated template is representative of your population (e.g. similar number of patients and controls). To build a template, place all FOD images in a single folder. We also highly recommend placing a set of corresponding mask images (with the same prefix as the FOD images) in another folder. Using masks can speed up registration significantly as well as result in a much more accurate template in specific scenarios::
=======
Population template creation is one of the most time consuming steps in a fixel-based analysis. If you have a very large number of subjects in your study, you can opt to create the template from a limited subset of 30-40 individuals. Typically, subjects are chosen so the generated template is representative of your population (e.g. similar number of patients and controls, though avoid patients with excessive abnormalities compared to the rest of the population). To build a template, put all FOD images in a single folder and put a set of corresponding mask images (with the same prefix as the FOD images) in another folder (using masks speeds up registration significantly)::
>>>>>>> 1e565d76

      mkdir -p ../template/fod_input
      mkdir ../template/mask_input
<|MERGE_RESOLUTION|>--- conflicted
+++ resolved
@@ -1,8 +1,4 @@
-<<<<<<< HEAD
-Population template creation is a very time consuming step in a fixel-based analysis. If you have a very large number of subjects in your study, we recommend building the template from a limited subset of 30-40 individuals. Subjects should be chosen to ensure the generated template is representative of your population (e.g. similar number of patients and controls). To build a template, place all FOD images in a single folder. We also highly recommend placing a set of corresponding mask images (with the same prefix as the FOD images) in another folder. Using masks can speed up registration significantly as well as result in a much more accurate template in specific scenarios::
-=======
 Population template creation is one of the most time consuming steps in a fixel-based analysis. If you have a very large number of subjects in your study, you can opt to create the template from a limited subset of 30-40 individuals. Typically, subjects are chosen so the generated template is representative of your population (e.g. similar number of patients and controls, though avoid patients with excessive abnormalities compared to the rest of the population). To build a template, put all FOD images in a single folder and put a set of corresponding mask images (with the same prefix as the FOD images) in another folder (using masks speeds up registration significantly)::
->>>>>>> 1e565d76
 
       mkdir -p ../template/fod_input
       mkdir ../template/mask_input
