#!/bin/bash

#
# Generate .rst documentation for commands/scripts listing
# Based off of the update_doc script originally used to update the MRtrix wiki
#
# Author: Rami Tabbara
#




# Generating documentation for all commands

mrtrix_root=$( cd "$(dirname "${BASH_SOURCE}")"/../ ; pwd -P )
export PATH=$mrtrix_root/bin:"$PATH"
dirpath=${mrtrix_root}'/docs/reference/commands'


# Erase legacy files
rm -rf ${mrtrix_root}/docs/reference/scripts ${mrtrix_root}/docs/reference/scripts_list.rst


echo "
.. _list-of-mrtrix3-commands:

########################
List of MRtrix3 commands
########################

" > ${mrtrix_root}/docs/reference/commands_list.rst


rm -rf   ${mrtrix_root}/docs/reference/commands
mkdir -p ${mrtrix_root}/docs/reference/commands
toctree_file=$(mktemp)
table_file=$(mktemp)

echo "

.. toctree::
    :hidden:
" > $toctree_file

echo "

.. csv-table::
    :header: \"Lang\", \"Command\", \"Synopsis\"
" > $table_file

cmdlist=""
for n in `find "${mrtrix_root}"/cmd/ -name "*.cpp"`; do
  cmdlist=$cmdlist$'\n'`basename $n`
done
for n in `find "${mrtrix_root}"/bin/ -type f -print0 | xargs -0 grep -l "app.parse"`; do
  cmdlist=$cmdlist$'\n'`basename $n`
done

for n in `echo "$cmdlist" | sort`; do
  cmdname=${n%".cpp"}
  cmdpath=$cmdname
  logopath="python.png"
  case $n in *.cpp)
    if [ "$OSTYPE" == "cygwin" ] || [ "$OSTYPE" == "msys" ] || [ "$OSTYPE" == "win32" ]; then
      cmdpath=${cmdpath}'.exe'
    fi
    logopath="cpp.png"
    ;;
  esac
  $cmdpath __print_usage_rst__ > $dirpath/$cmdname.rst
  case $n in *.cpp)
    sed -ie "1i.. _$cmdname:\n\n$cmdname\n===================\n" $dirpath/$cmdname.rst
  esac
  echo '    commands/'"$cmdname" >> $toctree_file
  echo '    |'"$logopath"'|, :ref:`'"$cmdname"'`, "'`$cmdpath __print_synopsis__`'"' >> $table_file
done
cat $toctree_file $table_file >> ${mrtrix_root}/docs/reference/commands_list.rst
rm -f $toctree_file $table_file
echo "

.. |cpp.png| image:: cpp.png
   :alt: C++

.. |python.png| image:: python.png
   :alt: Python
" >> ${mrtrix_root}/docs/reference/commands_list.rst


<<<<<<< HEAD
=======
echo "

.. toctree::
    :hidden:
" > $toctree_file

echo "

.. csv-table::
    :header: \"Command\", \"Synopsis\"
" > $table_file

for n in `find "${mrtrix_root}"/bin/ -type f -print0 | xargs -0 grep -l "import mrtrix3" | sort`; do
  filepath=${mrtrix_root}'/docs/reference/scripts'
  filename=`basename $n`
  $n __print_usage_rst__ > $filepath/$filename.rst
  #sed -ie "1i$filename\n===========\n" $filepath/$filename.rst

  echo '    scripts/'"$filename" >> $toctree_file
  echo '    :ref:`'"$filename"'`, "'`$filename __print_synopsis__`'"' >> $table_file
done
cat $toctree_file $table_file >> ${mrtrix_root}/docs/reference/scripts_list.rst
rm -f $toctree_file $temp_file
>>>>>>> 6e7d1e72




# Generating list of configuration file options

grep -rn --include=\*.h --include=\*.cpp '^\s*//CONF\b' "${mrtrix_root}" |\
  "${mrtrix_root}"/docs/format_config_options > ${mrtrix_root}/docs/reference/config_file_options.rst





# Generating list of environment variables

grep -rn --include=\*.h --include=\*.cpp '^\s*//ENVVAR\b' "${mrtrix_root}" |\
  "${mrtrix_root}"/docs/format_environment_variables > ${mrtrix_root}/docs/reference/environment_variables.rst
<|MERGE_RESOLUTION|>--- conflicted
+++ resolved
@@ -52,7 +52,7 @@
 for n in `find "${mrtrix_root}"/cmd/ -name "*.cpp"`; do
   cmdlist=$cmdlist$'\n'`basename $n`
 done
-for n in `find "${mrtrix_root}"/bin/ -type f -print0 | xargs -0 grep -l "app.parse"`; do
+for n in `find "${mrtrix_root}"/bin/ -type f -print0 | xargs -0 grep -l "import mrtrix3"`; do
   cmdlist=$cmdlist$'\n'`basename $n`
 done
 
@@ -86,32 +86,6 @@
 " >> ${mrtrix_root}/docs/reference/commands_list.rst
 
 
-<<<<<<< HEAD
-=======
-echo "
-
-.. toctree::
-    :hidden:
-" > $toctree_file
-
-echo "
-
-.. csv-table::
-    :header: \"Command\", \"Synopsis\"
-" > $table_file
-
-for n in `find "${mrtrix_root}"/bin/ -type f -print0 | xargs -0 grep -l "import mrtrix3" | sort`; do
-  filepath=${mrtrix_root}'/docs/reference/scripts'
-  filename=`basename $n`
-  $n __print_usage_rst__ > $filepath/$filename.rst
-  #sed -ie "1i$filename\n===========\n" $filepath/$filename.rst
-
-  echo '    scripts/'"$filename" >> $toctree_file
-  echo '    :ref:`'"$filename"'`, "'`$filename __print_synopsis__`'"' >> $table_file
-done
-cat $toctree_file $table_file >> ${mrtrix_root}/docs/reference/scripts_list.rst
-rm -f $toctree_file $temp_file
->>>>>>> 6e7d1e72
 
 
 
