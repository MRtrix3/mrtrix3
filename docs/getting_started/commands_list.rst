
################
List of MRtrix3 commands
################

.. include:: commands/5tt2gmwmi.rst
.......


.. include:: commands/5tt2vis.rst
.......


.. include:: commands/5ttedit.rst
.......


.. include:: commands/afdconnectivity.rst
.......


.. include:: commands/amp2sh.rst
.......


.. include:: commands/connectome2tck.rst
.......


.. include:: commands/dcmedit.rst
.......


.. include:: commands/dcminfo.rst
.......


.. include:: commands/dirflip.rst
.......


.. include:: commands/dirgen.rst
.......


.. include:: commands/dirmerge.rst
.......


.. include:: commands/dirorder.rst
.......


.. include:: commands/dirsplit.rst
.......


.. include:: commands/dirstat.rst
.......


.. include:: commands/dwi2adc.rst
.......


.. include:: commands/dwi2fod.rst
.......


.. include:: commands/dwi2mask.rst
.......


.. include:: commands/dwi2noise.rst
.......


.. include:: commands/dwi2tensor.rst
.......


.. include:: commands/dwiextract.rst
.......


.. include:: commands/dwinormalise.rst
.......


.. include:: commands/fixel2sh.rst
.......


.. include:: commands/fixel2tsf.rst
.......


.. include:: commands/fixel2voxel.rst
.......


.. include:: commands/fixelcalc.rst
.......


.. include:: commands/fixelcfestats.rst
.......


<<<<<<< HEAD
.. include:: commands/fixelcorrespondence.rst
.......


.. include:: commands/fixellog.rst
.......


.. include:: commands/fixelmult.rst
.......


.. include:: commands/fixelreorient.rst
.......


=======
>>>>>>> b1c5d335
.. include:: commands/fixelstats.rst
.......


.. include:: commands/fixelthreshold.rst
.......


.. include:: commands/fod2dec.rst
.......


.. include:: commands/fod2fixel.rst
.......


.. include:: commands/label2colour.rst
.......


.. include:: commands/label2mesh.rst
.......


.. include:: commands/labelconfig.rst
.......


.. include:: commands/maskfilter.rst
.......


.. include:: commands/mesh2pve.rst
.......


.. include:: commands/meshconvert.rst
.......


.. include:: commands/meshfilter.rst
.......


.. include:: commands/mrcalc.rst
.......


.. include:: commands/mrcat.rst
.......


.. include:: commands/mrcheckerboardmask.rst
.......


.. include:: commands/mrclusterstats.rst
.......


.. include:: commands/mrconvert.rst
.......


.. include:: commands/mrcrop.rst
.......


.. include:: commands/mrfilter.rst
.......


.. include:: commands/mrinfo.rst
.......


.. include:: commands/mrmath.rst
.......


.. include:: commands/mrmesh.rst
.......


.. include:: commands/mrpad.rst
.......


.. include:: commands/mrresize.rst
.......


.. include:: commands/mrstats.rst
.......


.. include:: commands/mrthreshold.rst
.......


.. include:: commands/mrtransform.rst
.......


.. include:: commands/mrview.rst
.......


.. include:: commands/msdwi2fod.rst
.......


.. include:: commands/peaks2amp.rst
.......


.. include:: commands/sh2amp.rst
.......


.. include:: commands/sh2peaks.rst
.......


.. include:: commands/sh2power.rst
.......


.. include:: commands/sh2response.rst
.......


.. include:: commands/shbasis.rst
.......


.. include:: commands/shconv.rst
.......


.. include:: commands/shview.rst
.......


.. include:: commands/tck2connectome.rst
.......


.. include:: commands/tckconvert.rst
.......


.. include:: commands/tckedit.rst
.......


.. include:: commands/tckfuzzifyends.rst
.......


.. include:: commands/tckgen.rst
.......


.. include:: commands/tckglobal.rst
.......


.. include:: commands/tckinfo.rst
.......


.. include:: commands/tckmap.rst
.......


.. include:: commands/tcknormalise.rst
.......


.. include:: commands/tcksample.rst
.......


.. include:: commands/tcksift.rst
.......


.. include:: commands/tcksift2.rst
.......


.. include:: commands/tckstats.rst
.......


.. include:: commands/tensor2metric.rst
.......


.. include:: commands/transformcalc.rst
.......


.. include:: commands/tsfdivide.rst
.......


.. include:: commands/tsfinfo.rst
.......


.. include:: commands/tsfmult.rst
.......


.. include:: commands/tsfsmooth.rst
.......


.. include:: commands/tsfthreshold.rst
.......


.. include:: commands/voxel2fixel.rst
.......


.. include:: commands/warpinit.rst
.......
<|MERGE_RESOLUTION|>--- conflicted
+++ resolved
@@ -107,7 +107,6 @@
 .......
 
 
-<<<<<<< HEAD
 .. include:: commands/fixelcorrespondence.rst
 .......
 
@@ -124,8 +123,6 @@
 .......
 
 
-=======
->>>>>>> b1c5d335
 .. include:: commands/fixelstats.rst
 .......
 
