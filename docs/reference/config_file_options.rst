.. _config_file_options:

##########################################
List of MRtrix3 configuration file options
##########################################

.. option:: AmbientIntensity

    *default: 0.5*

     The default intensity for the ambient light in OpenGL renders.

.. option:: AnalyseLeftToRight

    *default: 0 (false)*

     A boolean value to indicate whether images in Analyse format should be assumed to be in LAS orientation (default) or RAS (when this is option is turned on).

.. option:: BValueScaling

    *default: 1 (true)*

     Specifies whether the b-values should be scaled by the squared norm of the gradient vectors when loading a DW gradient scheme. This is commonly required to correctly interpret images acquired on scanners that nominally only allow a single b-value, as the common workaround is to scale the gradient vectors to modulate the actual b-value.

.. option:: BZeroThreshold

    *default: 10.0*

     Specifies the b-value threshold for determining those image volumes that correspond to b=0.

.. option:: BackgroundColor

    *default: 1.0,1.0,1.0*

     The default colour to use for the background in OpenGL panels, notably the SH viewer.

.. option:: ConnectomeEdgeAssociatedAlphaMultiplier

    *default: 1.0*

     The multiplicative factor to apply to the transparency of edges connected to one selected node.

.. option:: ConnectomeEdgeAssociatedColour

    *default: 0.0,0.0,0.0*

     The colour mixed in to edges connected to one currently selected node.

.. option:: ConnectomeEdgeAssociatedColourFade

    *default: 0.5*

     The fraction of the colour of an edge connected to one selected node determined by the fixed colour.

.. option:: ConnectomeEdgeAssociatedSizeMultiplier

    *default: 1.0*

     The multiplicative factor to apply to the size of edges connected to one selected node.

.. option:: ConnectomeEdgeOtherAlphaMultiplier

    *default: 1.0*

     The multiplicative factor to apply to the transparency of edges not connected to any selected node.

.. option:: ConnectomeEdgeOtherColour

    *default: 0.0,0.0,0.0*

     The colour mixed in to edges not connected to any currently selected node.

.. option:: ConnectomeEdgeOtherColourFade

    *default: 0.75*

     The fraction of the colour of an edge not connected to any selected node determined by the fixed colour.

.. option:: ConnectomeEdgeOtherSizeMultiplier

    *default: 1.0*

     The multiplicative factor to apply to the size of edges not connected to any selected node.

.. option:: ConnectomeEdgeOtherVisibilityOverride

    *default: true*

     Whether or not to force invisibility of edges not connected to any selected node.

.. option:: ConnectomeEdgeSelectedAlphaMultiplier

    *default: 1.0*

     The multiplicative factor to apply to the transparency of edges connected to two selected nodes.

.. option:: ConnectomeEdgeSelectedColour

    *default: 0.9,0.9,1.0*

     The colour used to highlight the edges connected to two currently selected nodes.

.. option:: ConnectomeEdgeSelectedColourFade

    *default: 0.5*

     The fraction of the colour of an edge connected to two selected nodes determined by the fixed selection highlight colour.

.. option:: ConnectomeEdgeSelectedSizeMultiplier

    *default: 1.0*

     The multiplicative factor to apply to the size of edges connected to two selected nodes.

.. option:: ConnectomeEdgeSelectedVisibilityOverride

    *default: false*

     Whether or not to force visibility of edges connected to two selected nodes.

.. option:: ConnectomeNodeAssociatedAlphaMultiplier

    *default: 1.0*

     The multiplicative factor to apply to the transparency of nodes associated with a selected node.

.. option:: ConnectomeNodeAssociatedColour

    *default: 0.0,0.0,0.0*

     The colour mixed in to those nodes associated with any selected node.

.. option:: ConnectomeNodeAssociatedColourFade

    *default: 0.5*

     The fraction of the colour of an associated node determined by the fixed associated highlight colour.

.. option:: ConnectomeNodeAssociatedSizeMultiplier

    *default: 1.0*

     The multiplicative factor to apply to the size of nodes associated with a selected node.

.. option:: ConnectomeNodeOtherAlphaMultiplier

    *default: 1.0*

     The multiplicative factor to apply to the transparency of nodes not currently selected nor associated with a selected node.

.. option:: ConnectomeNodeOtherColour

    *default: 0.0,0.0,0.0*

     The colour mixed in to those nodes currently not selected nor associated with any selected node.

.. option:: ConnectomeNodeOtherColourFade

    *default: 0.75*

     The fraction of the colour of an unselected, non-associated node determined by the fixed not-selected highlight colour.

.. option:: ConnectomeNodeOtherSizeMultiplier

    *default: 1.0*

     The multiplicative factor to apply to the size of nodes not currently selected nor associated with a selected node.

.. option:: ConnectomeNodeOtherVisibilityOverride

    *default: false*

     Whether or not nodes are forced to be invisible when not selected or associated with any selected node.

.. option:: ConnectomeNodeSelectedAlphaMultiplier

    *default: 1.0*

     The multiplicative factor to apply to the transparency of selected nodes.

.. option:: ConnectomeNodeSelectedColour

    *default: 1.0,1.0,1.0*

     The colour used to highlight those nodes currently selected.

.. option:: ConnectomeNodeSelectedColourFade

    *default: 0.75*

     The fraction of the colour of a selected node determined by the fixed selection highlight colour.

.. option:: ConnectomeNodeSelectedSizeMultiplier

    *default: 1.0*

     The multiplicative factor to apply to the size of selected nodes.

.. option:: ConnectomeNodeSelectedVisibilityOverride

    *default: true*

     Whether or not nodes are forced to be visible when selected.

.. option:: DiffuseIntensity

    *default: 0.5*

     The default intensity for the diffuse light in OpenGL renders.

.. option:: FailOnWarn

    *default: 0 (false)*

     A boolean value specifying whether MRtrix applications should abort as soon as any (otherwise non-fatal) warning is issued.

.. option:: FontSize

    *default: 10*

     The size (in points) of the font to be used in OpenGL viewports (mrview and shview).

.. option:: HelpCommand

    *default: less*

     The command to use to display each command's help page (leave empty to send directly to the terminal).

.. option:: IconSize

    *default: 30*

     The size of the icons in the main MRView toolbar.

.. option:: ImageInterpolation

    *default: true*

     Interpolation switched on in the main image.

.. option:: InitialToolBarPosition

    *default: top*

     The starting position of the MRView toolbar. Valid values are: top, bottom, left, right.

.. option:: LightPosition

    *default: 1.0,1.0,3.0*

     The default position vector to use for the light in OpenGL renders.

.. option:: MRViewColourBarHeight

    *default: 100*

     The height of the colourbar in MRView, in pixels.

.. option:: MRViewColourBarInset

    *default: 20*

     How far away from the edge of the main window to place the colourbar in MRView, in pixels.

.. option:: MRViewColourBarPosition

    *default: bottomright*

     The position of the colourbar within the main window in MRView. Valid values are: bottomleft, bottomright, topleft, topright.

.. option:: MRViewColourBarTextOffset

    *default: 10*

     How far away from the colourbar to place the associated text, in pixels.

.. option:: MRViewColourBarWidth

    *default: 20*

     The width of the colourbar in MRView, in pixels.

.. option:: MRViewColourHorizontalPadding

    *default: 100*

     The width in pixels between horizontally adjacent colour bars.

.. option:: MRViewDefaultTractGeomType

    *default: Pseudotubes*

     The default geometry type used to render tractograms. Options are Pseudotubes, Lines or Points

.. option:: MRViewDockFloating

    *default: 0 (false)*

     Whether MRView tools should start docked in the main window, or floating (detached from the main window).

.. option:: MRViewFocusModifierKey

    *default: meta (cmd on MacOSX)*

     Modifier key to select focus mode in MRView. Valid choices include shift, alt, ctrl, meta (on MacOSX: shift, alt, ctrl, cmd).

.. option:: MRViewImageBackgroundColour

    *default: 0,0,0 (black)*

     The default image background colour in the main MRView window.

.. option:: MRViewInitWindowSize

    *default: 512,512*

     Initial window size of MRView in pixels.

.. option:: MRViewMaxNumColourmapRows

    *default: 3*

     The maximal number of rows used to layout a collection of rendered colourbars Note, that all tool-specific colourbars will form a single collection.

.. option:: MRViewMoveModifierKey

    *default: shift*

     Modifier key to select move mode in MRView. Valid choices include shift, alt, ctrl, meta (on MacOSX: shift, alt, ctrl, cmd).

.. option:: MRViewOdfScale

    *default: 1.0*

     The factor by which the ODF overlay is scaled.

.. option:: MRViewRotateModifierKey

    *default: ctrl*

     Modifier key to select rotate mode in MRView. Valid choices include shift, alt, ctrl, meta (on MacOSX: shift, alt, ctrl, cmd).

.. option:: MRViewShowColourbar

    *default: true*

     Colourbar shown in main image overlay.

.. option:: MRViewShowComments

    *default: true*

     Comments shown in main image overlay.

.. option:: MRViewShowFocus

    *default: true*

     Focus cross hair shown in main image.

.. option:: MRViewShowOrientationLabel

    *default: true*

     Anatomical orientation information shown in main image overlay.

.. option:: MRViewShowVoxelInformation

    *default: true*

     Voxel information shown in main image overlay.

.. option:: MRViewToolFontSize

    *default: 2 points less than the standard system font*

     The point size for the font to use in MRView tools.

.. option:: MRViewToolsColourBarPosition

    *default: topright*

     The position of all visible tool colourbars within the main window in MRView. Valid values are: bottomleft, bottomright, topleft, topright.

.. option:: MSAA

    *default: 0 (false)*

     How many samples to use for multi-sample anti-aliasing (to improve display quality).

.. option:: NIfTIAllowBitwise

    *default: 0 (false)*

     A boolean value to indicate whether bitwise storage of binary data is permitted (most 3rd party software packages don't support bitwise data). If false (the default), data will be stored using more widely supported unsigned 8-bit integers.

.. option:: NIfTIAlwaysUseVer2

    *default: 0 (false)*

     A boolean value to indicate whether NIfTI images should always be written in the new NIfTI-2 format. If false, images will be written in the older NIfTI-1 format by default, with the exception being files where the number of voxels along any axis exceeds the maximum permissible in that format (32767), in which case the output file will automatically switch to the NIfTI-2 format.

.. option:: NIfTIAutoLoadJSON

    *default: 0 (false)*

     A boolean value to indicate whether, when opening NIfTI images, any corresponding JSON file should be automatically loaded.

.. option:: NIfTIAutoSaveJSON

    *default: 0 (false)*

     A boolean value to indicate whether, when writing NIfTI images, a corresponding JSON file should be automatically created in order to save any header entries that cannot be stored in the NIfTI header.

.. option:: NIfTIUseSform

    *default: 0 (false)*

     A boolean value to control whether, in cases where both the sform and qform transformations are defined in an input NIfTI image, but those transformations differ, the sform transformation should be used in preference to the qform matrix (the default behaviour).

.. option:: NeedOpenGLCoreProfile

    *default: 1 (true)*

     Whether the creation of an OpenGL 3.3 context requires it to be a core profile (needed on newer versions of the ATI drivers on Linux, for instance).

.. option:: NumberOfThreads

    *default: number of threads provided by hardware*

     Set the default number of CPU threads to use for multi-threading.

.. option:: NumberOfUndos

    *default: 16*

     The number of undo operations permitted in the MRView ROI editor tool.

.. option:: ObjectColor

    *default: 1,1,0 (yellow)*

     The default colour to use for objects (i.e. SH glyphs) when not colouring by direction.

.. option:: RegAnalyseDescent

    *default: 0 (false)*

     Linear registration: write comma separated gradient descent parameters and gradients to stdout and verbose gradient descent output to stderr.

.. option:: RegCoherenceLen

    *default: 3.0*

     Linear registration: estimated spatial coherence length in voxels.

.. option:: RegGdConvergenceDataSmooth

    *default: 0.8*

     Linear registration: control point trajectory smoothing value used in convergence check parameter range: [0...1].

.. option:: RegGdConvergenceMinIter

    *default: 10*

     Linear registration: minimum number of iterations until convergence check is activated.

.. option:: RegGdConvergenceSlopeSmooth

    *default: 0.1*

     Linear registration: control point trajectory slope smoothing value used in convergence check parameter range: [0...1].

.. option:: RegGdConvergenceThresh

    *default: 5e-3*

     Linear registration: threshold for convergence check using the smoothed control point trajectories measured in fraction of a voxel.

.. option:: RegGdWeightMatrix

    *default: 0.0003*

     Linear registration: weight for optimisation of linear (3x3) matrix parameters.

.. option:: RegGdWeightTranslation

    *default: 1*

     Linear registration: weight for optimisation of translation parameters.

.. option:: RegStopLen

    *default: 0.0001*

     Linear registration: smallest gradient descent step measured in fraction of a voxel at which to stop registration.

.. option:: ScriptTmpDir

    *default: `.`*

     The location in which to generate the temporary directories to be used by MRtrix Python scripts. By default they will be generated in the working directory. Note that this setting does not influence the location in which piped images and other temporary files are created by MRtrix3; that is determined based on config file option :option:`TmpFileDir`.

.. option:: ScriptTmpPrefix

    *default: `<script>-tmp-`*

     The prefix to use when generating a unique name for a Python script temporary directory. By default the name of the invoked script itself will be used, followed by `-tmp-` (six random characters are then appended to produce a unique name in cases where a script may be run multiple times in parallel).

.. option:: SparseDataInitialSize

    *default: 16777216*

     Initial buffer size for data in MRtrix sparse image format file (in bytes).

.. option:: SpecularExponent

    *default: 5.0*

     The default exponent for the specular light in OpenGL renders.

.. option:: SpecularIntensity

    *default: 0.5*

     The default intensity for the specular light in OpenGL renders.

.. option:: TckgenEarlyExit

    *default: 0 (false)*

     Specifies whether tckgen should be terminated prematurely in cases where it appears as though the target number of accepted streamlines is not going to be met.

.. option:: TerminalColor

    *default: 1 (true)*

     A boolean value to indicate whether colours should be used in the terminal.

.. option:: TmpFileDir

    *default: `/tmp` (on Unix), `.` (on Windows)*

<<<<<<< HEAD
     The prefix for temporary files (as used in pipelines). By default, these files get written to the current folder on Windows machines, which may cause performance issues, particularly when operating over distributed file systems. On Unix machines, the default is /tmp/, which is typically a RAM file system and should therefore be fast; but may cause issues on machines with little RAM capacity or where write-access to this location is not permitted. Note that this location can also be manipulated using the `MRTRIX_TMPFILE_DIR` environment variable, without editing the config file. Note also that this setting does not influence the location in which Python scripts construct their temporary directories; that is determined based on config file option ScriptTmpDir.
=======
     The prefix for temporary files (as used in pipelines). By default, these files get written to the current folder on Windows machines, which may cause performance issues, particularly when operating over distributed file systems. On Unix machines, the default is /tmp/, which is typically a RAM file system and should therefore be fast; but may cause issues on machines with little RAM capacity or where write-access to this location is not permitted. Note that this setting does not influence the location in which Python scripts construct their temporary directories; that is determined based on config file option :option:`ScriptTmpDir`.

.. option:: TmpFilePrefix
>>>>>>> d925a0ac

    *default: `mrtrix-tmp-`*

     The prefix to use for the basename of temporary files. This will be used to generate a unique filename for the temporary file, by adding random characters to this prefix, followed by a suitable suffix (depending on file type). Note that this prefix can also be manipulated using the `MRTRIX_TMPFILE_PREFIX` environment variable, without editing the config file.

.. option:: ToolbarStyle

    *default: 2*

     The style of the main toolbar buttons in MRView. See Qt's documentation for Qt::ToolButtonStyle.

.. option:: TrackWriterBufferSize

    *default: 16777216*

     The size of the write-back buffer (in bytes) to use when writing track files. MRtrix will store the output tracks in a relatively large buffer to limit the number of write() calls, avoid associated issues such as file fragmentation.

.. option:: VSync

    *default: 0 (false)*

     Whether the screen update should synchronise with the monitor's vertical refresh (to avoid tearing artefacts).
<|MERGE_RESOLUTION|>--- conflicted
+++ resolved
@@ -542,13 +542,9 @@
 
     *default: `/tmp` (on Unix), `.` (on Windows)*
 
-<<<<<<< HEAD
      The prefix for temporary files (as used in pipelines). By default, these files get written to the current folder on Windows machines, which may cause performance issues, particularly when operating over distributed file systems. On Unix machines, the default is /tmp/, which is typically a RAM file system and should therefore be fast; but may cause issues on machines with little RAM capacity or where write-access to this location is not permitted. Note that this location can also be manipulated using the `MRTRIX_TMPFILE_DIR` environment variable, without editing the config file. Note also that this setting does not influence the location in which Python scripts construct their temporary directories; that is determined based on config file option ScriptTmpDir.
-=======
-     The prefix for temporary files (as used in pipelines). By default, these files get written to the current folder on Windows machines, which may cause performance issues, particularly when operating over distributed file systems. On Unix machines, the default is /tmp/, which is typically a RAM file system and should therefore be fast; but may cause issues on machines with little RAM capacity or where write-access to this location is not permitted. Note that this setting does not influence the location in which Python scripts construct their temporary directories; that is determined based on config file option :option:`ScriptTmpDir`.
 
 .. option:: TmpFilePrefix
->>>>>>> d925a0ac
 
     *default: `mrtrix-tmp-`*
 
