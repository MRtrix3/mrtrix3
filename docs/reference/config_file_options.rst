.. _config_file_options:

##########################################
List of MRtrix3 configuration file options
##########################################

.. option:: AmbientIntensity

    *default: 0.5*

     The default intensity for the ambient light in OpenGL renders.

.. option:: AnalyseLeftToRight

    *default: 0 (false)*

     A boolean value to indicate whether images in Analyse format
     should be assumed to be in LAS orientation (default) or RAS
     (when this is option is turned on).

.. option:: BValueEpsilon

    *default: 80.0*

     Specifies the difference between b-values necessary for image
     volumes to be classified as belonging to different shells.

.. option:: BValueScaling

    *default: 1 (true)*

     Specifies whether the b-values should be scaled by the squared
     norm of the gradient vectors when loading a DW gradient scheme.
     This is commonly required to correctly interpret images acquired
     on scanners that nominally only allow a single b-value, as the
     common workaround is to scale the gradient vectors to modulate
     the actual b-value.

.. option:: BZeroThreshold

    *default: 10.0*

     Specifies the b-value threshold for determining those image
     volumes that correspond to b=0.

.. option:: BackgroundColor

    *default: 1.0,1.0,1.0*

     The default colour to use for the background in OpenGL panels, notably
     the SH viewer.

.. option:: ConnectomeEdgeAssociatedAlphaMultiplier

    *default: 1.0*

     The multiplicative factor to apply to the transparency of edges connected to one selected node.

.. option:: ConnectomeEdgeAssociatedColour

    *default: 0.0,0.0,0.0*

     The colour mixed in to edges connected to one currently selected node.

.. option:: ConnectomeEdgeAssociatedColourFade

    *default: 0.5*

     The fraction of the colour of an edge connected to one selected node determined by the fixed colour.

.. option:: ConnectomeEdgeAssociatedSizeMultiplier

    *default: 1.0*

     The multiplicative factor to apply to the size of edges connected to one selected node.

.. option:: ConnectomeEdgeOtherAlphaMultiplier

    *default: 1.0*

     The multiplicative factor to apply to the transparency of edges not connected to any selected node.

.. option:: ConnectomeEdgeOtherColour

    *default: 0.0,0.0,0.0*

     The colour mixed in to edges not connected to any currently selected node.

.. option:: ConnectomeEdgeOtherColourFade

    *default: 0.75*

     The fraction of the colour of an edge not connected to any selected node determined by the fixed colour.

.. option:: ConnectomeEdgeOtherSizeMultiplier

    *default: 1.0*

     The multiplicative factor to apply to the size of edges not connected to any selected node.

.. option:: ConnectomeEdgeOtherVisibilityOverride

    *default: true*

     Whether or not to force invisibility of edges not connected to any selected node.

.. option:: ConnectomeEdgeSelectedAlphaMultiplier

    *default: 1.0*

     The multiplicative factor to apply to the transparency of edges connected to two selected nodes.

.. option:: ConnectomeEdgeSelectedColour

    *default: 0.9,0.9,1.0*

     The colour used to highlight the edges connected to two currently selected nodes.

.. option:: ConnectomeEdgeSelectedColourFade

    *default: 0.5*

     The fraction of the colour of an edge connected to two selected nodes determined by the fixed selection highlight colour.

.. option:: ConnectomeEdgeSelectedSizeMultiplier

    *default: 1.0*

     The multiplicative factor to apply to the size of edges connected to two selected nodes.

.. option:: ConnectomeEdgeSelectedVisibilityOverride

    *default: false*

     Whether or not to force visibility of edges connected to two selected nodes.

.. option:: ConnectomeNodeAssociatedAlphaMultiplier

    *default: 1.0*

     The multiplicative factor to apply to the transparency of nodes associated with a selected node.

.. option:: ConnectomeNodeAssociatedColour

    *default: 0.0,0.0,0.0*

     The colour mixed in to those nodes associated with any selected node.

.. option:: ConnectomeNodeAssociatedColourFade

    *default: 0.5*

     The fraction of the colour of an associated node determined by the fixed associated highlight colour.

.. option:: ConnectomeNodeAssociatedSizeMultiplier

    *default: 1.0*

     The multiplicative factor to apply to the size of nodes associated with a selected node.

.. option:: ConnectomeNodeOtherAlphaMultiplier

    *default: 1.0*

     The multiplicative factor to apply to the transparency of nodes not currently selected nor associated with a selected node.

.. option:: ConnectomeNodeOtherColour

    *default: 0.0,0.0,0.0*

     The colour mixed in to those nodes currently not selected nor associated with any selected node.

.. option:: ConnectomeNodeOtherColourFade

    *default: 0.75*

     The fraction of the colour of an unselected, non-associated node determined by the fixed not-selected highlight colour.

.. option:: ConnectomeNodeOtherSizeMultiplier

    *default: 1.0*

     The multiplicative factor to apply to the size of nodes not currently selected nor associated with a selected node.

.. option:: ConnectomeNodeOtherVisibilityOverride

    *default: false*

     Whether or not nodes are forced to be invisible when not selected or associated with any selected node.

.. option:: ConnectomeNodeSelectedAlphaMultiplier

    *default: 1.0*

     The multiplicative factor to apply to the transparency of selected nodes.

.. option:: ConnectomeNodeSelectedColour

    *default: 1.0,1.0,1.0*

     The colour used to highlight those nodes currently selected.

.. option:: ConnectomeNodeSelectedColourFade

    *default: 0.75*

     The fraction of the colour of a selected node determined by the fixed selection highlight colour.

.. option:: ConnectomeNodeSelectedSizeMultiplier

    *default: 1.0*

     The multiplicative factor to apply to the size of selected nodes.

.. option:: ConnectomeNodeSelectedVisibilityOverride

    *default: true*

     Whether or not nodes are forced to be visible when selected.

.. option:: DiffuseIntensity

    *default: 0.5*

     The default intensity for the diffuse light in OpenGL renders.

.. option:: FailOnWarn

    *default: 0 (false)*

     A boolean value specifying whether MRtrix applications should
     abort as soon as any (otherwise non-fatal) warning is issued.

.. option:: FontSize

    *default: 10*

     The size (in points) of the font to be used in OpenGL viewports (mrview and shview).

.. option:: HelpCommand

    *default: less*

     The command to use to display each command's help page (leave
     empty to send directly to the terminal).

.. option:: IconSize

    *default: 30*

     The size of the icons in the main MRView toolbar.

.. option:: ImageInterpolation

    *default: true*

     Interpolation switched on in the main image.

.. option:: InitialToolBarPosition

    *default: top*

     The starting position of the MRView toolbar. Valid values are:
     top, bottom, left, right.

.. option:: LightPosition

    *default: 1.0,1.0,3.0*

     The default position vector to use for the light in OpenGL
     renders.

.. option:: MRViewColourBarHeight

    *default: 100*

     The height of the colourbar in MRView, in pixels.

.. option:: MRViewColourBarHorizontalPadding

    *default: 100*

     The width in pixels between horizontally adjacent colour bars.

.. option:: MRViewColourBarInset

    *default: 20*

     How far away from the edge of the main window to place the
     colourbar in MRView, in pixels.

.. option:: MRViewColourBarPosition

    *default: bottomright*

     The position of the colourbar within the main window in MRView.
     Valid values are: bottomleft, bottomright, topleft, topright.

.. option:: MRViewColourBarTextOffset

    *default: 10*

     How far away from the colourbar to place the associated text,
     in pixels.

.. option:: MRViewColourBarWidth

    *default: 20*

     The width of the colourbar in MRView, in pixels.

.. option:: MRViewDefaultTractGeomType

    *default: Pseudotubes*

     The default geometry type used to render tractograms.
     Options are Pseudotubes, Lines or Points

.. option:: MRViewDockFloating

    *default: 0 (false)*

     Whether MRView tools should start docked in the main window, or
     floating (detached from the main window).

.. option:: MRViewFocusModifierKey

    *default: meta (cmd on MacOSX)*

     Modifier key to select focus mode in MRView. Valid
     choices include shift, alt, ctrl, meta (on MacOSX: shift, alt,
     ctrl, cmd).

.. option:: MRViewImageBackgroundColour

    *default: 0,0,0 (black)*

     The default image background colour in the main MRView window.

.. option:: MRViewInitWindowSize

    *default: 512,512*

     Initial window size of MRView in pixels.

.. option:: MRViewMaxNumColourBarRows

    *default: 3*

     The maximal number of rows used to layout a collection of rendered colourbars
     Note, that all tool-specific colourbars will form a single collection.

.. option:: MRViewMoveModifierKey

    *default: shift*

     Modifier key to select move mode in MRView. Valid
     choices include shift, alt, ctrl, meta (on MacOSX: shift, alt,
     ctrl, cmd).

.. option:: MRViewOdfScale

    *default: 1.0*

     The factor by which the ODF overlay is scaled.

.. option:: MRViewOrthoAsRow

    *default: false*

     Display the 3 orthogonal views of the Ortho mode in a row,
     rather than as a 2x2 montage

.. option:: MRViewRoiAlpha

    *default: 0.5*

     The default alpha of a ROI overlay.

.. option:: MRViewRotateModifierKey

    *default: ctrl*

     Modifier key to select rotate mode in MRView. Valid
     choices include shift, alt, ctrl, meta (on MacOSX: shift, alt,
     ctrl, cmd).

.. option:: MRViewShowColourbar

    *default: true*

     Colourbar shown in main image overlay.

.. option:: MRViewShowComments

    *default: true*

     Comments shown in main image overlay.

.. option:: MRViewShowFocus

    *default: true*

     Focus cross hair shown in main image.

.. option:: MRViewShowOrientationLabel

    *default: true*

     Anatomical orientation information shown in main image overlay.

.. option:: MRViewShowVoxelInformation

    *default: true*

     Voxel information shown in main image overlay.

.. option:: MRViewToolFontSize

    *default: 2 points less than the standard system font*

     The point size for the font to use in MRView tools.

.. option:: MRViewToolsColourBarPosition

    *default: topright*

     The position of all visible tool colourbars within the main window in MRView.
     Valid values are: bottomleft, bottomright, topleft, topright.

.. option:: MRViewWrapVolumes

    *default: false*

     Wrap volumes around when cycling through

.. option:: MSAA

<<<<<<< HEAD
=======
*  **MRViewSyncFocus**
    *default: false*

     Whether to sync the focus in mrview between other mrview processes.	 

*  **MSAA**
>>>>>>> 98d0b5dc
    *default: 0 (false)*

     How many samples to use for multi-sample anti-aliasing (to
     improve display quality).

.. option:: NIfTIAllowBitwise

    *default: 0 (false)*

     A boolean value to indicate whether bitwise storage of binary
     data is permitted (most 3rd party software packages don't
     support bitwise data). If false (the default), data will be
     stored using more widely supported unsigned 8-bit integers.

.. option:: NIfTIAlwaysUseVer2

    *default: 0 (false)*

     A boolean value to indicate whether NIfTI images should
     always be written in the new NIfTI-2 format. If false,
     images will be written in the older NIfTI-1 format by
     default, with the exception being files where the number
     of voxels along any axis exceeds the maximum permissible
     in that format (32767), in which case the output file
     will automatically switch to the NIfTI-2 format.

.. option:: NIfTIAutoLoadJSON

    *default: 0 (false)*

     A boolean value to indicate whether, when opening NIfTI images,
     any corresponding JSON file should be automatically loaded.

.. option:: NIfTIAutoSaveJSON

    *default: 0 (false)*

     A boolean value to indicate whether, when writing NIfTI images,
     a corresponding JSON file should be automatically created in order
     to save any header entries that cannot be stored in the NIfTI
     header.

.. option:: NIfTIUseSform

    *default: 0 (false)*

     A boolean value to control whether, in cases where both
     the sform and qform transformations are defined in an
     input NIfTI image, but those transformations differ, the
     sform transformation should be used in preference to the
     qform matrix (the default behaviour).

.. option:: NeedOpenGLCoreProfile

    *default: 1 (true)*

     Whether the creation of an OpenGL 3.3 context requires it to be
     a core profile (needed on newer versions of the ATI drivers on
     Linux, for instance).

.. option:: NumberOfThreads

    *default: number of threads provided by hardware*

     Set the default number of CPU threads to use for multi-threading.

.. option:: NumberOfUndos

    *default: 16*

     The number of undo operations permitted in the MRView ROI editor tool.

.. option:: ObjectColor

    *default: 1,1,0 (yellow)*

     The default colour to use for objects (i.e. SH glyphs) when not
     colouring by direction.

.. option:: RealignTransform

    *default: 1 (true)*

     A boolean value to indicate whether all images should be realigned
     to an approximately axial orientation at load.

.. option:: RegAnalyseDescent

    *default: 0 (false)*

     Linear registration: write comma separated gradient descent parameters and gradients
     to stdout and verbose gradient descent output to stderr.

.. option:: RegCoherenceLen

    *default: 3.0*

     Linear registration: estimated spatial coherence length in voxels.

.. option:: RegGdConvergenceDataSmooth

    *default: 0.8*

     Linear registration: control point trajectory smoothing value used in convergence check
     parameter range: [0...1].

.. option:: RegGdConvergenceMinIter

    *default: 10*

     Linear registration: minimum number of iterations until convergence check is activated.

.. option:: RegGdConvergenceSlopeSmooth

    *default: 0.1*

     Linear registration: control point trajectory slope smoothing value used in convergence check
     parameter range: [0...1].

.. option:: RegGdConvergenceThresh

    *default: 5e-3*

     Linear registration: threshold for convergence check using the smoothed control point trajectories
     measured in fraction of a voxel.

.. option:: RegGdWeightMatrix

    *default: 0.0003*

     Linear registration: weight for optimisation of linear (3x3) matrix parameters.

.. option:: RegGdWeightTranslation

    *default: 1*

     Linear registration: weight for optimisation of translation parameters.

.. option:: RegStopLen

    *default: 0.0001*

     Linear registration: smallest gradient descent step measured in fraction of a voxel at which to stop registration.

.. option:: ScriptScratchDir

    *default: `.`*

     The location in which to generate the scratch directories to be
     used by MRtrix Python scripts. By default they will be generated
     in the working directory.
     Note that this setting does not influence the location in which
     piped images and other temporary files are created by MRtrix3;
     that is determined based on config file option :option:`TmpFileDir`.

.. option:: ScriptScratchPrefix

    *default: `<script>-tmp-`*

     The prefix to use when generating a unique name for a Python
     script scratch directory. By default the name of the invoked
     script itself will be used, followed by `-tmp-` (six random
     characters are then appended to produce a unique name in cases
     where a script may be run multiple times in parallel).

.. option:: SparseDataInitialSize

    *default: 16777216*

     Initial buffer size for data in MRtrix sparse image format file (in bytes).

.. option:: SpecularExponent

    *default: 5.0*

     The default exponent for the specular light in OpenGL renders.

.. option:: SpecularIntensity

    *default: 0.5*

     The default intensity for the specular light in OpenGL renders.

.. option:: TckgenEarlyExit

    *default: 0 (false)*

     Specifies whether tckgen should be terminated prematurely
     in cases where it appears as though the target number of
     accepted streamlines is not going to be met.

.. option:: TerminalColor

    *default: 1 (true)*

     A boolean value to indicate whether colours should be used in the terminal.

.. option:: TmpFileDir

    *default: `/tmp` (on Unix), `.` (on Windows)*

     The prefix for temporary files (as used in pipelines). By default,
     these files get written to the current folder on Windows machines,
     which may cause performance issues, particularly when operating
     over distributed file systems. On Unix machines, the default is
     /tmp/, which is typically a RAM file system and should therefore
     be fast; but may cause issues on machines with little RAM
     capacity or where write-access to this location is not permitted.
     
     Note that this location can also be manipulated using the
     :envvar:`MRTRIX_TMPFILE_DIR` environment variable, without editing the
     config file. Note also that this setting does not influence the
     location in which Python scripts construct their scratch
     directories; that is determined based on config file option
     ScriptScratchDir.

.. option:: TmpFilePrefix

    *default: `mrtrix-tmp-`*

     The prefix to use for the basename of temporary files. This will
     be used to generate a unique filename for the temporary file, by
     adding random characters to this prefix, followed by a suitable
     suffix (depending on file type). Note that this prefix can also be
     manipulated using the `MRTRIX_TMPFILE_PREFIX` environment
     variable, without editing the config file.

.. option:: ToolbarStyle

    *default: 2*

     The style of the main toolbar buttons in MRView. See Qt's
     documentation for Qt::ToolButtonStyle.

.. option:: TrackWriterBufferSize

    *default: 16777216*

     The size of the write-back buffer (in bytes) to use when
     writing track files. MRtrix will store the output tracks in a
     relatively large buffer to limit the number of write() calls,
     avoid associated issues such as file fragmentation.

.. option:: VSync

    *default: 0 (false)*

     Whether the screen update should synchronise with the monitor's
     vertical refresh (to avoid tearing artefacts).
<|MERGE_RESOLUTION|>--- conflicted
+++ resolved
@@ -434,17 +434,14 @@
 
      Wrap volumes around when cycling through
 
+.. option:: MRViewSyncFocus
+
+    *default: false*
+
+     Whether to sync the focus in mrview between other mrview processes.
+
 .. option:: MSAA
 
-<<<<<<< HEAD
-=======
-*  **MRViewSyncFocus**
-    *default: false*
-
-     Whether to sync the focus in mrview between other mrview processes.	 
-
-*  **MSAA**
->>>>>>> 98d0b5dc
     *default: 0 (false)*
 
      How many samples to use for multi-sample anti-aliasing (to
