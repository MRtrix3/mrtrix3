--- conflicted
+++ resolved
@@ -29,7 +29,7 @@
 #   - Ensure set of files to use is unambiguous
 #   - Check that everything expected to be present is there
 #   - Yield the filename prefix so that files can be loaded easily
-def check_first_input(dirpath, structures):
+def check_first_input(dirpath, structures): #pylint: disable=unused-variable
   candidate_files = list(dirpath.glob('*_first.vtk'))
   filename_prefix = candidate_files[0][:-(6+len('_first.vtk'))]
   if not all(item.startswith(filename_prefix) for item in candidate_files):
@@ -44,13 +44,6 @@
   #   and check for its presence
   return filename_prefix
 
-<<<<<<< HEAD
-# FSL's run_first_all script can be difficult to wrap, since it does not provide
-#   a meaningful return code, and may run via SGE, which then requires waiting for
-#   the output files to appear.
-def check_first_output(prefix, structures): #pylint: disable=unused-variable
-  from mrtrix3 import app, path #pylint: disable=import-outside-toplevel
-=======
 # FSL's run_first_all script can be difficult to wrap, since:
 #   - It may or may not run via SGE or SLURM, and therefore execution control will
 #     return to Python even though those jobs have not yet executed / completed
@@ -62,7 +55,7 @@
 #     later because eg. they are being executed via SGE
 # This function attempts to provide a unified interface for querying whether or not
 #   FIRST was successful, taking all of these into account
-def check_first(prefix, structures=None, first_stdout=None): #pylint: disable=unused-variable
+def check_first_output(prefix, structures=None, first_stdout=None): #pylint: disable=unused-variable
   from mrtrix3 import app, path, utils #pylint: disable=import-outside-toplevel
   job_id = None
   if first_stdout:
@@ -106,7 +99,6 @@
              'but script may subsequently fail'
              ' if an expected structure was not segmented successfully')
     return
->>>>>>> 15cce184
   vtk_files = [ prefix + '-' + struct + '_first.vtk' for struct in structures ]
   existing_file_count = sum(os.path.exists(filename) for filename in vtk_files)
   if existing_file_count == len(vtk_files):
