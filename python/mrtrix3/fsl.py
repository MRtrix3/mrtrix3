# Copyright (c) 2008-2025 the MRtrix3 contributors.
#
# This Source Code Form is subject to the terms of the Mozilla Public
# License, v. 2.0. If a copy of the MPL was not distributed with this
# file, You can obtain one at http://mozilla.org/MPL/2.0/.
#
# Covered Software is provided under this License on an "as is"
# basis, without warranty of any kind, either expressed, implied, or
# statutory, including, without limitation, warranties that the
# Covered Software is free of defects, merchantable, fit for a
# particular purpose or non-infringing.
# See the Mozilla Public License v. 2.0 for more details.
#
# For more details, see http://www.mrtrix.org/.

<<<<<<< HEAD
import os, pathlib, shutil
=======
import os, shutil, subprocess
>>>>>>> 15cce184
from mrtrix3 import MRtrixError




_SUFFIX = ''

IMAGETYPE2SUFFIX = {'NIFTI': '.nii',
                    'NIFTI_GZ': '.nii.gz',
                    'NIFTI_PAIR': '.img',
                    'NIFTI_PAIR_GZ': None}



# Functions that may be useful for scripts that interface with FMRIB FSL tools

<<<<<<< HEAD
# FSL's run_first_all script can be difficult to wrap, since it does not provide
#   a meaningful return code, and may run via SGE, which then requires waiting for
#   the output files to appear.
def check_first(prefix, structures): #pylint: disable=unused-variable
  from mrtrix3 import app, path #pylint: disable=import-outside-toplevel
  vtk_files = [ pathlib.Path(f'{prefix}-{struct}_first.vtk') for struct in structures ]
  existing_file_count = sum(vtk_file.exists() for vtk_file in vtk_files)
  if existing_file_count != len(vtk_files):
    if 'SGE_ROOT' in os.environ and os.environ['SGE_ROOT']:
      app.console('FSL FIRST job may have been run via SGE; '
                  'awaiting completion')
      app.console('(note however that FIRST may fail silently, '
                  'and hence this script may hang indefinitely)')
      path.wait_for(vtk_files)
    else:
      app.DO_CLEANUP = False
      raise MRtrixError('FSL FIRST has failed; '
                        f'{"only " if existing_file_count else ""}{existing_file_count} of {len(vtk_files)} structures were segmented successfully '
                        f'(check {app.SCRATCH_DIR / "first.logs"})')
=======
# FSL's run_first_all script can be difficult to wrap, since:
#   - It may or may not run via SGE or SLURM, and therefore execution control will
#     return to Python even though those jobs have not yet executed / completed
#   - The return code of run_first_all may be a job ID that can possibly be used
#     to query whether or not jobs have completed
#   - Sometimes a subset of the segmentation jobs may fail; when this happens,
#     ideally the script should report an outright failure and raise an MRtrixError;
#     but in some circumstances, it's possible that the requisite files may appear
#     later because eg. they are being executed via SGE
# This function attempts to provide a unified interface for querying whether or not
#   FIRST was successful, taking all of these into account
def check_first(prefix, structures=None, first_stdout=None): #pylint: disable=unused-variable
  from mrtrix3 import app, path, utils #pylint: disable=import-outside-toplevel
  job_id = None
  if first_stdout:
    try:
      job_id = int(first_stdout.rstrip().splitlines()[-1])
    except ValueError:
      app.debug('Unable to convert FIRST stdout contents to integer job ID')
  execution_verified = False
  if job_id:
    # Eventually modify on dev to reflect Python3 prerequisite
    # Create dummy fsl_sub job, use to monitor for completion
    flag_file = utils.name_temporary('txt')
    try:
      with subprocess.Popen(['fsl_sub',
                             '-j', str(job_id),
                             '-T', '1',
                             'touch', flag_file],
                            stdout=subprocess.PIPE) as proc:
        (fslsub_stdout, _) = proc.communicate()
        returncode = proc.returncode
      if returncode:
        app.debug(f'fsl_sub executed successfully, but returned error code {returncode}')
      else:
        app.debug('fsl_sub successfully executed; awaiting completion flag')
        path.wait_for(flag_file)
        execution_verified = True
        app.debug('Flag file identified indicating completion of all run_first_all tasks')
      try:
        flag_jobid = int(fslsub_stdout.rstrip().splitlines()[-1])
        app.cleanup(['touch.' + stream + str(flag_jobid) for stream in ['o', 'e']])
      except ValueError:
        app.debug('Unable to parse Job ID for fsl_sub "touch" job; could not erase stream files')
    except OSError:
      app.debug('Unable to execute fsl_sub to check status of FIRST execution')
    finally:
      app.cleanup(flag_file)
  if not structures:
    app.warn('No way to verify up-front whether FSL FIRST was successful'
             ' due to no knowledge of set of structures to be segmented;'
             ' execution will continue,'
             'but script may subsequently fail'
             ' if an expected structure was not segmented successfully')
    return
  vtk_files = [ prefix + '-' + struct + '_first.vtk' for struct in structures ]
  existing_file_count = sum(os.path.exists(filename) for filename in vtk_files)
  if existing_file_count == len(vtk_files):
    app.debug(f'All {existing_file_count} expected FIRST .vtk files found')
    return
  if not execution_verified and 'SGE_ROOT' in os.environ and os.environ['SGE_ROOT']:
    app.console('FSL FIRST job PID not found,'
                ' but job may nevertheless complete later via SGE')
    app.console('Script will wait to see if the expected .vtk files are generated later')
    app.console('(note however that FIRST may fail silently,'
                ' and hence this script may hang indefinitely)')
    path.wait_for(vtk_files)
    return
  app.DO_CLEANUP = False
  raise MRtrixError('FSL FIRST has failed; '
                    f'{"only " if existing_file_count else ""}{existing_file_count} of {len(vtk_files)} structures '
                    'were segmented successfully '
                    f'(check {os.path.join(app.SCRATCH_DIR, "first.logs")})')
>>>>>>> 15cce184



# Get the name of the binary file that should be invoked to run eddy;
#   this depends on both whether or not the user has requested that the CUDA
#   version of eddy be used, and the various names that this command could
#   conceivably be installed as.
def eddy_binary(cuda): #pylint: disable=unused-variable
  from mrtrix3 import app #pylint: disable=import-outside-toplevel
  if cuda:
    if shutil.which('eddy_cuda'):
      app.debug('Selected soft-linked CUDA version ("eddy_cuda")')
      return 'eddy_cuda'
    # Cuda versions are now provided with a CUDA trailing version number
    # Users may not necessarily create a softlink to one of these and
    #   call it "eddy_cuda"
    # Therefore, hunt through PATH looking for them; if more than one,
    #   select the one with the highest version number
    binaries = [ ]
    for directory in os.environ['PATH'].split(os.pathsep):
      directory = pathlib.Path(directory)
      try:
        for entry in directory.glob('eddy_cuda*'):
          binaries.append(entry)
      except OSError:
        pass
    max_version = 0.0
    exe_path = None
    for entry in binaries:
      try:
        version = float(entry.stem.lstrip('eddy_cuda'))
        if version > max_version:
          max_version = version
          exe_path = entry
      except ValueError:
        pass
    if exe_path:
      app.debug(f'CUDA version {max_version}: {exe_path}')
      return exe_path
    app.debug('No CUDA version of eddy found')
    return ''
  for candidate in [ 'eddy_openmp', 'eddy_cpu', 'eddy', 'fsl5.0-eddy' ]:
    if shutil.which(candidate):
      app.debug(candidate)
      return candidate
  app.debug('No CPU version of eddy found')
  return ''



# In some FSL installations, all binaries get prepended with "fsl5.0-". This function
#   makes it more convenient to locate these commands.
# Note that if FSL 4 and 5 are installed side-by-side, the approach taken in this
#   function will select the version 5 executable.
def exe_name(name): #pylint: disable=unused-variable
  from mrtrix3 import app #pylint: disable=import-outside-toplevel
  if shutil.which(name):
    output = name
  elif shutil.which(f'fsl5.0-{name}'):
    output = f'fsl5.0-{name}'
    app.warn(f'Using FSL binary "{output}" rather than "{name}"; '
             'suggest checking FSL installation')
  else:
    raise MRtrixError(f'Could not find FSL program "{name}"; '
                      'please verify FSL install')
  app.debug(output)
  return output



# In some versions of FSL, even though we try to predict the names of image files that
#   FSL commands will generate based on the suffix() function,
#   the FSL binaries themselves ignore the FSLOUTPUTTYPE environment variable.
# Therefore, the safest approach is:
#   Whenever receiving an output image from an FSL command,
#   explicitly search for the path
def find_image(name): #pylint: disable=unused-variable
  from mrtrix3 import app #pylint: disable=import-outside-toplevel
  prefix = pathlib.PurePath(name)
  prefix = prefix.parent / prefix.name.split('.')[0]
  expected = prefix.with_suffix(suffix())
  if expected.is_file():
    app.debug(f'Image at expected location: {expected}')
    return expected
  for suf in ['.nii', '.nii.gz', '.img']:
    candidate = prefix.with_suffix(suf)
    if candidate.is_file():
      app.debug(f'Expected image at {expected}, '
                f'but found at {candidate}')
      return candidate
  raise MRtrixError(f'Unable to find FSL output image for path {name}')



# For many FSL commands, the format of any output images will depend on the string
#   stored in 'FSLOUTPUTTYPE'. This may even override a filename extension provided
#   to the relevant command. Therefore use this function to 'guess' what the names
#   of images provided by FSL commands will be.
def suffix(): #pylint: disable=unused-variable
  from mrtrix3 import app #pylint: disable=import-outside-toplevel
  global _SUFFIX
  if _SUFFIX:
    return _SUFFIX
  fsl_output_type = os.environ.get('FSLOUTPUTTYPE', '')
  if fsl_output_type in IMAGETYPE2SUFFIX:
    _SUFFIX = IMAGETYPE2SUFFIX[fsl_output_type]
    if _SUFFIX is None:
      raise MRtrixError(f'MRtrix3 does not support FSL output image type "{fsl_output_type}; '
                        'please change FSLOUTPUTTYPE environment variable')
    app.debug(f'{fsl_output_type} -> {_SUFFIX}')
  else:
    _SUFFIX = '.nii.gz'
    if fsl_output_type:
      app.warn('Unrecognised value for environment variable FSLOUTPUTTYPE '
              f'("{fsl_output_type}"): '
              'executed FSL commands may fail')
    else:
      app.warn('Environment variable FSLOUTPUTTYPE not set; '
               'FSL commands may fail, '
               'or this script may fail to locate FSL command outputs')
  return _SUFFIX<|MERGE_RESOLUTION|>--- conflicted
+++ resolved
@@ -13,11 +13,7 @@
 #
 # For more details, see http://www.mrtrix.org/.
 
-<<<<<<< HEAD
-import os, pathlib, shutil
-=======
-import os, shutil, subprocess
->>>>>>> 15cce184
+import os, pathlib, shutil, subprocess
 from mrtrix3 import MRtrixError
 
 
@@ -34,27 +30,6 @@
 
 # Functions that may be useful for scripts that interface with FMRIB FSL tools
 
-<<<<<<< HEAD
-# FSL's run_first_all script can be difficult to wrap, since it does not provide
-#   a meaningful return code, and may run via SGE, which then requires waiting for
-#   the output files to appear.
-def check_first(prefix, structures): #pylint: disable=unused-variable
-  from mrtrix3 import app, path #pylint: disable=import-outside-toplevel
-  vtk_files = [ pathlib.Path(f'{prefix}-{struct}_first.vtk') for struct in structures ]
-  existing_file_count = sum(vtk_file.exists() for vtk_file in vtk_files)
-  if existing_file_count != len(vtk_files):
-    if 'SGE_ROOT' in os.environ and os.environ['SGE_ROOT']:
-      app.console('FSL FIRST job may have been run via SGE; '
-                  'awaiting completion')
-      app.console('(note however that FIRST may fail silently, '
-                  'and hence this script may hang indefinitely)')
-      path.wait_for(vtk_files)
-    else:
-      app.DO_CLEANUP = False
-      raise MRtrixError('FSL FIRST has failed; '
-                        f'{"only " if existing_file_count else ""}{existing_file_count} of {len(vtk_files)} structures were segmented successfully '
-                        f'(check {app.SCRATCH_DIR / "first.logs"})')
-=======
 # FSL's run_first_all script can be difficult to wrap, since:
 #   - It may or may not run via SGE or SLURM, and therefore execution control will
 #     return to Python even though those jobs have not yet executed / completed
@@ -128,7 +103,6 @@
                     f'{"only " if existing_file_count else ""}{existing_file_count} of {len(vtk_files)} structures '
                     'were segmented successfully '
                     f'(check {os.path.join(app.SCRATCH_DIR, "first.logs")})')
->>>>>>> 15cce184
 
 
 
