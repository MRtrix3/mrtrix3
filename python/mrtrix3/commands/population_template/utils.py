# Copyright (c) 2008-2025 the MRtrix3 contributors.
#
# This Source Code Form is subject to the terms of the Mozilla Public
# License, v. 2.0. If a copy of the MPL was not distributed with this
# file, You can obtain one at http://mozilla.org/MPL/2.0/.
#
# Covered Software is provided under this License on an "as is"
# basis, without warranty of any kind, either expressed, implied, or
# statutory, including, without limitation, warranties that the
# Covered Software is free of defects, merchantable, fit for a
# particular purpose or non-infringing.
# See the Mozilla Public License v. 2.0 for more details.
#
# For more details, see http://www.mrtrix.org/.

import csv, math, os, re, shutil
from mrtrix3 import MRtrixError
from mrtrix3 import app, image, path, run, utils
from . import IMAGEEXT
from .input import Input


#def abspath(arg, *args): # pylint: disable=unused-variable
#  return os.path.abspath(os.path.join(arg, *args))



def copy(src, dst, follow_symlinks=True): # pylint: disable=unused-variable
  """Copy data but do not set mode bits. Return the file's destination.

  mimics shutil.copy but without setting mode bits as shutil.copymode can fail on exotic mounts
  (observed on cifs with file_mode=0777).
  """
  if os.path.isdir(dst):
    dst = os.path.join(dst, os.path.basename(src))
  shutil.copyfile(src, dst, follow_symlinks=follow_symlinks) # pylint: disable=unexpected-keyword-arg
  return dst



def check_linear_transformation(transformation, cmd, max_scaling=0.5, max_shear=0.2, max_rot=None, pause_on_warn=True): # pylint: disable=unused-variable, too-many-arguments
  if max_rot is None:
    max_rot = 2 * math.pi

  good = True
  run.command(f'transformcalc {transformation} decompose {transformation}decomp')
  if not os.path.isfile(f'{transformation}decomp'):  # does not exist if run with -continue option
    app.console(f'"{transformation}decomp" not found; skipping check')
    return True
  data = utils.load_keyval(f'{transformation}decomp')
  run.function(os.remove, f'{transformation}decomp')
<<<<<<< HEAD
  scaling = [float(value) for value in data['scaling'].split()]
  if any(a < 0 for a in scaling) or any(a > (1 + max_scaling) for a in scaling) or any(
      a < (1 - max_scaling) for a in scaling):
=======
  scaling = [float(value) for value in data['scaling']]
  if any(a < 0 for a in scaling) or \
      any(a > (1 + max_scaling) for a in scaling) or \
      any(a < (1 - max_scaling) for a in scaling):
>>>>>>> 15cce184
    app.warn(f'large scaling ({scaling})) in {transformation}')
    good = False
  shear = [float(value) for value in data['shear'].split()]
  if any(abs(a) > max_shear for a in shear):
    app.warn(f'large shear ({shear}) in {transformation}')
    good = False
  rot_angle = float(data['angle_axis'].split()[0])
  if abs(rot_angle) > max_rot:
    app.warn(f'large rotation ({rot_angle}) in {transformation}')
    good = False

  if not good:
    newcmd = []
    what = ''
    init_rotation_found = False
    skip = 0
    for element in cmd.split():
      if skip:
        skip -= 1
        continue
      if '_init_rotation' in element:
        init_rotation_found = True
      if '_init_matrix' in element:
        skip = 1
        continue
      if 'affine_scale' in element:
        assert what != 'rigid'
        what = 'affine'
      elif 'rigid_scale' in element:
        assert what != 'affine'
        what = 'rigid'
      newcmd.append(element)
    newcmd = ' '.join(newcmd)
    if not init_rotation_found:
      app.console('replacing the transformation obtained with:')
      app.console(cmd)
      if what:
        newcmd += f' -{what}_init_translation mass -{what}_init_rotation search'
      app.console("by the one obtained with:")
      app.console(newcmd)
      run.command(newcmd, force=True)
      return check_linear_transformation(transformation, newcmd, max_scaling, max_shear, max_rot, pause_on_warn=pause_on_warn)
    if pause_on_warn:
      app.warn('you might want to manually repeat mrregister with different parameters and overwrite the transformation file: \n{transformation}')
      app.console(f'The command that failed the test was: \n{cmd}')
      app.console(f'Working directory: \n{os.getcwd()}')
      input('press enter to continue population_template')
  return good



def aggregate(inputs, output, contrast_idx, mode, force=True): # pylint: disable=unused-variable
  images = [inp.ims_transformed[contrast_idx] for inp in inputs]
  if mode == 'mean':
    run.command(['mrmath', images, 'mean', '-keep_unary_axes', output], force=force)
  elif mode == 'median':
    run.command(['mrmath', images, 'median', '-keep_unary_axes', output], force=force)
  elif mode == 'weighted_mean':
    weights = [inp.aggregation_weight for inp in inputs]
    assert not any(w is None for w in weights), weights
    wsum = sum(map(float, weights))
    if wsum <= 0:
      raise MRtrixError('the sum of aggregetion weights has to be positive')
    cmd = ['mrcalc']
    for weight, imagepath in zip(weights, images):
      if float(weight) != 0:
        cmd += [imagepath, weight, '-mult'] + (['-add'] if len(cmd) > 1 else [])
    cmd += [f'{wsum:.16f}', '-div', output]
    run.command(cmd, force=force)
  else:
    raise MRtrixError(f'aggregation mode {mode} not understood')



def inplace_nan_mask(images, masks): # pylint: disable=unused-variable
  assert len(images) == len(masks), (len(images), len(masks))
  for imagepath, maskpath in zip(images, masks):
    target_dir = os.path.split(imagepath)[0]
    masked = os.path.join(target_dir, f'__{os.path.split(imagepath)[1]}')
    run.command(f'mrcalc {maskpath} {imagepath} nan -if {masked}', force=True)
    run.function(shutil.move, masked, imagepath)



def calculate_isfinite(inputs, contrasts): # pylint: disable=unused-variable
  agg_weights = [float(inp.aggregation_weight) for inp in inputs if inp.aggregation_weight is not None]
  for cid in range(contrasts.n_contrasts):
    for inp in inputs:
      if contrasts.n_volumes[cid] > 0:
        cmd = f'mrconvert {inp.ims_transformed[cid]} -coord 3 0 - | ' \
              f'mrcalc - -finite'
      else:
        cmd = f'mrcalc {inp.ims_transformed[cid]} -finite'
      if inp.aggregation_weight:
        cmd += f' {inp.aggregation_weight} -mult'
      cmd += f' isfinite{contrasts.suff[cid]}/{inp.uid}.mif'
      run.command(cmd, force=True)
  for cid in range(contrasts.n_contrasts):
    cmd = ['mrmath', path.all_in_dir(f'isfinite{contrasts.suff[cid]}'), 'sum']
    if agg_weights:
      agg_weight_norm = float(len(agg_weights)) / sum(agg_weights)
      cmd += ['-', '|', 'mrcalc', '-', str(agg_weight_norm), '-mult']
    run.command(cmd + [contrasts.isfinite_count[cid]], force=True)



def get_common_postfix(file_list): # pylint: disable=unused-variable
  return os.path.commonprefix([i[::-1] for i in file_list])[::-1]



def get_common_prefix(file_list): # pylint: disable=unused-variable
  return os.path.commonprefix(file_list)



def parse_input_files(in_files, mask_files, contrasts, f_agg_weight=None, whitespace_repl='_'): # pylint: disable=unused-variable
  """
    matches input images across contrasts and pair them with masks.
    extracts unique identifiers from mask and image filenames by stripping common pre and postfix (per contrast and for masks)
    unique identifiers contain ASCII letters, numbers and '_' but no whitespace which is replaced by whitespace_repl

    in_files: list of lists
      the inner list holds filenames specific to a contrast

    mask_files:
      can be empty

    returns list of Input

    checks: 3d_nonunity
    TODO check if no common grid & trafo across contrasts (only relevant for robust init?)

  """
  contrasts = contrasts.suff
  inputs = []
  def paths_to_file_uids(paths, prefix, postfix):
    """ strip pre and postfix from filename, replace whitespace characters """
    uid_path = {}
    uids = []
    for filepath in paths:
      uid = re.sub(re.escape(postfix)+'$', '', re.sub('^'+re.escape(prefix), '', os.path.split(filepath)[1]))
      uid = re.sub(r'\s+', whitespace_repl, uid)
      if not uid:
        raise MRtrixError(f'No uniquely identifiable part of filename "{path}" '
                          'after prefix and postfix substitution '
                          'with prefix "{prefix}" and postfix "{postfix}"')
      app.debug(f'UID mapping: "{filepath}" --> "{uid}"')
      if uid in uid_path:
        raise MRtrixError(f'unique file identifier is not unique: '
                          f'"{uid}" mapped to "{filepath}" and "{uid_path[uid]}"')
      uid_path[uid] = filepath
      uids.append(uid)
    return uids

  # mask uids
  mask_uids = []
  if mask_files:
    mask_common_postfix = get_common_postfix(mask_files)
    if not mask_common_postfix:
      raise MRtrixError('mask filenames do not have a common postfix')
    mask_common_prefix = get_common_prefix([os.path.split(m)[1] for m in mask_files])
    mask_uids = paths_to_file_uids(mask_files, mask_common_prefix, mask_common_postfix)
    if app.VERBOSITY > 1:
      app.console(f'mask uids: {mask_uids}')

  # images uids
  common_postfix = [get_common_postfix(files) for files in in_files]
  common_prefix = [get_common_prefix(files) for files in in_files]
  # xcontrast_xsubject_pre_postfix: prefix and postfix of the common part across contrasts and subjects,
  # without image extensions and leading or trailing '_' or '-'
  xcontrast_xsubject_pre_postfix = [get_common_postfix(common_prefix).lstrip('_-'),
                                    get_common_prefix([re.sub('.('+'|'.join(IMAGEEXT)+')(.gz)?$', '', pfix).rstrip('_-') for pfix in common_postfix])]
  if app.VERBOSITY > 1:
    app.console(f'common_postfix: {common_postfix}')
    app.console(f'common_prefix: {common_prefix}')
    app.console(f'xcontrast_xsubject_pre_postfix: {xcontrast_xsubject_pre_postfix}')
  for ipostfix, postfix in enumerate(common_postfix):
    if not postfix:
      raise MRtrixError('image filenames do not have a common postfix:\n%s' % '\n'.join(in_files[ipostfix]))

  c_uids = []
  for cid, files in enumerate(in_files):
    c_uids.append(paths_to_file_uids(files, common_prefix[cid], common_postfix[cid]))

  if app.VERBOSITY > 1:
    app.console(f'uids by contrast: {c_uids}')

  # join images and masks
  for ifile, fname in enumerate(in_files[0]):
    uid = c_uids[0][ifile]
    fnames = [fname]
    dirs = [app.ARGS.input_dir[0]]
    if len(contrasts) > 1:
      for cid in range(1, len(contrasts)):
        dirs.append(app.ARGS.input_dir[cid])
        image.check_3d_nonunity(os.path.join(dirs[cid], in_files[cid][ifile]))
        if uid != c_uids[cid][ifile]:
          raise MRtrixError(f'no matching image was found for image {fname} and contrasts {dirs[0]} and {dirs[cid]}')
        fnames.append(in_files[cid][ifile])

    if mask_files:
      if uid not in mask_uids:
        candidates_string = ', '.join([f'"{m}"' for m in mask_uids])
        raise MRtrixError(f'No matching mask image was found for input image {fname} with uid "{uid}". '
                          f'Mask uid candidates: {candidates_string}')
      index = mask_uids.index(uid)
      # uid, filenames, directories, contrasts, mask_filename = '', mask_directory = '', agg_weight = None
      inputs.append(Input(uid, fnames, dirs, contrasts,
                          mask_filename=mask_files[index],
                          mask_directory=app.ARGS.mask_dir))
    else:
      inputs.append(Input(uid, fnames, dirs, contrasts))

  # parse aggregation weights and match to inputs
  if f_agg_weight:
    try:
      with open(f_agg_weight, 'r', encoding='utf-8') as fweights:
        agg_weights = dict((row[0].strip(), row[1].strip()) for row in csv.reader(fweights, delimiter=',', quotechar='#'))
    except UnicodeDecodeError:
      with open(f_agg_weight, 'r', encoding='utf-8') as fweights:
        reader = csv.reader(fweights.read().decode('utf-8', errors='replace'), delimiter=',', quotechar='#')
        agg_weights = dict((row[0].strip(), row[1].strip()) for row in reader)
    pref = '^' + re.escape(get_common_prefix(list(agg_weights.keys())))
    suff = re.escape(get_common_postfix(list(agg_weights.keys()))) + '$'
    agg_weights = {re.sub(suff, '', re.sub(pref, '', item[0])):item[1] for item in agg_weights.items()}
    for inp in inputs:
      if inp.uid not in agg_weights:
        raise MRtrixError(f'aggregation weight not found for {inp.uid}')
      inp.aggregation_weight = agg_weights[inp.uid]
    app.console(f'Using aggregation weights {f_agg_weight}')
    weights = [float(inp.aggregation_weight) for inp in inputs if inp.aggregation_weight is not None]
    if sum(weights) <= 0:
      raise MRtrixError(f'Sum of aggregation weights is not positive: {weights}')
    if any(w < 0 for w in weights):
      app.warn(f'Negative aggregation weights: {weights}')

  return inputs, xcontrast_xsubject_pre_postfix<|MERGE_RESOLUTION|>--- conflicted
+++ resolved
@@ -49,16 +49,10 @@
     return True
   data = utils.load_keyval(f'{transformation}decomp')
   run.function(os.remove, f'{transformation}decomp')
-<<<<<<< HEAD
   scaling = [float(value) for value in data['scaling'].split()]
-  if any(a < 0 for a in scaling) or any(a > (1 + max_scaling) for a in scaling) or any(
-      a < (1 - max_scaling) for a in scaling):
-=======
-  scaling = [float(value) for value in data['scaling']]
   if any(a < 0 for a in scaling) or \
       any(a > (1 + max_scaling) for a in scaling) or \
       any(a < (1 - max_scaling) for a in scaling):
->>>>>>> 15cce184
     app.warn(f'large scaling ({scaling})) in {transformation}')
     good = False
   shear = [float(value) for value in data['shear'].split()]
