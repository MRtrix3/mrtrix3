# Copyright (c) 2008-2025 the MRtrix3 contributors.
#
# This Source Code Form is subject to the terms of the Mozilla Public
# License, v. 2.0. If a copy of the MPL was not distributed with this
# file, You can obtain one at http://mozilla.org/MPL/2.0/.
#
# Covered Software is provided under this License on an "as is"
# basis, without warranty of any kind, either expressed, implied, or
# statutory, including, without limitation, warranties that the
# Covered Software is free of defects, merchantable, fit for a
# particular purpose or non-infringing.
# See the Mozilla Public License v. 2.0 for more details.
#
# For more details, see http://www.mrtrix.org/.

import math, os



def usage(cmdline): #pylint: disable=unused-variable
  from mrtrix3 import app #pylint: disable=no-name-in-module, import-outside-toplevel
  cmdline.set_author('Robert E. Smith (robert.smith@florey.edu.au)')
  cmdline.set_synopsis('In a FreeSurfer parcellation image,'
                       ' replace the sub-cortical grey matter structure delineations using FSL FIRST')
  cmdline.add_citation('Patenaude, B.; Smith, S. M.; Kennedy, D. N. & Jenkinson, M. '
                       'A Bayesian model of shape and appearance for subcortical brain segmentation. '
                       'NeuroImage, 2011, 56, 907-922',
                       is_external=True)
  cmdline.add_citation('Smith, S. M.; Jenkinson, M.; Woolrich, M. W.; Beckmann, C. F.; Behrens, T. E.; Johansen-Berg, H.; Bannister, P. R.; De Luca, M.; Drobnjak, I.; Flitney, D. E.; Niazy, R. K.; Saunders, J.; Vickers, J.; Zhang, Y.; De Stefano, N.; Brady, J. M. & Matthews, P. M. '
                       'Advances in functional and structural MR image analysis and implementation as FSL. '
                       'NeuroImage, 2004, 23, S208-S219',
                       is_external=True)
  cmdline.add_citation('Smith, R. E.; Tournier, J.-D.; Calamante, F. & Connelly, A. '
                       'The effects of SIFT on the reproducibility and biological accuracy of the structural connectome. '
                       'NeuroImage, 2015, 104, 253-265')
  cmdline.add_argument('parc',
                       type=app.Parser.ImageIn(),
                       help='The input FreeSurfer parcellation image')
  cmdline.add_argument('t1',
                       type=app.Parser.ImageIn(),
                       help='The T1 image to be provided to FIRST')
  cmdline.add_argument('lut',
                       type=app.Parser.FileIn(),
                       help='The lookup table file that the parcellated image is based on')
  cmdline.add_argument('output',
                       type=app.Parser.ImageOut(),
                       help='The output parcellation image')
  cmdline.add_argument('-premasked',
                       action='store_true',
                       default=None,
                       help='Indicate that brain masking has been applied to the T1 input image')
  cmdline.add_argument('-sgm_amyg_hipp',
                       action='store_true',
                       default=None,
                       help='Consider the amygdalae and hippocampi as sub-cortical grey matter structures,'
                            ' and also replace their estimates with those from FIRST')
  cmdline.add_argument('-first_dir',
                       type=app.Parser.DirectoryIn(),
                       metavar='/path/to/first/dir',
                       help='use pre-calculated output of FSL FIRST previously run on T1-weighted image; '
                            'must be defined in the same space as input FreeSurfer parcellation')






def execute(): #pylint: disable=unused-variable
  from mrtrix3 import MRtrixError #pylint: disable=no-name-in-module, import-outside-toplevel
  from mrtrix3 import app, fsl, image, path, run, utils #pylint: disable=no-name-in-module, import-outside-toplevel
  if not app.ARGS.first_dir:
    if utils.is_windows():
      raise MRtrixError('Script cannot run on Windows due to FSL dependency')

  # Want a mapping between FreeSurfer node names and FIRST structure names
  # Just deal with the 5 that are used in ACT; FreeSurfer's hippocampus / amygdala segmentations look good enough.
  structure_map = { 'L_Accu':'Left-Accumbens-area',  'R_Accu':'Right-Accumbens-area',
                    'L_Caud':'Left-Caudate',         'R_Caud':'Right-Caudate',
                    'L_Pall':'Left-Pallidum',        'R_Pall':'Right-Pallidum',
                    'L_Puta':'Left-Putamen',         'R_Puta':'Right-Putamen',
                    'L_Thal':'Left-Thalamus-Proper', 'R_Thal':'Right-Thalamus-Proper' }
  if app.ARGS.sgm_amyg_hipp:
    structure_map.update({ 'L_Amyg':'Left-Amygdala',    'R_Amyg':'Right-Amygdala',
                           'L_Hipp':'Left-Hippocampus', 'R_Hipp':'Right-Hippocampus' })

  image.check_3d_nonunity(app.ARGS.t1)

  first_cmd = None
  first_object_files = []
  if app.ARGS.first_dir:
    first_prefix = fsl.check_first_input(app.ARGS.first_dir, structure_map.keys())
    first_object_files = [app.ARGS.first_dir / f'{first_prefix}{struct}_first.vtk' for struct in structure_map.keys()]
  else:
    fsl_path = os.environ.get('FSLDIR', '')
    if not fsl_path:
      raise MRtrixError('Environment variable FSLDIR is not set; '
                        'please run appropriate FSL configuration script')

    first_cmd = fsl.exe_name('run_first_all')

    first_atlas_path = os.path.join(fsl_path, 'data', 'first', 'models_336_bin')
    if not os.path.isdir(first_atlas_path):
      raise MRtrixError('Atlases required for FSL\'s FIRST program not installed; '
                        'please install fsl-first-data using your relevant package manager')

  t1_spacing = image.Header(app.ARGS.t1).spacing()
  upsample_for_first = False
  # If voxel size is 1.25mm or larger, make a guess that the user has erroneously re-gridded their data
  if not app.ARGS.first_dir and math.pow(t1_spacing[0] * t1_spacing[1] * t1_spacing[2], 1.0/3.0) > 1.225:
    app.warn(f'Voxel size of input T1 image larger than expected for T1-weighted images ({t1_spacing}); '
             f'image will be resampled to 1mm isotropic in order to maximise chance of '
             f'FSL FIRST script succeeding')
    upsample_for_first = True

  app.activate_scratch_dir()
  # Get the parcellation and T1 images into the scratch directory, with conversion of the T1 into the correct format for FSL
  run.command(['mrconvert', app.ARGS.parc, 'parc.mif'],
              preserve_pipes=True)
  if upsample_for_first:
    run.command(f'mrgrid {app.ARGS.t1} regrid - -voxel 1.0 -interp sinc | '
                'mrcalc - 0.0 -max - | '
                'mrconvert - T1.nii -strides -1,+2,+3',
                preserve_pipes=True)
  else:
    run.command(f'mrconvert {app.ARGS.t1} T1.nii -strides -1,+2,+3',
                preserve_pipes=True)

  # Run FIRST
<<<<<<< HEAD
  if not app.ARGS.first_dir:
    first_input_is_brain_extracted = ''
    if app.ARGS.premasked:
      first_input_is_brain_extracted = ' -b'
    structures_string = ','.join(structure_map.keys())
    run.command(f'{first_cmd} -m none -s {structures_string} -i T1.nii {first_input_is_brain_extracted} -o first')
    fsl.check_first_output('first', structure_map.keys())
=======
  first_input_is_brain_extracted = ''
  if app.ARGS.premasked:
    first_input_is_brain_extracted = ' -b'
  structures_string = ','.join(structure_map.keys())
  first_stdout = run.command(f'{first_cmd} -m none -s {structures_string} -i T1.nii {first_input_is_brain_extracted} -o first').stdout
  fsl.check_first('first', structures=structure_map.keys(), first_stdout=first_stdout)
>>>>>>> 15cce184

  # Generate an empty image that will be used to construct the new SGM nodes
  run.command('mrcalc parc.mif 0 -min sgm.mif')

  # Read the local connectome LUT file
  # This will map a structure name to an index
  sgm_lut = {}
  sgm_lut_file_name = 'FreeSurferSGM.txt'
  sgm_lut_file_path = os.path.join(path.shared_data_path(), 'labelsgmfirst', sgm_lut_file_name)
  with open(sgm_lut_file_path, encoding='utf-8') as sgm_lut_file:
    for line in sgm_lut_file:
      line = line.rstrip()
      if line and line[0]!='#':
        line = line.split()
        sgm_lut[line[1]] = line[0] # This can remain as a string

  # Convert FIRST meshes to node masks
  # In this use case, don't want the PVE images; want to threshold at 0.5
  mask_list = [ ]
  progress = app.ProgressBar('Generating mask images for SGM structures', len(structure_map))
  for (key, value), vtk_in_path in zip(structure_map.items(), first_object_files):
    image_path = f'{key}_mask.mif'
    mask_list.append(image_path)
    run.command(f'meshconvert {vtk_in_path} first-{key}_transformed.vtk -transform first2real T1.nii')
    run.command(f'mesh2voxel first-{key}_transformed.vtk parc.mif - | '
                f'mrthreshold - {image_path} -abs 0.5')
    # Add to the SGM image; don't worry about overlap for now
    node_index = sgm_lut[value]
    run.command(f'mrcalc {image_path} {node_index} sgm.mif -if sgm_new.mif')
    if not app.CONTINUE_OPTION:
      run.function(os.remove, 'sgm.mif')
      run.function(os.rename, 'sgm_new.mif', 'sgm.mif')
    progress.increment()
  progress.done()

  # Detect any overlapping voxels between the SGM masks, and set to zero
  run.command(['mrmath', mask_list, 'sum', '-', '|', \
               'mrcalc', '-', '1', '-gt', 'sgm_overlap_mask.mif'])
  run.command('mrcalc sgm_overlap_mask.mif 0 sgm.mif -if sgm_masked.mif')

  # Convert the SGM label image to the indices that are required based on the user-provided LUT file
  run.command(['labelconvert', 'sgm_masked.mif', sgm_lut_file_path, app.ARGS.lut, 'sgm_new_labels.mif'])

  # For each SGM structure:
  # * Figure out what index the structure has been mapped to; this can only be done using mrstats
  # * Strip that index from the parcellation image
  # * Insert the new delineation of that structure
  progress = app.ProgressBar('Replacing SGM parcellations', len(structure_map))
  for struct in structure_map:
    image_path = f'{struct}_mask.mif'
    index = int(image.statistics('sgm_new_labels.mif', mask=image_path).median)
    run.command(f'mrcalc parc.mif {index} -eq 0 parc.mif -if parc_removed.mif')
    run.function(os.remove, 'parc.mif')
    run.function(os.rename, 'parc_removed.mif', 'parc.mif')
    progress.increment()
  progress.done()

  # Insert the new delineations of all SGM structures in a single call
  # Enforce unsigned integer datatype of output image
  run.command('mrcalc sgm_new_labels.mif 0.5 -gt sgm_new_labels.mif parc.mif -if result.mif -datatype uint32')
  run.command(['mrconvert', 'result.mif', app.ARGS.output],
              mrconvert_keyval=app.ARGS.parc,
              force=app.FORCE_OVERWRITE,
              preserve_pipes=True)<|MERGE_RESOLUTION|>--- conflicted
+++ resolved
@@ -89,7 +89,7 @@
   first_object_files = []
   if app.ARGS.first_dir:
     first_prefix = fsl.check_first_input(app.ARGS.first_dir, structure_map.keys())
-    first_object_files = [app.ARGS.first_dir / f'{first_prefix}{struct}_first.vtk' for struct in structure_map.keys()]
+    first_object_files = [app.ARGS.first_dir / f'{first_prefix}{struct}_first.vtk' for struct in structure_map]
   else:
     fsl_path = os.environ.get('FSLDIR', '')
     if not fsl_path:
@@ -126,22 +126,13 @@
                 preserve_pipes=True)
 
   # Run FIRST
-<<<<<<< HEAD
   if not app.ARGS.first_dir:
     first_input_is_brain_extracted = ''
     if app.ARGS.premasked:
       first_input_is_brain_extracted = ' -b'
     structures_string = ','.join(structure_map.keys())
-    run.command(f'{first_cmd} -m none -s {structures_string} -i T1.nii {first_input_is_brain_extracted} -o first')
-    fsl.check_first_output('first', structure_map.keys())
-=======
-  first_input_is_brain_extracted = ''
-  if app.ARGS.premasked:
-    first_input_is_brain_extracted = ' -b'
-  structures_string = ','.join(structure_map.keys())
-  first_stdout = run.command(f'{first_cmd} -m none -s {structures_string} -i T1.nii {first_input_is_brain_extracted} -o first').stdout
-  fsl.check_first('first', structures=structure_map.keys(), first_stdout=first_stdout)
->>>>>>> 15cce184
+    first_stdout = run.command(f'{first_cmd} -m none -s {structures_string} -i T1.nii {first_input_is_brain_extracted} -o first').stdout
+    fsl.check_first_output('first', structures=structure_map.keys(), first_stdout=first_stdout)
 
   # Generate an empty image that will be used to construct the new SGM nodes
   run.command('mrcalc parc.mif 0 -min sgm.mif')
