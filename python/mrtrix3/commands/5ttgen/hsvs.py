--- conflicted
+++ resolved
@@ -56,17 +56,13 @@
   parser.add_argument('-white_stem',
                       action='store_true',
                       default=None,
-<<<<<<< HEAD
-                      help='Classify the brainstem as white matter')
+                      help='Classify the brainstem as white matter; '
+                           'streamlines will not be permitted to terminate within this region')
   parser.add_argument('-first_dir',
                       type=app.Parser.DirectoryIn(),
                       metavar='/path/to/first/dir',
                       help='utilise pre-calculated output of FSL FIRST run on input T1-weighted image; '
                            'must have been computed in the same space as FreeSurfer T1w')
-=======
-                      help='Classify the brainstem as white matter; '
-                           'streamlines will not be permitted to terminate within this region')
->>>>>>> 15cce184
   parser.add_citation('Smith, R.; Skoch, A.; Bajada, C.; Caspers, S.; Connelly, A. '
                       'Hybrid Surface-Volume Segmentation for improved Anatomically-Constrained Tractography. '
                       'In Proc OHBM 2020')
@@ -598,32 +594,16 @@
     progress.done()
 
   if have_first:
-<<<<<<< HEAD
     first_vtk_files = []
     if app.ARGS.first_dir:
       assert first_input_prefix
       first_vtk_files = [app.ARGS.first_dir / f'{first_input_prefix}{key}_first.vtk' for key in from_first.keys()]
     else:
       app.console('Running FSL FIRST to segment sub-cortical grey matter structures')
-      run.command([first_cmd, '-s', ','.join(from_first.keys()), '-i', 'T1.nii', '-b', '-o', 'first'])
-      fsl.check_first_output('first', from_first.keys())
+      first_stdout = run.command([first_cmd, '-s', ','.join(from_first.keys()), '-i', 'T1.nii', '-b', '-o', 'first']).stdout
+      fsl.check_first_output('first', structures=from_first.keys(), first_stdout=first_stdout)
       first_vtk_files = [f'first-{key}_first-vtk' for key in from_first.keys()]
       app.cleanup(glob.glob('T1_to_std_sub.*'))
-=======
-    app.console('Running FSL FIRST to segment sub-cortical grey matter structures')
-    from_first = SGM_FIRST_MAP.copy()
-    if hippocampi_method == 'subfields':
-      from_first = { key: value for key, value in from_first.items() if 'Hippocampus' not in value }
-      if hipp_subfield_has_amyg:
-        from_first = { key: value for key, value in from_first.items() if 'Amygdala' not in value }
-    elif hippocampi_method == 'aseg':
-      from_first = { key: value for key, value in from_first.items() if 'Hippocampus' not in value and 'Amygdala' not in value }
-    if thalami_method != 'first':
-      from_first = { key: value for key, value in from_first.items() if 'Thalamus' not in value }
-    first_stdout = run.command([first_cmd, '-s', ','.join(from_first.keys()), '-i', 'T1.nii', '-b', '-o', 'first']).stdout
-    fsl.check_first('first', structures=from_first.keys(), first_stdout=first_stdout)
-    app.cleanup(glob.glob('T1_to_std_sub.*'))
->>>>>>> 15cce184
     progress = app.ProgressBar('Mapping FIRST segmentations to image', 2*len(from_first))
     for (key, value), vtk_in_path in zip(from_first.items(), first_vtk_files):
       vtk_converted_path = f'first-{key}_transformed.vtk'
