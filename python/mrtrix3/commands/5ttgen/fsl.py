# Copyright (c) 2008-2025 the MRtrix3 contributors.
#
# This Source Code Form is subject to the terms of the Mozilla Public
# License, v. 2.0. If a copy of the MPL was not distributed with this
# file, You can obtain one at http://mozilla.org/MPL/2.0/.
#
# Covered Software is provided under this License on an "as is"
# basis, without warranty of any kind, either expressed, implied, or
# statutory, including, without limitation, warranties that the
# Covered Software is free of defects, merchantable, fit for a
# particular purpose or non-infringing.
# See the Mozilla Public License v. 2.0 for more details.
#
# For more details, see http://www.mrtrix.org/.

import math, os, shutil
from mrtrix3 import MRtrixError
from mrtrix3 import app, fsl, image, run, utils



def usage(base_parser, subparsers): #pylint: disable=unused-variable
  parser = subparsers.add_parser('fsl', parents=[base_parser])
  parser.set_author('Robert E. Smith (robert.smith@florey.edu.au)')
  parser.set_synopsis('Use FSL commands to generate the 5TT image based on a T1-weighted image')
  parser.add_citation('Smith, S. M. '
                      'Fast robust automated brain extraction. '
                      'Human Brain Mapping, 2002, 17, 143-155',
                      is_external=True)
  parser.add_citation('Zhang, Y.; Brady, M. & Smith, S. '
                      'Segmentation of brain MR images through a hidden Markov random field model and the expectation-maximization algorithm. '
                      'IEEE Transactions on Medical Imaging, 2001, 20, 45-57',
                      is_external=True)
  parser.add_citation('Patenaude, B.; Smith, S. M.; Kennedy, D. N. & Jenkinson, M. '
                      'A Bayesian model of shape and appearance for subcortical brain segmentation. '
                      'NeuroImage, 2011, 56, 907-922',
                      is_external=True)
  parser.add_citation('Smith, S. M.; Jenkinson, M.; Woolrich, M. W.; Beckmann, C. F.; Behrens, T. E.; Johansen-Berg, H.; Bannister, P. R.; De Luca, M.; Drobnjak, I.; Flitney, D. E.; Niazy, R. K.; Saunders, J.; Vickers, J.; Zhang, Y.; De Stefano, N.; Brady, J. M. & Matthews, P. M. '
                      'Advances in functional and structural MR image analysis and implementation as FSL. '
                      'NeuroImage, 2004, 23, S208-S219',
                      is_external=True)
  parser.add_argument('input',
                      type=app.Parser.ImageIn(),
                      help='The input T1-weighted image')
  parser.add_argument('output',
                      type=app.Parser.ImageOut(),
                      help='The output 5TT image')
  options = parser.add_argument_group('Options specific to the "fsl" algorithm')
  options.add_argument('-t2',
                       type=app.Parser.ImageIn(),
                       help='Provide a T2-weighted image in addition to the default T1-weighted image; '
                            'this will be used as a second input to FSL FAST')
  options.add_argument('-mask',
                       type=app.Parser.ImageIn(),
                       help='Manually provide a brain mask, '
                            'rather than deriving one in the script')
  options.add_argument('-premasked',
                       action='store_true',
                       default=None,
                       help='Indicate that brain masking has already been applied to the input image')
  options.add_argument('-first_dir',
                       type=app.Parser.DirectoryIn(),
                       metavar='/path/to/first/dir',
                       help='use pre-calculated output of FSL FIRST previously run on input T1-weighted image; '
                            'data must be defined in the same space as input T1w')
  options.add_argument('-fast_dir',
                       type=app.Parser.DirectoryIn(),
                       metavar='/path/to/fast/dir',
                       help='use pre-calculated output of FSL FAST previously run on input T1-weighted image; '
                            'data must be defined in the same space as input T1w; '
                            'filename prefix must be "T1_BET"')
  parser.flag_mutually_exclusive_options( [ 'mask', 'premasked' ] )



def execute(): #pylint: disable=unused-variable
  if utils.is_windows():
    raise MRtrixError('"fsl" algorithm of 5ttgen script cannot be run on Windows: '
                      'FSL not available on Windows')

  fsl_path = os.environ.get('FSLDIR', '')
  if not fsl_path:
    raise MRtrixError('Environment variable FSLDIR is not set; '
                      'please run appropriate FSL configuration script')

  sgm_structures = [ 'L_Accu', 'R_Accu', 'L_Caud', 'R_Caud', 'L_Pall', 'R_Pall', 'L_Puta', 'R_Puta', 'L_Thal', 'R_Thal' ]
  if app.ARGS.sgm_amyg_hipp:
    sgm_structures.extend([ 'L_Amyg', 'R_Amyg', 'L_Hipp', 'R_Hipp' ])

  bet_cmd = fsl.exe_name('bet')
  ssroi_cmd = fsl.exe_name('standard_space_roi')

  fast_cmd = None
  fast_pve_images = []
  if app.ARGS.fast_dir:
    pve_candidates = sorted(app.ARGS.fast_dir.glob('*_pve_*.nii*'))
    if len(pve_candidates) != 3:
      raise MRtrixError(f'Expected three partial volume images in FAST directory {app.ARGS.fast_dir}; '
                        f'found {len(pve_candidates)}')
    for index, filepath in enumerate(pve_candidates):
      if not f'_pve_{index}.nii' in filepath:
        raise MRtrixError('Expected FAST PVE image "*_pve_*.nii*"; '
                          f'found "{filepath.name}"')
      fast_pve_images.append(filepath.name)
  else:
    try:
      fast_cmd = fsl.exe_name('fast')
    except MRtrixError as e:
      raise MRtrixError('FSL program "fast" is requisite if -fast_dir option is not used') from e

  first_cmd = None
  first_object_files = []
  if app.ARGS.first_dir:
    first_prefix = fsl.check_first_input(app.ARGS.first_dir, sgm_structures)
    first_object_files = [app.ARGS.first_dir / f'{first_prefix}{struct}_first.vtk' for struct in sgm_structures]
  else:
    try:
      first_cmd = fsl.exe_name('run_first_all')
    except MRtrixError as e:
      raise MRtrixError('FSL program "run_first_all" is requisite if -first_dir option is not used') from e

  first_atlas_path = os.path.join(fsl_path, 'data', 'first', 'models_336_bin')
  if not os.path.isdir(first_atlas_path):
    raise MRtrixError('Atlases required for FSL\'s FIRST program not installed; '
                      'please install fsl-first-data using your relevant package manager')

  fsl_suffix = fsl.suffix()

  image.check_3d_nonunity(app.ARGS.input)
  run.command(['mrconvert', app.ARGS.input, 'input.mif'],
              preserve_pipes=True)
  if app.ARGS.mask:
    run.command(['mrconvert', app.ARGS.mask, 'mask.mif', '-datatype', 'bit', '-strides', '-1,+2,+3'],
                preserve_pipes=True)
  elif not app.ARGS.premasked and not shutil.which('dc'):
    app.warn('Unix command "dc" not found; '
             'FSL commands may fail')
  if app.ARGS.t2:
    if not image.match('input.mif', app.ARGS.t2):
      raise MRtrixError('Provided T2w image does not match input T1w image')
    run.command(['mrconvert', app.ARGS.t2, 'T2.nii', '-strides', '-1,+2,+3'],
                preserve_pipes=True)
  if app.ARGS.fast_dir:
    for name in fast_pve_images:
      shutil.copyfile(app.ARGS.fast_dir / name, app.SCRATCH_DIR / name)
  if app.ARGS.first_dir:
    progress = app.ProgressBar('Importing pre-calculated FIRST segmentations', len(sgm_structures))
    for filename in first_object_files:
      run.function(shutil.copyfile, app.ARGS.first_dir / filename, app.SCRATCH_DIR / filename)
      progress.increment()
    progress.done()

  t1_spacing = image.Header('input.mif').spacing()
  upsample_for_first = False
  # If voxel size is 1.25mm or larger, make a guess that the user has erroneously re-gridded their data
  if not app.ARGS.first_dir and math.pow(t1_spacing[0] * t1_spacing[1] * t1_spacing[2], 1.0/3.0) > 1.225:
    app.warn(f'Voxel size larger than expected for T1-weighted images ({t1_spacing}); '
             f'note that ACT does not require re-gridding of T1 image to DWI space, and indeed '
             f'retaining the original higher resolution of the T1 image is preferable')
    upsample_for_first = True

  run.command('mrconvert input.mif T1.nii -strides -1,+2,+3')

  fast_t1_input = 'T1.nii'
  fast_t2_input = ''

  # Decide whether or not we're going to do any brain masking
  if app.ARGS.mask:

    fast_t1_input = f'T1_masked{fsl_suffix}'

    # Check to see if the mask matches the T1 image
    if image.match('T1.nii', 'mask.mif'):
      run.command(f'mrcalc T1.nii mask.mif -mult {fast_t1_input}')
      mask_path = 'mask.mif'
    else:
      app.warn('Mask image does not match input image - re-gridding')
      run.command('mrtransform mask.mif mask_regrid.mif -template T1.nii -datatype bit')
      run.command(f'mrcalc T1.nii mask_regrid.mif -mult {fast_t1_input}')
      mask_path = 'mask_regrid.mif'

    if os.path.exists('T2.nii'):
      fast_t2_input = f'T2_masked{fsl_suffix}'
      run.command(f'mrcalc T2.nii {mask_path} -mult {fast_t2_input}')

  elif app.ARGS.premasked:

    fast_t1_input = 'T1.nii'
    if os.path.exists('T2.nii'):
      fast_t2_input = 'T2.nii'

  else:

    # Use FSL command standard_space_roi to do an initial masking of the image before BET
    # Also reduce the FoV of the image
    # Using MNI 1mm dilated brain mask rather than the -b option in standard_space_roi (which uses the 2mm mask); the latter looks 'buggy' to me... Unfortunately even with the 1mm 'dilated' mask, it can still cut into some brain areas, hence the explicit dilation
    mni_mask_path = os.path.join(fsl_path, 'data', 'standard', 'MNI152_T1_1mm_brain_mask_dil.nii.gz')
    mni_mask_dilation = 0
    if os.path.exists (mni_mask_path):
      mni_mask_dilation = 4
    else:
      mni_mask_path = os.path.join(fsl_path, 'data', 'standard', 'MNI152_T1_2mm_brain_mask_dil.nii.gz')
      if os.path.exists (mni_mask_path):
        mni_mask_dilation = 2
    try:
      if mni_mask_dilation:
        run.command(f'maskfilter {mni_mask_path} dilate mni_mask.nii -npass {mni_mask_dilation}')
        if app.ARGS.nocrop:
          ssroi_roi_option = ' -roiNONE'
        else:
          ssroi_roi_option = ' -roiFOV'
        run.command(f'{ssroi_cmd} T1.nii T1_preBET{fsl_suffix} -maskMASK mni_mask.nii {ssroi_roi_option}')
      else:
        run.command(f'{ssroi_cmd} T1.nii T1_preBET{fsl_suffix} -b')
    except run.MRtrixCmdError:
      pass
    try:
      pre_bet_image = fsl.find_image('T1_preBET')
    except MRtrixError:
      dc_warning = '' if shutil.which('dc') else ' (possibly due to program "dc" not being installed'
      app.warn(f'FSL script "standard_space_roi" did not complete successfully{dc_warning}; '
               'attempting to continue by providing un-cropped image to BET')
      pre_bet_image = 'T1.nii'

    # BET
    run.command(f'{bet_cmd} {pre_bet_image} T1_BET{fsl_suffix} -f 0.15 -R')
    fast_t1_input = fsl.find_image(f'T1_BET{fsl_suffix}')

    if os.path.exists('T2.nii'):
      if app.ARGS.nocrop:
        fast_t2_input = 'T2.nii'
      else:
        # Just a reduction of FoV, no sub-voxel interpolation going on
        run.command(f'mrtransform T2.nii T2_cropped.nii -template {fast_t1_input} -interp nearest')
        fast_t2_input = 'T2_cropped.nii'

  # Finish branching based on brain masking

  # FAST
  if not app.ARGS.fast_dir:
    assert not fast_pve_images
    if fast_t2_input:
      run.command(f'{fast_cmd} -S 2 {fast_t2_input} {fast_t1_input}')
    else:
      run.command(f'{fast_cmd} {fast_t1_input}')
    for index in range(0, 3):
      fast_pve_images.append(fsl.find_image(f'{fast_t1_input}_pve_{index}'))

  # FIRST
<<<<<<< HEAD
  # TODO Preferably find a suitable reference image inside the FIRST directory
  first_reference = 'T1.nii'
  if not app.ARGS.first_dir:
    assert not first_object_files
    if upsample_for_first:
      app.warn('Generating 1mm isotropic T1 image for FIRST in hope of preventing failure, '
              'since input image is of lower resolution')
      run.command('mrgrid T1.nii regrid T1_1mm.nii -voxel 1.0 -interp sinc')
      first_reference = 'T1_1mm.nii'
    first_brain_extracted_option = ['-b'] if app.ARGS.premasked else []
    first_debug_option = [] if app.DO_CLEANUP else ['-d']
    first_verbosity_option = ['-v'] if app.VERBOSITY == 3 else []
    run.command([first_cmd, '-m', 'none', '-s', ','.join(sgm_structures), '-i', first_reference, '-o', 'first']
                + first_brain_extracted_option
                + first_debug_option
                + first_verbosity_option)
    fsl.check_first_output('first', sgm_structures)
    first_object_files = [f'first-{struct}_first.vtk' for struct in sgm_structures]
=======
  first_input = 'T1.nii'
  if upsample_for_first:
    app.warn('Generating 1mm isotropic T1 image for FIRST in hope of preventing failure, '
             'since input image is of lower resolution')
    run.command('mrgrid T1.nii regrid T1_1mm.nii -voxel 1.0 -interp sinc')
    first_input = 'T1_1mm.nii'
  first_brain_extracted_option = ['-b'] if app.ARGS.premasked else []
  first_debug_option = [] if app.DO_CLEANUP else ['-d']
  first_verbosity_option = ['-v'] if app.VERBOSITY == 3 else []
  first_stdout = run.command([first_cmd, '-m', 'none', '-s', ','.join(sgm_structures), '-i', first_input, '-o', 'first']
                             + first_brain_extracted_option
                             + first_debug_option
                             + first_verbosity_option).stdout
  fsl.check_first('first', structures=sgm_structures, first_stdout=first_stdout)
>>>>>>> 15cce184

  # Convert FIRST meshes to partial volume images
  pve_image_list = [ ]
  progress = app.ProgressBar('Generating partial volume images for SGM structures', len(sgm_structures))
  for struct, vtk_in_path in zip(sgm_structures, first_object_files):
    pve_image_path = f'mesh2voxel_{struct}.mif'
    vtk_temp_path = f'{struct}.vtk'
    run.command(['meshconvert', vtk_in_path, vtk_temp_path, '-transform', 'first2real', first_reference])
    run.command(['mesh2voxel', vtk_temp_path, fast_t1_input, pve_image_path])
    pve_image_list.append(pve_image_path)
    progress.increment()
  progress.done()
  run.command(['mrmath', pve_image_list, 'sum', '-', '|',
               'mrcalc', '-', '1.0', '-min', 'all_sgms.mif'])

  # Combine the tissue images into the 5TT format within the script itself
  # Step 1: Run LCC on the WM image
  run.command(f'mrthreshold {fast_pve_images[2]} - -abs 0.001 | '
              f'maskfilter - connect - -connectivity | '
              f'mrcalc 1 - 1 -gt -sub remove_unconnected_wm_mask.mif -datatype bit')
  # Step 2: Generate the images in the same fashion as the old 5ttgen binary used to:
  #   - Preserve CSF as-is
  #   - Preserve SGM, unless it results in a sum of volume fractions greater than 1, in which case clamp
  #   - Multiply the FAST volume fractions of GM and CSF, so that the sum of CSF, SGM, CGM and WM is 1.0
  run.command(f'mrcalc {fast_pve_images[0]} remove_unconnected_wm_mask.mif -mult csf.mif')
  run.command('mrcalc 1.0 csf.mif -sub all_sgms.mif -min sgm.mif')
  run.command(f'mrcalc 1.0 csf.mif sgm.mif -add -sub {fast_pve_images[1]} {fast_pve_images[2]} -add -div multiplier.mif')
  run.command('mrcalc multiplier.mif -finite multiplier.mif 0.0 -if multiplier_noNAN.mif')
  run.command(f'mrcalc {fast_pve_images[1]} multiplier_noNAN.mif -mult remove_unconnected_wm_mask.mif -mult cgm.mif')
  run.command(f'mrcalc {fast_pve_images[2]} multiplier_noNAN.mif -mult remove_unconnected_wm_mask.mif -mult wm.mif')
  run.command('mrcalc 0 wm.mif -min path.mif')
  run.command('mrcat cgm.mif sgm.mif wm.mif csf.mif path.mif - -axis 3 | '
              'mrconvert - combined_precrop.mif -strides +2,+3,+4,+1')

  # Crop to reduce file size (improves caching of image data during tracking)
  if app.ARGS.nocrop:
    run.function(os.rename, 'combined_precrop.mif', 'result.mif')
  else:
    run.command('mrmath combined_precrop.mif sum - -axis 3 | '
                'mrthreshold - - -abs 0.5 | '
                'mrgrid combined_precrop.mif crop result.mif -mask -')

  run.command(['mrconvert', 'result.mif', app.ARGS.output],
              mrconvert_keyval=app.ARGS.input,
              force=app.FORCE_OVERWRITE,
              preserve_pipes=True)

  return 'result.mif'<|MERGE_RESOLUTION|>--- conflicted
+++ resolved
@@ -105,8 +105,8 @@
   else:
     try:
       fast_cmd = fsl.exe_name('fast')
-    except MRtrixError as e:
-      raise MRtrixError('FSL program "fast" is requisite if -fast_dir option is not used') from e
+    except MRtrixError as exc:
+      raise MRtrixError('FSL program "fast" is requisite if -fast_dir option is not used') from exc
 
   first_cmd = None
   first_object_files = []
@@ -116,8 +116,8 @@
   else:
     try:
       first_cmd = fsl.exe_name('run_first_all')
-    except MRtrixError as e:
-      raise MRtrixError('FSL program "run_first_all" is requisite if -first_dir option is not used') from e
+    except MRtrixError as exc:
+      raise MRtrixError('FSL program "run_first_all" is requisite if -first_dir option is not used') from exc
 
   first_atlas_path = os.path.join(fsl_path, 'data', 'first', 'models_336_bin')
   if not os.path.isdir(first_atlas_path):
@@ -247,7 +247,6 @@
       fast_pve_images.append(fsl.find_image(f'{fast_t1_input}_pve_{index}'))
 
   # FIRST
-<<<<<<< HEAD
   # TODO Preferably find a suitable reference image inside the FIRST directory
   first_reference = 'T1.nii'
   if not app.ARGS.first_dir:
@@ -260,28 +259,12 @@
     first_brain_extracted_option = ['-b'] if app.ARGS.premasked else []
     first_debug_option = [] if app.DO_CLEANUP else ['-d']
     first_verbosity_option = ['-v'] if app.VERBOSITY == 3 else []
-    run.command([first_cmd, '-m', 'none', '-s', ','.join(sgm_structures), '-i', first_reference, '-o', 'first']
-                + first_brain_extracted_option
-                + first_debug_option
-                + first_verbosity_option)
-    fsl.check_first_output('first', sgm_structures)
+    first_stdout = run.command([first_cmd, '-m', 'none', '-s', ','.join(sgm_structures), '-i', first_reference, '-o', 'first']
+                               + first_brain_extracted_option
+                               + first_debug_option
+                               + first_verbosity_option).stdout
+    fsl.check_first_output('first', structures=sgm_structures, first_stdout=first_stdout)
     first_object_files = [f'first-{struct}_first.vtk' for struct in sgm_structures]
-=======
-  first_input = 'T1.nii'
-  if upsample_for_first:
-    app.warn('Generating 1mm isotropic T1 image for FIRST in hope of preventing failure, '
-             'since input image is of lower resolution')
-    run.command('mrgrid T1.nii regrid T1_1mm.nii -voxel 1.0 -interp sinc')
-    first_input = 'T1_1mm.nii'
-  first_brain_extracted_option = ['-b'] if app.ARGS.premasked else []
-  first_debug_option = [] if app.DO_CLEANUP else ['-d']
-  first_verbosity_option = ['-v'] if app.VERBOSITY == 3 else []
-  first_stdout = run.command([first_cmd, '-m', 'none', '-s', ','.join(sgm_structures), '-i', first_input, '-o', 'first']
-                             + first_brain_extracted_option
-                             + first_debug_option
-                             + first_verbosity_option).stdout
-  fsl.check_first('first', structures=sgm_structures, first_stdout=first_stdout)
->>>>>>> 15cce184
 
   # Convert FIRST meshes to partial volume images
   pve_image_list = [ ]
