--- conflicted
+++ resolved
@@ -11,11 +11,7 @@
   global mrtrix_bin_path
   
   if not mrtrix_bin_list:
-<<<<<<< HEAD
-    mrtrix_bin_path = os.path.abspath(os.path.join(os.path.abspath(os.path.dirname(os.path.realpath(sys.argv[0]))), os.pardir, 'release', 'bin'));
-=======
     mrtrix_bin_path = os.path.join(os.path.abspath(os.path.dirname(os.path.realpath(__file__))), os.pardir, os.pardir, 'release', 'bin');
->>>>>>> 895e0557
     mrtrix_bin_list = os.listdir(mrtrix_bin_path)
     
   if lib.app.lastFile:
