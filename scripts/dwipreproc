--- conflicted
+++ resolved
@@ -248,13 +248,8 @@
 if PE_design == 'None':
 
   # Generate a processing mask for eddy based on the input series
-<<<<<<< HEAD
   runCommand('dwi2mask ' + series_path + ' - | maskfilter - dilate - | mrconvert - mask.nii -datatype float32 -stride -1,+2,+3')
   runCommand('mrconvert ' + series_path + ' - -stride -1,+2,+3,+4 | mrinfo - -export_grad_fsl bvecs bvals')
-=======
-  runCommand('dwi2mask ' + series_path + ' - | maskfilter - dilate - | mrconvert - mask.nii -datatype float32 -stride +1,+2,+3')
-  runCommand('mrconvert ' + series_path + ' - -stride +1,+2,+3,+4 | mrinfo - -export_grad_fsl bvecs bvals')
->>>>>>> fafba177
 
 else:
 
@@ -292,7 +287,7 @@
 
 
   # Use the initial corrected image series from applytopup to derive a processing mask for eddy
-  runCommand('mrconvert dwi_post_topup' + fsl_suffix + ' -fslgrad bvecs bvals - | dwi2mask - - | maskfilter - dilate - | mrconvert - mask.nii -datatype float32 -stride +1,+2,+3')
+  runCommand('mrconvert dwi_post_topup' + fsl_suffix + ' -fslgrad bvecs bvals - | dwi2mask - - | maskfilter - dilate - | mrconvert - mask.nii -datatype float32 -stride -1,+2,+3')
 
   eddy_in_topup = ' --topup=field'
 
