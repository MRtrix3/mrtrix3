--- conflicted
+++ resolved
@@ -1,11 +1,4 @@
-<<<<<<< HEAD
 mrcalc mrcalc/in.mif 2 -mult -neg -exp 10 -add - | testing_diff_image - mrcalc/out1.mif -frac 1e-5
 mrcalc mrcalc/in.mif 1.224 -div -cos mrcalc/in.mif -abs -sqrt -log -atanh -sub - | testing_diff_image - mrcalc/out2.mif -frac 1e-5
 mrcalc mrcalc/in.mif 0.2 -gt mrcalc/in.mif mrcalc/in.mif -1.123 -mult 0.9324 -add -exp -neg -if - | testing_diff_image - mrcalc/out3.mif -frac 1e-5
-mrcalc mrcalc/in.mif 0+1i -mult -exp mrcalc/in.mif -mult 1.34+5.12i -mult - | testing_diff_image - mrcalc/out4.mif -frac 1e-5
-=======
-mrcalc mrcalc/in.mif 2 -mult -neg -exp 10 -add - | testing_diff_data - mrcalc/out1.mif -frac 1e-5
-mrcalc mrcalc/in.mif 1.224 -div -cos mrcalc/in.mif -abs -sqrt -log -atanh -sub - | testing_diff_data - mrcalc/out2.mif -frac 1e-5
-mrcalc mrcalc/in.mif 0.2 -gt mrcalc/in.mif mrcalc/in.mif -1.123 -mult 0.9324 -add -exp -neg -if - | testing_diff_data - mrcalc/out3.mif -frac 1e-5
-mrcalc mrcalc/in.mif 0+1j -mult -exp mrcalc/in.mif -mult 1.34+5.12j -mult - | testing_diff_data - mrcalc/out4.mif -frac 1e-5
->>>>>>> 55c72229
+mrcalc mrcalc/in.mif 0+1j -mult -exp mrcalc/in.mif -mult 1.34+5.12j -mult - | testing_diff_image - mrcalc/out4.mif -frac 1e-5