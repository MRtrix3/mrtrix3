--- conflicted
+++ resolved
@@ -1,16 +1,7 @@
-<<<<<<< HEAD
 mrtransform moving.mif.gz -template template.mif.gz -linear moving2template.txt - | testing_diff_data - mrtransform/out.mif.gz -voxel 1e-5
 mrtransform moving.mif.gz -linear moving2template.txt - | testing_diff_data - mrtransform/out2.mif.gz -frac 1e-5
-mrtransform moving.mif.gz -linear moving2template.txt -replace - | testing_diff_data - mrtransform/out3.mif.gz -frac 1e-5
+mrtransform moving.mif.gz -replace moving2template.txt - | testing_diff_data - mrtransform/out3.mif.gz -frac 1e-5
 mrtransform template.mif.gz -template moving.mif.gz -interp linear -inverse -linear moving2template.txt - | testing_diff_data - mrtransform/out4.mif.gz -voxel 1e-5
 mrtransform dwi_mean.mif -flip 0 - | testing_diff_data - mrtransform/out5.mif -frac 1e-5
 mrtransform dwi.mif -replace - | testing_diff_data - mrtransform/out6.mif
-=======
-mrtransform moving.mif.gz -template template.mif.gz -linear moving2template.txt - | testing_diff_data - mrtransform/out.mif.gz 0.01
-mrtransform moving.mif.gz -linear moving2template.txt - | testing_diff_data - mrtransform/out2.mif.gz 0.01
-mrtransform moving.mif.gz -replace moving2template.txt - | testing_diff_data - mrtransform/out3.mif.gz 0.01
-mrtransform template.mif.gz -template moving.mif.gz -interp linear -inverse -linear moving2template.txt - | testing_diff_data - mrtransform/out4.mif.gz 0.01
-mrtransform dwi_mean.mif -flip 0 - | testing_diff_data - mrtransform/out5.mif 0.001
-mrtransform dwi.mif -identity - | testing_diff_data - mrtransform/out6.mif 0.001
-mrinfo dwi.mif -transform > tmp.txt; mrtransform -replace tmp.txt dwi.mif - | mrtransform dwi.mif -template - - | testing_diff_data - dwi.mif 0.0001
->>>>>>> 8570cbab
+mrinfo dwi.mif -transform > tmp.txt && mrtransform -replace tmp.txt dwi.mif - | mrtransform dwi.mif -template - - | testing_diff_data - dwi.mif -frac 1e-5