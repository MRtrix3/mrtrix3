--- conflicted
+++ resolved
@@ -16,11 +16,7 @@
 ExternalProject_Add(BinariesTestData
     PREFIX ${CMAKE_CURRENT_BINARY_DIR}/binaries_data
     GIT_REPOSITORY ${mrtrix_binaries_data_url}
-<<<<<<< HEAD
-    GIT_TAG fea0fd8c25184e7a9ec5f27e228a43062f250ebb
-=======
-    GIT_TAG bb9220b97b404b59eb06f41e35afa1338b17c17e
->>>>>>> b2ec8ac4
+    GIT_TAG ffac72e7a0b49c4e1aad5face0c4c51412d3fd8e
     GIT_PROGRESS TRUE
     CONFIGURE_COMMAND ""
     BUILD_COMMAND ""
