if(NOT DEFINED ENV{MRTRIX_BINARIES_DATA_DIR})
    set(mrtrix_binaries_data_url "https://github.com/mrtrix3/test_data.git")
else()
    set(mrtrix_binaries_data_url $ENV{MRTRIX_BINARIES_DATA_DIR})
    message(STATUS "Using binaries data from $ENV{MRTRIX_BINARIES_DATA_DIR}")
endif()

if(NOT DEFINED ENV{MRTRIX_SCRIPTS_DATA_DIR})
    set(mrtrix_scripts_data_url "https://github.com/mrtrix3/script_test_data.git")
else()
    set(mrtrix_scripts_data_url $ENV{MRTRIX_SCRIPTS_DATA_DIR})
    message(STATUS "Using scripts data from $ENV{MRTRIX_SCRIPTS_DATA_DIR}")
endif()

include(ExternalProject)
ExternalProject_Add(BinariesTestData
    PREFIX ${CMAKE_CURRENT_BINARY_DIR}/binaries_data
    GIT_REPOSITORY ${mrtrix_binaries_data_url}
<<<<<<< HEAD
    GIT_TAG 8fb8323c4f4c1b14816f8eba49c8fc910f90c912
=======
    GIT_TAG 91cd6b02232eab4ab62ecfe433ea596776e5e032
>>>>>>> 15cce184
    GIT_PROGRESS TRUE
    CONFIGURE_COMMAND ""
    BUILD_COMMAND ""
    INSTALL_COMMAND ""
    LOG_DOWNLOAD ON
)

ExternalProject_Add(ScriptsTestData
    PREFIX ${CMAKE_CURRENT_BINARY_DIR}/scripts_data
    GIT_REPOSITORY ${mrtrix_scripts_data_url}
    GIT_TAG 82c1ef31b1361f3be0614d3de3964295c911880d
    GIT_PROGRESS TRUE
    CONFIGURE_COMMAND ""
    BUILD_COMMAND ""
    INSTALL_COMMAND ""
    LOG_DOWNLOAD ON
)

set(BINARY_DATA_DIR
    ${CMAKE_CURRENT_BINARY_DIR}/binaries_data/src/BinariesTestData
)

set(SCRIPT_DATA_DIR
    ${CMAKE_CURRENT_BINARY_DIR}/scripts_data/src/ScriptsTestData
)

add_subdirectory(binaries)
add_subdirectory(lib)
add_subdirectory(scripts)
add_subdirectory(tools)
add_subdirectory(unit_tests)<|MERGE_RESOLUTION|>--- conflicted
+++ resolved
@@ -16,11 +16,7 @@
 ExternalProject_Add(BinariesTestData
     PREFIX ${CMAKE_CURRENT_BINARY_DIR}/binaries_data
     GIT_REPOSITORY ${mrtrix_binaries_data_url}
-<<<<<<< HEAD
-    GIT_TAG 8fb8323c4f4c1b14816f8eba49c8fc910f90c912
-=======
-    GIT_TAG 91cd6b02232eab4ab62ecfe433ea596776e5e032
->>>>>>> 15cce184
+    GIT_TAG eeaf9b0cf147f8ef9e4136f6393199d2e52ee50b
     GIT_PROGRESS TRUE
     CONFIGURE_COMMAND ""
     BUILD_COMMAND ""
