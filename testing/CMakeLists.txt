if(NOT DEFINED ENV{MRTRIX_BINARIES_DATA_DIR})
    set(mrtrix_binaries_data_url "https://github.com/mrtrix3/test_data.git")
else()
    set(mrtrix_binaries_data_url $ENV{MRTRIX_BINARIES_DATA_DIR})
    message(STATUS "Using binaries data from $ENV{MRTRIX_BINARIES_DATA_DIR}")
endif()

if(NOT DEFINED ENV{MRTRIX_SCRIPTS_DATA_DIR})
    set(mrtrix_scripts_data_url "https://github.com/mrtrix3/script_test_data.git")
else()
    set(mrtrix_scripts_data_url $ENV{MRTRIX_SCRIPTS_DATA_DIR})
    message(STATUS "Using scripts data from $ENV{MRTRIX_SCRIPTS_DATA_DIR}")
endif()

include(ExternalProject)
ExternalProject_Add(BinariesTestData
    PREFIX ${CMAKE_CURRENT_BINARY_DIR}/binaries_data
    GIT_REPOSITORY ${mrtrix_binaries_data_url}
<<<<<<< HEAD
    GIT_TAG 2169ebc06040a0b1380017f5f2a11d6380c69922
=======
    GIT_TAG b4cab4f39e04512d01a70cec8f6ac112b7ab8c99
>>>>>>> d6eee3c7
    GIT_PROGRESS TRUE
    CONFIGURE_COMMAND ""
    BUILD_COMMAND ""
    INSTALL_COMMAND ""
    LOG_DOWNLOAD ON
)

ExternalProject_Add(ScriptsTestData
    PREFIX ${CMAKE_CURRENT_BINARY_DIR}/scripts_data
    GIT_REPOSITORY ${mrtrix_scripts_data_url}
    GIT_TAG 7f3dae1e1bbbb383d710c0db66f469b5f812a298
    GIT_PROGRESS TRUE
    CONFIGURE_COMMAND ""
    BUILD_COMMAND ""
    INSTALL_COMMAND ""
    LOG_DOWNLOAD ON
)

set(BINARY_DATA_DIR
    ${CMAKE_CURRENT_BINARY_DIR}/binaries_data/src/BinariesTestData
)

set(SCRIPT_DATA_DIR
    ${CMAKE_CURRENT_BINARY_DIR}/scripts_data/src/ScriptsTestData
)

add_subdirectory(binaries)
add_subdirectory(lib)
add_subdirectory(scripts)
add_subdirectory(tools)
add_subdirectory(unit_tests)<|MERGE_RESOLUTION|>--- conflicted
+++ resolved
@@ -16,11 +16,7 @@
 ExternalProject_Add(BinariesTestData
     PREFIX ${CMAKE_CURRENT_BINARY_DIR}/binaries_data
     GIT_REPOSITORY ${mrtrix_binaries_data_url}
-<<<<<<< HEAD
-    GIT_TAG 2169ebc06040a0b1380017f5f2a11d6380c69922
-=======
     GIT_TAG b4cab4f39e04512d01a70cec8f6ac112b7ab8c99
->>>>>>> d6eee3c7
     GIT_PROGRESS TRUE
     CONFIGURE_COMMAND ""
     BUILD_COMMAND ""
