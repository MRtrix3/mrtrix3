/* Copyright (c) 2008-2021 the MRtrix3 contributors.
 *
 * This Source Code Form is subject to the terms of the Mozilla Public
 * License, v. 2.0. If a copy of the MPL was not distributed with this
 * file, You can obtain one at http://mozilla.org/MPL/2.0/.
 *
 * Covered Software is provided under this License on an "as is"
 * basis, without warranty of any kind, either expressed, implied, or
 * statutory, including, without limitation, warranties that the
 * Covered Software is free of defects, merchantable, fit for a
 * particular purpose or non-infringing.
 * See the Mozilla Public License v. 2.0 for more details.
 *
 * For more details, see http://www.mrtrix.org/.
 */

#ifndef __registration_nonlinear_h__
#define __registration_nonlinear_h__

#include "image.h"
#include "types.h"

#include "filter/warp.h"
#include "filter/resize.h"
#include "registration/transform/reorient.h"
#include "registration/transform/affine.h"
#include "registration/warp/compose.h"
#include "registration/warp/convert.h"
#include "registration/warp/helpers.h"
#include "registration/warp/invert.h"
#include "registration/metric/demons.h"
#include "registration/metric/demons4D.h"
#include "registration/metric/demons_ncc.h"
#include "registration/multi_resolution_lmax.h"
#include "math/average_space.h"
#include "registration/multi_contrast.h"

namespace MR
{
  namespace Registration
  {

    extern const App::OptionGroup nonlinear_options;

    enum NonLinearMetricType {NL_Diff, NL_NCC};
    class NonLinear
    { MEMALIGN(NonLinear)

      public:

        NonLinear ():
          is_initialised (false),
          max_iter (1, 50),
          scale_factor (3),
          update_smoothing (2.0),
          disp_smoothing (1.0),
          gradient_step (0.5),
          do_reorientation (false),
          fod_lmax (3),
          use_cc (false),
          kernel_radius (3, 2),
          diagnostics_image_prefix ("") {
            scale_factor[0] = 0.25;
            scale_factor[1] = 0.5;
            scale_factor[2] = 1.0;
            fod_lmax[0] = 0;
            fod_lmax[1] = 2;
            fod_lmax[2] = 4;
        }


        template <class TransformType, class Im1ImageType, class Im2ImageType, class Im1MaskType, class Im2MaskType>
          void run (TransformType linear_transform,
                    Im1ImageType& im1_image,
                    Im2ImageType& im2_image,
                    Im1MaskType& im1_mask,
                    Im2MaskType& im2_mask) {

            if (!is_initialised) {
              im1_to_mid_linear = linear_transform.get_transform_half();
              im2_to_mid_linear = linear_transform.get_transform_half_inverse();

              INFO ("Estimating halfway space");
              vector<Eigen::Transform<double, 3, Eigen::Projective>> init_transforms;
              // define transfomations that will be applied to the image header when the common space is calculated
              midway_image_header = compute_minimum_average_header (im1_image, im2_image, linear_transform.get_transform_half_inverse(), linear_transform.get_transform_half());
            } else {
              // if initialising only perform optimisation at the full resolution level
              scale_factor.resize (1);
              scale_factor[0] = 1.0;
            }

            if (max_iter.size() == 1)
              max_iter.resize (scale_factor.size(), max_iter[0]);
            else if (max_iter.size() != scale_factor.size())
              throw Exception ("the max number of non-linear iterations needs to be defined for each multi-resolution level (scale_factor)");

            if (do_reorientation and (fod_lmax.size() != scale_factor.size()))
              throw Exception ("the lmax needs to be defined for each multi-resolution level (scale factor)");
            else
              fod_lmax.resize (scale_factor.size(), 0);

            for (size_t level = 0; level < scale_factor.size(); level++) {
              if (is_initialised) {
                if (do_reorientation) {
                  CONSOLE ("scale factor (init warp resolution), lmax " + str(fod_lmax[level]));
                } else {
                  CONSOLE ("scale factor (init warp resolution)");
                }
              } else {
                if (do_reorientation) {
                  CONSOLE ("nonlinear stage " + str(level + 1) + ", scale factor " + str(scale_factor[level]) + ", lmax " + str(fod_lmax[level]));
                } else {
                  CONSOLE ("nonlinear stage " + str(level + 1) + ", scale factor " + str(scale_factor[level]));
                }
              }

              DEBUG ("Resizing midway image based on multi-resolution level");

              Filter::Resize resize_filter (midway_image_header);
              resize_filter.set_scale_factor (scale_factor[level]);
              resize_filter.set_interp_type (1);
              resize_filter.datatype() = DataType::Float64; // for saving debug output with save()

              Header midway_image_header_resized = resize_filter;
              midway_image_header_resized.ndim() = 3;

              default_type update_smoothing_mm = update_smoothing * ((midway_image_header_resized.spacing(0)
                                                                    + midway_image_header_resized.spacing(1)
                                                                    + midway_image_header_resized.spacing(2)) / 3.0);
              default_type disp_smoothing_mm = disp_smoothing * ((midway_image_header_resized.spacing(0)
                                                                + midway_image_header_resized.spacing(1)
                                                                + midway_image_header_resized.spacing(2)) / 3.0);


              // define or adjust tissue contrast lmax, nvols for this stage
              stage_contrasts = contrasts;
              if (stage_contrasts.size()) {
                for (auto & mc : stage_contrasts)
                  mc.lower_lmax (fod_lmax[level]);
              } else {
                MultiContrastSetting mc (im1_image.ndim()<4? 1:im1_image.size(3), do_reorientation, fod_lmax[level]);
                stage_contrasts.push_back(mc);
              }

              for (const auto & mc : stage_contrasts)
                DEBUG (str(mc));

              auto im1_smoothed = Registration::multi_resolution_lmax (im1_image, scale_factor[level], do_reorientation, stage_contrasts);
              auto im2_smoothed = Registration::multi_resolution_lmax (im2_image, scale_factor[level], do_reorientation, stage_contrasts, &stage_contrasts);

              for (const auto & mc : stage_contrasts)
                INFO (str(mc));

              DEBUG ("Initialising scratch images");
              Header warped_header (midway_image_header_resized);
              if (im1_image.ndim() == 4) {
                warped_header.ndim() = 4;
                warped_header.size(3) = im1_smoothed.size(3);
              }
              auto im1_warped = Image<default_type>::scratch (warped_header);
              auto im2_warped = Image<default_type>::scratch (warped_header);


              Header field_header (midway_image_header_resized);
              field_header.ndim() = 4;
              field_header.size(3) = 3;

              im1_to_mid_new = make_shared<Image<default_type>>(Image<default_type>::scratch (field_header));
              im2_to_mid_new = make_shared<Image<default_type>>(Image<default_type>::scratch (field_header));
              im1_update = make_shared<Image<default_type>>(Image<default_type>::scratch (field_header));
              im2_update = make_shared<Image<default_type>>(Image<default_type>::scratch (field_header));
              im1_update_new = make_shared<Image<default_type>>(Image<default_type>::scratch (field_header));
              im2_update_new = make_shared<Image<default_type>>(Image<default_type>::scratch (field_header));

              if (!is_initialised) {
                if (level == 0) {
                  im1_to_mid = make_shared<Image<default_type>>(Image<default_type>::scratch (field_header));
                  im2_to_mid = make_shared<Image<default_type>>(Image<default_type>::scratch (field_header));
                  mid_to_im1 = make_shared<Image<default_type>>(Image<default_type>::scratch (field_header));
                  mid_to_im2 = make_shared<Image<default_type>>(Image<default_type>::scratch (field_header));
                } else {
                  DEBUG ("Upsampling fields");
                  {
                    LogLevelLatch level(0);
                    im1_to_mid = reslice (*im1_to_mid, field_header);
                    im2_to_mid = reslice (*im2_to_mid, field_header);
                    mid_to_im1 = reslice (*mid_to_im1, field_header);
                    mid_to_im2 = reslice (*mid_to_im2, field_header);
                  }
                }
              }

              ssize_t iteration = 1;
              default_type grad_step_altered = gradient_step * (field_header.spacing(0) + field_header.spacing(1) + field_header.spacing(2)) / 3.0;
              default_type cost = std::numeric_limits<default_type>::max();
              bool converged = false;

              while (!converged) {
                if (iteration > 1) {
                  DEBUG ("smoothing update fields");
                  Filter::Smooth smooth_filter (*im1_update);
                  smooth_filter.set_stdev (update_smoothing_mm);
                  smooth_filter (*im1_update);
                  smooth_filter (*im2_update);
                }

                Image<default_type> im1_deform_field = Image<default_type>::scratch (field_header);
                Image<default_type> im2_deform_field = Image<default_type>::scratch (field_header);

                if (iteration > 1) {
                  DEBUG ("updating displacement field");
                  Warp::update_displacement_scaling_and_squaring (*im1_to_mid, *im1_update, *im1_to_mid_new, grad_step_altered);
                  Warp::update_displacement_scaling_and_squaring (*im2_to_mid, *im2_update, *im2_to_mid_new, grad_step_altered);

                  DEBUG ("smoothing displacement field");
                  Filter::Smooth smooth_filter (*im1_to_mid_new);
                  smooth_filter.set_stdev (disp_smoothing_mm);
                  smooth_filter.set_zero_boundary (true);
                  smooth_filter (*im1_to_mid_new);
                  smooth_filter (*im2_to_mid_new);

                  Registration::Warp::compose_linear_displacement (im1_to_mid_linear, *im1_to_mid_new, im1_deform_field);
                  Registration::Warp::compose_linear_displacement (im2_to_mid_linear, *im2_to_mid_new, im2_deform_field);
                } else {
                  Registration::Warp::compose_linear_displacement (im1_to_mid_linear, *im1_to_mid, im1_deform_field);
                  Registration::Warp::compose_linear_displacement (im2_to_mid_linear, *im2_to_mid, im2_deform_field);
                }

                DEBUG ("warping input images");
                {
                  LogLevelLatch level (0);
                  Filter::warp<Interp::Linear> (im1_smoothed, im1_warped, im1_deform_field, 0.0);
                  Filter::warp<Interp::Linear> (im2_smoothed, im2_warped, im2_deform_field, 0.0);
                }

                if (do_reorientation && fod_lmax[level]) {
                  DEBUG ("Reorienting FODs");
                  Registration::Transform::reorient_warp (im1_warped, im1_deform_field, aPSF_directions, false, stage_contrasts);
                  Registration::Transform::reorient_warp (im2_warped, im2_deform_field, aPSF_directions, false, stage_contrasts);
                }

                DEBUG ("warping mask images");
                Im1MaskType im1_mask_warped;
                if (im1_mask.valid()) {
                  im1_mask_warped = Im1MaskType::scratch (midway_image_header_resized);
                  LogLevelLatch level (0);
                  Filter::warp<Interp::Linear> (im1_mask, im1_mask_warped, im1_deform_field, 0.0);
                }
                Im1MaskType im2_mask_warped;
                if (im2_mask.valid()) {
                  im2_mask_warped = Im1MaskType::scratch (midway_image_header_resized);
                  LogLevelLatch level (0);
                  Filter::warp<Interp::Linear> (im2_mask, im2_mask_warped, im2_deform_field, 0.0);
                }

                DEBUG ("evaluating metric and computing update field");
                default_type cost_new = 0.0;
                size_t voxel_count = 0;


                if (im1_image.ndim() == 4) {
                  if (use_cc) {
                    ssize_t local_extent = kernel_radius[1];  // TODO use 3D extent
                    Metric::run_DemonsLNCC_4D (cost_new, voxel_count, local_extent, im1_warped, im2_warped, im1_mask_warped, im2_mask_warped, *im1_update_new, *im2_update_new, &stage_contrasts);
                  } else {
                    Metric::Demons4D<Im1ImageType, Im2ImageType, Im1MaskType, Im2MaskType> metric (
                      cost_new, voxel_count, im1_warped, im2_warped, im1_mask_warped, im2_mask_warped, &stage_contrasts);
                    ThreadedLoop (im1_warped, 0, 3).run (metric, im1_warped, im2_warped, *im1_update_new, *im2_update_new);
                  }
                } else {
                  if (use_cc) {
                    ssize_t local_extent = kernel_radius[1];  // TODO use 3D extent
                    default_type volume_weight_default = 1.0;
                    bool flag_combine_updates = false;
                    if (local_extent > 0) {
                      Metric::DemonsLNCC<Im1ImageType, Im2ImageType, Im1MaskType, Im2MaskType> metric (
                        cost_new, voxel_count, local_extent, im1_warped, im2_warped, im1_mask_warped, im2_mask_warped, volume_weight_default, flag_combine_updates);
                      ThreadedLoop (im1_warped, 0, 3).run (metric, im1_warped, im2_warped, *im1_update_new, *im2_update_new);
                    } else {
                      Metric::DemonsGNCC<Im1ImageType, Im2ImageType, Im1MaskType, Im2MaskType> metric (
                        cost_new, voxel_count, im1_warped, im2_warped, im1_mask_warped, im2_mask_warped, volume_weight_default, flag_combine_updates);
                          metric.precompute ();
                      ThreadedLoop (im1_warped, 0, 3).run (metric, im1_warped, im2_warped, *im1_update_new, *im2_update_new);
                    }
                  } else {
                    Metric::Demons<Im1ImageType, Im2ImageType, Im1MaskType, Im2MaskType> metric (
                      cost_new, voxel_count, im1_warped, im2_warped, im1_mask_warped, im2_mask_warped);
                    ThreadedLoop (im1_warped, 0, 3).run (metric, im1_warped, im2_warped, *im1_update_new, *im2_update_new);
                  }
                }

                if (App::log_level >= 3)
                  display<Image<default_type>>(*im1_update_new);

                cost_new /= static_cast<default_type>(voxel_count);

                // If cost is lower then keep new displacement fields and gradients
                if (cost_new < cost) {
                  cost = cost_new;
                  if (iteration > 1) {
                    std::swap (im1_to_mid_new, im1_to_mid);
                    std::swap (im2_to_mid_new, im2_to_mid);
                  }
                  std::swap (im1_update_new, im1_update);
                  std::swap (im2_update_new, im2_update);

                  DEBUG ("inverting displacement field");
                  {
                    LogLevelLatch level (0);
                    Warp::invert_displacement (*im1_to_mid, *mid_to_im1);
                    Warp::invert_displacement (*im2_to_mid, *mid_to_im2);
                  }


                } else {
                  converged = true;
                  INFO ("  converged. cost: " + str(cost) + " voxel count: " + str(voxel_count));
                }

                if (!converged)
                  INFO ("  iteration: " + str(iteration) + " cost: " + str(cost));

                if (++iteration > max_iter[level])
                  converged = true;

                // write debug image
                if (converged && diagnostics_image_prefix.size()) {
                  std::ostringstream oss;
                  oss << diagnostics_image_prefix << "_stage-" << level + 1 << ".mif";
                  // if (Path::exists(oss.str()) && !App::overwrite_files)
                  //   throw Exception ("diagnostics image file \"" + oss.str() + "\" already exists (use -force option to force overwrite)");
                  Header hc (warped_header);
                  hc.ndim() = 4;
                  hc.size(3) = 3;
                  INFO("writing debug image: "+oss.str());
                  auto check = Image<default_type>::create (oss.str(), hc);
                  for (auto i = Loop(check, 0, 3) (check, im1_warped, im2_warped ); i; ++i) {
                    check.value() = im1_warped.value();
                    check.index(3) = 1;
                    check.value() = im2_warped.value();
                    check.index(3) = 0;
                  }
                }
              }
            }
            // Convert all warps to deformation field format for output
            Registration::Warp::displacement2deformation (*im1_to_mid, *im1_to_mid);
            Registration::Warp::displacement2deformation (*im2_to_mid, *im2_to_mid);
            Registration::Warp::displacement2deformation (*mid_to_im1, *mid_to_im1);
            Registration::Warp::displacement2deformation (*mid_to_im2, *mid_to_im2);
            if (has_negative_jacobians(*im1_to_mid) || has_negative_jacobians(*im2_to_mid) ||
                has_negative_jacobians(*mid_to_im1) || has_negative_jacobians(*mid_to_im2))
              WARN ("final warp computed is not diffeomorphic (negative jacobian determinants detected). Try increasing -nl_disp_smooth or -nl_update_smooth regularisation.");
          }

          template <class InputWarpType>
          void initialise (InputWarpType& input_warps) {
            assert (input_warps.ndim() == 5);

            DEBUG ("reading linear transform from init warp field header");
            im1_to_mid_linear = Registration::Warp::parse_linear_transform (input_warps, "linear1");
            im2_to_mid_linear = Registration::Warp::parse_linear_transform (input_warps, "linear2");

            DEBUG ("loading initial warp fields");
            midway_image_header = input_warps;
            midway_image_header.ndim() = 3;
            Header field_header (input_warps);
            field_header.ndim() = 4;
            field_header.size(3) = 3;

            im1_to_mid = make_shared<Image<default_type>> (Image<default_type>::scratch (field_header));
            input_warps.index(4) = 0;
            threaded_copy (input_warps, *im1_to_mid, 0, 4);
            Registration::Warp::deformation2displacement (*im1_to_mid, *im1_to_mid);

            mid_to_im1 = make_shared<Image<default_type>> (Image<default_type>::scratch (field_header));
            input_warps.index(4) = 1;
            threaded_copy (input_warps, *mid_to_im1, 0, 4);
            Registration::Warp::deformation2displacement (*mid_to_im1, *mid_to_im1);

            im2_to_mid = make_shared<Image<default_type>> (Image<default_type>::scratch (field_header));
            input_warps.index(4) = 2;
            threaded_copy (input_warps, *im2_to_mid, 0, 4);
            Registration::Warp::deformation2displacement (*im2_to_mid, *im2_to_mid);

            mid_to_im2 = make_shared<Image<default_type>> (Image<default_type>::scratch (field_header));
            input_warps.index(4) = 3;
            threaded_copy (input_warps, *mid_to_im2, 0, 4);
            Registration::Warp::deformation2displacement (*mid_to_im2, *mid_to_im2);
            is_initialised = true;
          }

          void set_max_iter (const vector<uint32_t>& maxiter) {
            max_iter = maxiter;
          }


          void set_scale_factor (const vector<default_type>& scalefactor) {
            for (size_t level = 0; level < scalefactor.size(); ++level) {
              if (scalefactor[level] <= 0 || scalefactor[level] > 1)
                throw Exception ("the non-linear registration scale factor for each multi-resolution level must be between 0 and 1");
            }
            scale_factor = scalefactor;
          }

          vector<default_type> get_scale_factor () const {
            return scale_factor;
          }

          void set_init_grad_step (const default_type step) {
            gradient_step = step;
          }

          void set_aPSF_directions (const Eigen::MatrixXd& dir) {
            aPSF_directions = dir;
            do_reorientation = true;
          }

          void set_update_smoothing (const default_type voxel_fwhm) {
            update_smoothing = voxel_fwhm;
          }

          void set_disp_smoothing (const default_type voxel_fwhm) {
            disp_smoothing = voxel_fwhm;
          }

<<<<<<< HEAD
          void set_lmax (vector<int> lmax) {
            for (size_t i = 0; i < lmax.size (); ++i)
              if (lmax[i] < 0 || lmax[i] % 2)
                throw Exception ("the input nonlinear lmax must be positive and even");
            if (lmax.size() == 1) {
              lmax.resize (scale_factor.size(), lmax[0]);
            } else if (lmax.size() != scale_factor.size())
                throw Exception ("the nonlinear lmax must be defined for each scale factor (1 or " + str(scale_factor.size())+" values)");
            fod_lmax = std::move(lmax);
=======
          void set_lmax (const vector<uint32_t>& lmax) {
            for (size_t i = 0; i < lmax.size (); ++i)
              if (lmax[i] % 2)
                throw Exception ("the input nonlinear lmax must be even");
            fod_lmax = lmax;
>>>>>>> 861c004f
          }

          // needs to be set after set_lmax
          void set_mc_parameters (const vector<MultiContrastSetting>& mcs) {
            contrasts = mcs;
          }

          ssize_t get_lmax () {
            return (ssize_t) *std::max_element(fod_lmax.begin(), fod_lmax.end());
          }

          std::shared_ptr<Image<default_type> > get_im1_to_mid() {
            return im1_to_mid;
          }

          std::shared_ptr<Image<default_type> > get_im2_to_mid() {
            return im2_to_mid;
          }

          std::shared_ptr<Image<default_type> > get_mid_to_im1() {
            return mid_to_im1;
          }

          std::shared_ptr<Image<default_type> > get_mid_to_im2() {
            return mid_to_im2;
          }

          transform_type get_im1_to_mid_linear() const {
            return im1_to_mid_linear;
          }

          transform_type get_im2_to_mid_linear() const {
            return im2_to_mid_linear;
          }

          Header get_output_warps_header () const {
            Header output_header (*im1_to_mid);
            output_header.ndim() = 5;
            output_header.size(3) = 3;
            output_header.size(4) = 4;
            output_header.stride(0) = 1;
            output_header.stride(1) = 2;
            output_header.stride(2) = 3;
            output_header.stride(3) = 4;
            output_header.stride(4) = 5;
            return output_header;
          }

          void write_linear_to_header (Header& output_header) const {
            output_header.keyval()["linear1"] = str(im1_to_mid_linear.matrix());
            output_header.keyval()["linear2"] = str(im2_to_mid_linear.matrix());
          }

          void write_params_to_header (Header& output_header) const {
            output_header.keyval()["nl_scale"] = str(scale_factor);
            output_header.keyval()["nl_niter"] = str(max_iter);
            output_header.keyval()["nl_update_smooth"] = str(update_smoothing);
            output_header.keyval()["nl_disp_smooth"] = str(disp_smoothing);
            output_header.keyval()["nl_gradient_step"] = str(gradient_step);
            output_header.keyval()["fod_reorientation"] = str(do_reorientation);
            if (do_reorientation)
              output_header.keyval()["nl_lmax"] = str(fod_lmax);
          }

          template <class OutputType>
          void get_output_warps (OutputType& output_warps) {
            assert (output_warps.ndim() == 5);
            output_warps.index(4) = 0;
            threaded_copy (*im1_to_mid, output_warps, 0, 4);
            output_warps.index(4) = 1;
            threaded_copy (*mid_to_im1, output_warps, 0, 4);
            output_warps.index(4) = 2;
            threaded_copy (*im2_to_mid, output_warps, 0, 4);
            output_warps.index(4) = 3;
            threaded_copy (*mid_to_im2, output_warps, 0, 4);
          }

          Header get_midway_header () {
            return midway_image_header;
          }

          void set_metric_cc () {
            use_cc = true;
            kernel_radius = vector<size_t>(3, 2);
          }

          void set_radius (const vector<size_t>& radius) {
            use_cc = true;
            kernel_radius = radius;
          }

          bool get_lnkernel_radius_mode () {
            // returns true when the kernel extent is greater than 0 (requirement for LNCC similarity)
            return *std::max_element(kernel_radius.begin(), kernel_radius.end()) > 0;
          }


          void set_diagnostics_image (const std::basic_string<char>& path) {
            diagnostics_image_prefix = path;
          }


        protected:

          std::shared_ptr<Image<default_type> > reslice (Image<default_type>& image, Header& header) {
            std::shared_ptr<Image<default_type> > temp = make_shared<Image<default_type> > (Image<default_type>::scratch (header));
            Filter::reslice<Interp::Linear> (image, *temp);
            return temp;
          }

          bool has_negative_jacobians (Image<default_type>& field) {
            Adapter::Jacobian<Image<default_type> > jacobian (field);
            for (auto i = Loop (0,3) (jacobian); i; ++i) {
              if (jacobian.value().determinant() < 0.0)
                return true;
            }
            return false;
          }



          bool is_initialised;
          vector<uint32_t> max_iter;
          vector<default_type> scale_factor;
          default_type update_smoothing;
          default_type disp_smoothing;
          default_type gradient_step;
          Eigen::MatrixXd aPSF_directions;
          bool do_reorientation;
          vector<uint32_t> fod_lmax;
          bool use_cc;
          vector<size_t> kernel_radius; // kernel_radius

          std::basic_string<char> diagnostics_image_prefix;

          transform_type im1_to_mid_linear;
          transform_type im2_to_mid_linear;
          Header midway_image_header;

          vector<MultiContrastSetting> contrasts, stage_contrasts;

          // Internally the warp is stored as a displacement field to enable easy smoothing near the boundaries
          std::shared_ptr<Image<default_type> > im1_to_mid_new;
          std::shared_ptr<Image<default_type> > im2_to_mid_new;
          std::shared_ptr<Image<default_type> > im1_to_mid;
          std::shared_ptr<Image<default_type> > im2_to_mid;
          std::shared_ptr<Image<default_type> > mid_to_im1;
          std::shared_ptr<Image<default_type> > mid_to_im2;

          std::shared_ptr<Image<default_type> > im1_update;
          std::shared_ptr<Image<default_type> > im2_update;
          std::shared_ptr<Image<default_type> > im1_update_new;
          std::shared_ptr<Image<default_type> > im2_update_new;

    };
  }
}

#endif<|MERGE_RESOLUTION|>--- conflicted
+++ resolved
@@ -425,8 +425,7 @@
             disp_smoothing = voxel_fwhm;
           }
 
-<<<<<<< HEAD
-          void set_lmax (vector<int> lmax) {
+          void set_lmax (vector<uint32_t> lmax) {
             for (size_t i = 0; i < lmax.size (); ++i)
               if (lmax[i] < 0 || lmax[i] % 2)
                 throw Exception ("the input nonlinear lmax must be positive and even");
@@ -435,13 +434,6 @@
             } else if (lmax.size() != scale_factor.size())
                 throw Exception ("the nonlinear lmax must be defined for each scale factor (1 or " + str(scale_factor.size())+" values)");
             fod_lmax = std::move(lmax);
-=======
-          void set_lmax (const vector<uint32_t>& lmax) {
-            for (size_t i = 0; i < lmax.size (); ++i)
-              if (lmax[i] % 2)
-                throw Exception ("the input nonlinear lmax must be even");
-            fod_lmax = lmax;
->>>>>>> 861c004f
           }
 
           // needs to be set after set_lmax
