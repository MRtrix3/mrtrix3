/*
 * Copyright (c) 2008-2016 the MRtrix3 contributors
 * 
 * This Source Code Form is subject to the terms of the Mozilla Public
 * License, v. 2.0. If a copy of the MPL was not distributed with this
 * file, You can obtain one at http://mozilla.org/MPL/2.0/
 * 
 * MRtrix is distributed in the hope that it will be useful,
 * but WITHOUT ANY WARRANTY; without even the implied warranty of
 * MERCHANTABILITY or FITNESS FOR A PARTICULAR PURPOSE.
 * 
 * For more details, see www.mrtrix.org
 * 
 */

#include "stats/cfe.h"

namespace MR
{
  namespace Stats
  {
    namespace CFE
    {



      TrackProcessor::TrackProcessor (Image<uint32_t>& fixel_indexer,
                                      const std::vector<direction_type>& fixel_directions,
                                      std::vector<uint16_t>& fixel_TDI,
<<<<<<< HEAD
                                      std::vector<std::map<int32_t, connectivity> >& connectivity_matrix,
                                      const value_type angular_threshold) :
          fixel_indexer        (fixel_indexer) ,
          fixel_directions     (fixel_directions),
          fixel_TDI            (fixel_TDI),
          connectivity_matrix  (connectivity_matrix),
          angular_threshold_dp (std::cos (angular_threshold * (Math::pi/180.0))) { }
=======
                                      std::vector<std::map<uint32_t, connectivity> >& connectivity_matrix,
                                      const value_type angular_threshold):
         fixel_indexer (fixel_indexer) ,
         fixel_directions (fixel_directions),
         fixel_TDI (fixel_TDI),
         connectivity_matrix (connectivity_matrix),
         angular_threshold_dp (std::cos (angular_threshold * (Math::pi/180.0))) { }
>>>>>>> 291611cb



      bool TrackProcessor::operator() (const SetVoxelDir& in)
      {
        // For each voxel tract tangent, assign to a fixel
        std::vector<int32_t> tract_fixel_indices;
        for (SetVoxelDir::const_iterator i = in.begin(); i != in.end(); ++i) {
          assign_pos_of (*i).to (fixel_indexer);
          fixel_indexer.index(3) = 0;
          uint32_t num_fibres = fixel_indexer.value();
          if (num_fibres > 0) {
            fixel_indexer.index(3) = 1;
            uint32_t first_index = fixel_indexer.value();
            uint32_t last_index = first_index + num_fibres;
            uint32_t closest_fixel_index = 0;
            value_type largest_dp = 0.0;
            const direction_type dir (i->get_dir().normalized());
            for (uint32_t j = first_index; j < last_index; ++j) {
              const value_type dp = std::abs (dir.dot (fixel_directions[j]));
              if (dp > largest_dp) {
                largest_dp = dp;
                closest_fixel_index = j;
              }
            }
            if (largest_dp > angular_threshold_dp) {
              tract_fixel_indices.push_back (closest_fixel_index);
              fixel_TDI[closest_fixel_index]++;
            }
          }
        }

        try {
          for (size_t i = 0; i < tract_fixel_indices.size(); i++) {
            for (size_t j = i + 1; j < tract_fixel_indices.size(); j++) {
              connectivity_matrix[tract_fixel_indices[i]][tract_fixel_indices[j]].value++;
              connectivity_matrix[tract_fixel_indices[j]][tract_fixel_indices[i]].value++;
            }
          }
          return true;
        } catch (...) {
          throw Exception ("Error assigning memory for CFE connectivity matrix");
          return false;
        }
      }








      Enhancer::Enhancer (const std::vector<std::map<uint32_t, connectivity> >& connectivity_map,
                          const value_type dh,
                          const value_type E,
                          const value_type H) :
          connectivity_map (connectivity_map),
          dh (dh),
          E (E),
          H (H) { }



      value_type Enhancer::operator() (const vector_type& stats, vector_type& enhanced_stats) const
      {
        enhanced_stats = vector_type::Zero (stats.size());
        value_type max_enhanced_stat = 0.0;
        for (size_t fixel = 0; fixel < connectivity_map.size(); ++fixel) {
          std::map<uint32_t, connectivity>::const_iterator connected_fixel;
          for (value_type h = this->dh; h < stats[fixel]; h +=  this->dh) {
            value_type extent = 0.0;
            for (connected_fixel = connectivity_map[fixel].begin(); connected_fixel != connectivity_map[fixel].end(); ++connected_fixel)
              if (stats[connected_fixel->first] > h)
                extent += connected_fixel->second.value;
            enhanced_stats[fixel] += std::pow (extent, E) * std::pow (h, H);
          }
          if (enhanced_stats[fixel] > max_enhanced_stat)
            max_enhanced_stat = enhanced_stats[fixel];
        }

        return max_enhanced_stat;
      }



    }
  }
}<|MERGE_RESOLUTION|>--- conflicted
+++ resolved
@@ -27,7 +27,6 @@
       TrackProcessor::TrackProcessor (Image<uint32_t>& fixel_indexer,
                                       const std::vector<direction_type>& fixel_directions,
                                       std::vector<uint16_t>& fixel_TDI,
-<<<<<<< HEAD
                                       std::vector<std::map<int32_t, connectivity> >& connectivity_matrix,
                                       const value_type angular_threshold) :
           fixel_indexer        (fixel_indexer) ,
@@ -35,15 +34,6 @@
           fixel_TDI            (fixel_TDI),
           connectivity_matrix  (connectivity_matrix),
           angular_threshold_dp (std::cos (angular_threshold * (Math::pi/180.0))) { }
-=======
-                                      std::vector<std::map<uint32_t, connectivity> >& connectivity_matrix,
-                                      const value_type angular_threshold):
-         fixel_indexer (fixel_indexer) ,
-         fixel_directions (fixel_directions),
-         fixel_TDI (fixel_TDI),
-         connectivity_matrix (connectivity_matrix),
-         angular_threshold_dp (std::cos (angular_threshold * (Math::pi/180.0))) { }
->>>>>>> 291611cb
 
 
 
