--- conflicted
+++ resolved
@@ -38,25 +38,7 @@
 
       /** \addtogroup Statistics
       @{ */
-<<<<<<< HEAD
-      class ClusterSize { MEMALIGN(ClusterSize)
-        public:
-          ClusterSize (const Filter::Connector& connector, value_type cluster_forming_threshold) :
-                       connector (connector), cluster_forming_threshold (cluster_forming_threshold) { }
-
-          value_type operator() (const value_type unused, const vector<value_type>& stats,
-                                 vector<value_type>& get_cluster_sizes) const
-          {
-            vector<Filter::cluster> clusters;
-            vector<uint32_t> labels (stats.size(), 0);
-            connector.run (clusters, labels, stats, cluster_forming_threshold);
-            get_cluster_sizes.resize (stats.size());
-            for (size_t i = 0; i < stats.size(); ++i)
-              get_cluster_sizes[i] = labels[i] ? clusters[labels[i]-1].size : 0.0;
-
-            return clusters.size() ? std::max_element (clusters.begin(), clusters.end())->size : 0.0;
-=======
-      class ClusterSize : public Stats::TFCE::EnhancerBase {
+      class ClusterSize : public Stats::TFCE::EnhancerBase { MEMALIGN (ClusterSize)
         public:
           ClusterSize (const Filter::Connector& connector, const value_type T) :
                        connector (connector), threshold (T) { }
@@ -66,7 +48,6 @@
 
           value_type operator() (const vector_type& in, vector_type& out) const override {
             return (*this) (in, threshold, out);
->>>>>>> de773ec5
           }
 
           value_type operator() (const vector_type&, const value_type, vector_type&) const override;
