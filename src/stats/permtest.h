--- conflicted
+++ resolved
@@ -22,6 +22,7 @@
 #include "progressbar.h"
 #include "thread.h"
 #include "thread_queue.h"
+#include "types.h"
 #include "math/math.h"
 #include "math/stats/glm.h"
 #include "math/stats/shuffle.h"
@@ -41,16 +42,11 @@
     namespace PermTest
     {
 
-<<<<<<< HEAD
 
 
-      typedef Math::Stats::value_type value_type;
-      typedef Math::Stats::vector_type vector_type;
-      typedef Math::Stats::matrix_type matrix_type;
-=======
       using value_type = Math::Stats::value_type;
       using vector_type = Math::Stats::vector_type;
->>>>>>> 2742e2fc
+      using matrix_type = Math::Stats::matrix_type;
 
 
 
