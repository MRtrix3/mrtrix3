/* Copyright (c) 2008-2023 the MRtrix3 contributors.
 *
 * This Source Code Form is subject to the terms of the Mozilla Public
 * License, v. 2.0. If a copy of the MPL was not distributed with this
 * file, You can obtain one at http://mozilla.org/MPL/2.0/.
 *
 * Covered Software is provided under this License on an "as is"
 * basis, without warranty of any kind, either expressed, implied, or
 * statutory, including, without limitation, warranties that the
 * Covered Software is free of defects, merchantable, fit for a
 * particular purpose or non-infringing.
 * See the Mozilla Public License v. 2.0 for more details.
 *
 * For more details, see http://www.mrtrix.org/.
 */

#include "dwi/fmls.h"

#include <set>



namespace MR {
  namespace DWI {
    namespace FMLS {





      const App::OptionGroup FMLSSegmentOption = App::OptionGroup ("FOD FMLS segmenter options")

        + App::Option ("fmls_integral",
            "threshold absolute numerical integral of positive FOD lobes. "
            "Any lobe for which the integral is smaller than this threshold will be discarded. "
            "Default: " + str(FMLS_INTEGRAL_THRESHOLD_DEFAULT, 2) + ".")
        + App::Argument ("value").type_float (0.0)

        + App::Option ("fmls_peak_value",
            "threshold peak amplitude of positive FOD lobes. "
            "Any lobe for which the maximal peak amplitude is smaller than this threshold will be discarded. "
            "Default: " + str(FMLS_PEAK_VALUE_THRESHOLD_DEFAULT, 2) + ".")
        + App::Argument ("value").type_float (0.0)

        + App::Option ("fmls_no_thresholds",
            "disable all FOD lobe thresholding; every lobe where the FOD is positive will be retained.")

        + App::Option ("fmls_lobe_merge_ratio",
            "Specify the ratio between a given FOD amplitude sample between two lobes, and the smallest peak amplitude of the adjacent lobes, above which those lobes will be merged. "
            "This is the amplitude of the FOD at the 'bridge' point between the two lobes, divided by the peak amplitude of the smaller of the two adjoining lobes. "
            "A value of 1.0 will never merge two lobes into one; a value of 0.0 will always merge lobes unless they are bisected by a zero-valued crossing. "
            "Default: " + str(FMLS_MERGE_RATIO_BRIDGE_TO_PEAK_DEFAULT, 2) + ".")
        + App::Argument ("value").type_float (0.0, 1.0);




      void load_fmls_thresholds (Segmenter& segmenter)
      {
        using namespace App;

        auto opt = get_options ("fmls_no_thresholds");
        const bool no_thresholds = opt.size();
        if (no_thresholds) {
          segmenter.set_integral_threshold (0.0);
          segmenter.set_peak_value_threshold (0.0);
        }

        opt = get_options ("fmls_integral");
        if (opt.size()) {
          if (no_thresholds) {
            WARN ("Option -fmls_integral ignored: -fmls_no_thresholds overrides this");
          } else {
            segmenter.set_integral_threshold (default_type(opt[0][0]));
          }
        }

        opt = get_options ("fmls_peak_value");
        if (opt.size()) {
          if (no_thresholds) {
            WARN ("Option -fmls_peak_value ignored: -fmls_no_thresholds overrides this");
          } else {
            segmenter.set_peak_value_threshold (default_type(opt[0][0]));
          }
        }

        opt = get_options ("fmls_merge_ratio");
        if (opt.size())
          segmenter.set_lobe_merge_ratio (default_type(opt[0][0]));

      }







      Segmenter::Segmenter (const Math::Sphere::Set::Assigner& directions, const size_t lmax) :
          dirs                 (directions),
          lmax                 (lmax),
          transform            (new Math::Sphere::SH::Transform<default_type> (Math::Sphere::Set::to_spherical (directions), lmax)),
          precomputer          (new Math::Sphere::SH::PrecomputedAL<default_type> (lmax, 2 * directions.rows())),
          weights              (new Math::Sphere::Set::Weights (directions)),
          max_num_fixels       (0),
          integral_threshold   (FMLS_INTEGRAL_THRESHOLD_DEFAULT),
          peak_value_threshold (FMLS_PEAK_VALUE_THRESHOLD_DEFAULT),
          lobe_merge_ratio     (FMLS_MERGE_RATIO_BRIDGE_TO_PEAK_DEFAULT),
          calculate_lsq_dir    (false) { }




      class Max_abs {
        public:
          bool operator() (const default_type& a, const default_type& b) const { return (abs (a) > abs (b)); }
      };

      bool Segmenter::operator() (const SH_coefs& in, FOD_lobes& out) const {

        assert (in.size() == ssize_t (Math::Sphere::SH::NforL (lmax)));

        out.clear();
        out.vox = in.vox;

        if (in[0] <= 0.0 || !std::isfinite (in[0]))
          return true;

        Eigen::Matrix<default_type, Eigen::Dynamic, 1> values (dirs.size());
        transform->SH2A (values, in);

        using map_type = std::multimap<default_type, index_type, Max_abs>;

        map_type dixels_in_order;
        for (size_t i = 0; i != size_t(values.size()); ++i)
          dixels_in_order.insert (std::make_pair (values[i], i));

        if (dixels_in_order.begin()->first <= 0.0)
          return true;

        auto can_add = [&] (const default_type amplitude, const index_type dixel_index, const uint32_t lobe_index) -> bool {
          return (((amplitude <= 0.0) && out[lobe_index].is_negative())
                  || ((amplitude > 0.0) && !out[lobe_index].is_negative()))
                  && (dirs.adjacency (out[lobe_index].get_mask(), dixel_index));
        };

        vector<index_type> retrospective_assignments;

        for (const auto& i : dixels_in_order) {

          vector<uint32_t> adj_lobes;
          for (uint32_t l = 0; l != out.size(); ++l) {
<<<<<<< HEAD
            if ((((i.first <= 0.0) &&  out[l].is_negative())
                  || ((i.first >  0.0) && !out[l].is_negative()))
                  && (dirs.adjacent (out[l].get_mask(), i.second))) {

=======
            if (can_add (i.first, i.second, l))
>>>>>>> c8d29fea
              adj_lobes.push_back (l);
          }

          if (adj_lobes.empty()) {

            out.push_back (FOD_lobe (dirs, i.second, i.first, (*weights)[i.second]));

          } else if (adj_lobes.size() == 1) {

            out[adj_lobes.front()].add (dirs, i.second, i.first, (*weights)[i.second]);

          } else if (abs (i.first) / out[adj_lobes.back()].get_max_peak_value() > lobe_merge_ratio) {

            for (size_t j = 1; j != adj_lobes.size(); ++j)
              out[adj_lobes[0]].merge (out[adj_lobes[j]]);

            out[adj_lobes[0]].add (dirs, i.second, i.first, (*weights)[i.second]);

            for (size_t j = adj_lobes.size() - 1; j; --j) {
              vector<FOD_lobe>::iterator ptr = out.begin();
              advance (ptr, adj_lobes[j]);
              out.erase (ptr);
            }

          } else {

            retrospective_assignments.emplace_back (i.second);

          }

        }

        // These dixels were adjacent to multiple fixels during segmentation;
        //   retrospectively choose which to assign them to,
        //   so that that assignment does not itself influence subsequent segmentation
        //   (produces a "seam" between two touching fixels)
        for (auto i : retrospective_assignments) {
          // Unlike previous implementations, we no longer track the fixels adjacent to each retrospective assignment
          // Instead, we will now look at the directions adjacent to this,
          //   see which fixels they were assigned to,
          //   and choose which of them we should assign this direction to.
          // Further, while previous implementations made this decision based on the
          //   fixel with the maximal peak amplitude,
          //   now this will instead be done based on the maximal _adjacent_ amplitude
          const default_type amplitude = values[i];
          default_type max_abs_adj_amplitude = 0.0;
          uint32_t lobe = out.size();
          for (uint32_t l = 0; l != out.size(); ++l) {
            if (can_add (amplitude, i, l)) {
              default_type abs_adj_amplitude = 0.0;
              for (auto d : dirs.adjacency[i])
                abs_adj_amplitude = std::max (abs_adj_amplitude, abs(out[l].get_values()[d]));
              assert (abs_adj_amplitude > 0.0);
              if (abs_adj_amplitude > max_abs_adj_amplitude) {
                max_abs_adj_amplitude = abs_adj_amplitude;
                lobe = l;
              }
            }
          }
          assert (lobe < out.size());
          out[lobe].add (dirs, i, amplitude, (*weights)[i]);
        }

        for (auto i = out.begin(); i != out.end();) { // Empty increment

          if (i->is_negative() || i->get_integral() < integral_threshold) {
            i = out.erase (i);
          } else {

            // Revise multiple peaks if present
            for (size_t peak_index = 0; peak_index != i->num_peaks(); ++peak_index) {
              Eigen::Vector3d newton_peak_dir = i->get_peak_dir (peak_index); // to be updated by subsequent Math::Sphere::SH::get_peak() call
              const default_type newton_peak_value = Math::Sphere::SH::get_peak (in, lmax, newton_peak_dir, &(*precomputer));
              if (std::isfinite (newton_peak_value) && newton_peak_dir.allFinite()) {

                // Ensure that the new peak direction found via Newton optimisation
                //   is still approximately the same direction as that found via FMLS:
                // Also needs to be closer to this peak than any other peaks within the lobe
                default_type max_dp = 0.0;
                size_t nearest_original_peak = i->num_peaks();
                for (size_t j = 0; j != i->num_peaks(); ++j) {
                  const default_type this_dp = abs (newton_peak_dir.dot (i->get_peak_dir (j)));
                  if (this_dp > max_dp) {
                    max_dp = this_dp;
                    nearest_original_peak = j;
                  }
                }
                if (nearest_original_peak == peak_index) {

                  // Needs to still lie within the lobe: Determined via mask
                  const index_type newton_peak_closest_dir_index = dirs (newton_peak_dir);
                  if (i->get_mask()[newton_peak_closest_dir_index])
                    i->revise_peak (peak_index, newton_peak_dir, newton_peak_value);

                }
              }
            }
            if (i->get_max_peak_value() < peak_value_threshold) {
              i = out.erase (i);
            } else {
              i->finalise();
              ++i;
            }
          }
        }

        std::sort (out.begin(), out.end(), [] (const FOD_lobe& a, const FOD_lobe& b) { return (a.get_integral() > b.get_integral()); } );

        if (max_num_fixels && out.size() > max_num_fixels)
          out.erase (out.begin() + max_num_fixels, out.end());

        // Only calculate the least squares direction for fixels being retained;
        //   it'd be a waste of calculations for omitted fixels
        if (calculate_lsq_dir) {
          for (auto& i : out)
            do_lsq_dir (i);
        }

        return true;
      }



      void Segmenter::do_lsq_dir (FOD_lobe& lobe) const
      {

        // For algorithm details see:
        // Buss, Samuel R. and Fillmore, Jay P.
        // Spherical averages and applications to spherical splines and interpolation.
        // ACM Trans. Graph. 2001:20;95-126.

        Eigen::Vector3d lsq_dir = lobe.get_mean_dir(); // Initial estimate

        Eigen::Vector3d u; // Update step

        do {

          // Axes on the tangent hyperplane for this iteration of optimisation
          Eigen::Vector3d Tx, Ty, Tz;
          Tx = Eigen::Vector3d(0.0, 0.0, 1.0).cross (lsq_dir).normalized();
          if (!Tx.allFinite())
            Tx = Eigen::Vector3d(0.0, 1.0, 0.0).cross (lsq_dir).normalized();
          Ty = lsq_dir.cross (Tx).normalized();
          Tz = lsq_dir;

          default_type sum_weights = 0.0;
          u = {0.0, 0.0, 0.0};

          for (index_type d = 0; d != dirs.size(); ++d) {
            if (lobe.get_values()[d]) {

              const auto dir (dirs[d]);

              // Transform unit direction onto tangent plane defined by the current mean direction estimate
              Eigen::Vector3d p (dir[0]*Tx[0] + dir[1]*Tx[1] + dir[2]*Tx[2],
                                 dir[0]*Ty[0] + dir[1]*Ty[1] + dir[2]*Ty[2],
                                 dir[0]*Tz[0] + dir[1]*Tz[1] + dir[2]*Tz[2]);

              if (p[2] < 0.0)
                p = -p;
              p[2] = 0.0; // Force projection onto the tangent plane

              const default_type dp = abs (lsq_dir.dot (dir));
              const default_type theta = (dp < 1.0) ? std::acos (dp) : 0.0;
              const default_type log_transform = theta ? (theta / std::sin (theta)) : 1.0;
              p *= log_transform;

              u += lobe.get_values()[d] * p;
              sum_weights += lobe.get_values()[d];

            }
          }

          u *= (1.0 / sum_weights);

          const default_type r = u.norm();
          const default_type exp_transform = r ? (std::sin(r) / r) : 1.0;
          u *= exp_transform;

          // Transform the offset from the tangent plane origin to euclidean space
          u = { u[0]*Tx[0] + u[1]*Ty[0] + u[2]*Tz[0],
                u[0]*Tx[1] + u[1]*Ty[1] + u[2]*Tz[1],
                u[0]*Tx[2] + u[1]*Ty[2] + u[2]*Tz[2] };

          lsq_dir += u;
          lsq_dir.normalize();

        } while (u.norm() > 1e-6);

        lobe.set_lsq_dir (lsq_dir);

      }



    }
  }
}<|MERGE_RESOLUTION|>--- conflicted
+++ resolved
@@ -150,14 +150,7 @@
 
           vector<uint32_t> adj_lobes;
           for (uint32_t l = 0; l != out.size(); ++l) {
-<<<<<<< HEAD
-            if ((((i.first <= 0.0) &&  out[l].is_negative())
-                  || ((i.first >  0.0) && !out[l].is_negative()))
-                  && (dirs.adjacent (out[l].get_mask(), i.second))) {
-
-=======
             if (can_add (i.first, i.second, l))
->>>>>>> c8d29fea
               adj_lobes.push_back (l);
           }
 
