--- conflicted
+++ resolved
@@ -80,14 +80,7 @@
 
   value_type *allocate_voxel() {
     if (next_voxel == last_voxel) {
-<<<<<<< HEAD
-      voxel_buffer.push_back(vector<value_type>(NUM_VOX_PER_CHUNK * size(3)));
-=======
-      ++current_chunk;
-      if (current_chunk >= voxel_buffer.size())
-        voxel_buffer.push_back(std::vector<value_type>(NUM_VOX_PER_CHUNK * size(3)));
-      assert(current_chunk < voxel_buffer.size());
->>>>>>> 90a0f53a
+      voxel_buffer.push_back(std::vector<value_type>(NUM_VOX_PER_CHUNK * size(3)));
       next_voxel = &voxel_buffer.back()[0];
       last_voxel = next_voxel + NUM_VOX_PER_CHUNK * size(3);
     }
@@ -97,21 +90,20 @@
   }
 
   value_type *get_voxel() {
-    const Eigen::Vector3i voxel (index(0), index(1), index(2));
+    const Eigen::Vector3i voxel(index(0), index(1), index(2));
     const typename std::map<Eigen::Vector3i, value_type *, IndexCompare>::const_iterator existing = voxels.find(voxel);
     if (existing != voxels.end())
       return existing->second;
-    value_type* const data = allocate_voxel();
+    value_type *const data = allocate_voxel();
     ssize_t pos = index(3);
     for (auto l = Loop(3)(*this); l; ++l)
       data[index(3)] = base_type::value();
     index(3) = pos;
     func(data);
-    voxels.insert (std::make_pair (voxel, data));
+    voxels.insert(std::make_pair(voxel, data));
     return data;
   }
 };
-
 
 } // namespace DWI
 } // namespace MR
