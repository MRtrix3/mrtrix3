--- conflicted
+++ resolved
@@ -134,7 +134,6 @@
     vertices.push_back(Vertex(*this, i, true));
   }
 
-<<<<<<< HEAD
   index_type extremum_indices[3][2] = {{0, 0}, {0, 0}, {0, 0}};
   default_type extremum_values[3][2] = {{1.0, -1.0}, {1.0, -1.0}, {1.0, -1.0}};
   for (size_t i = 0; i != vertices.size(); ++i) {
@@ -142,244 +141,6 @@
       if (vertices[i].dir[axis] < extremum_values[axis][0]) {
         extremum_values[axis][0] = vertices[i].dir[axis];
         extremum_indices[axis][0] = i;
-=======
-      void Set::initialise_adjacency()
-      {
-        adj_dirs.assign (size(), vector<index_type>());
-
-        // New algorithm for determining direction adjacency
-        // * Duplicate all directions to get a full spherical set
-        // * Initialise convex hull using a tetrahedron:
-        //   - Identify 6 extremum points (upper & lower per axis)
-        //   - Take the two furthest extrema to form a line
-        //   - Take the furthest extremum from this line to form a triangle
-        //   - Take the furthest vertex from this triangle to form a tetrahedon
-        // * For each plane (until none remaining):
-        //   * Select the point with the furthest distance from the plane
-        //     - If none exists, append these three edges to the result
-        //   * Identify any planes adjacent to this plane, for which the point is also above the plane
-        //   * Generate new triangles using this point, and the outer border of the planes
-        //   * Append these to the list of planes to process
-
-        class Vertex { MEMALIGN(Vertex)
-          public:
-            Vertex (const Set& set, const index_type index, const bool inverse) :
-                dir (set[index] * (inverse ? -1.0 : 1.0)),
-                index (index) { }
-            const Eigen::Vector3d dir;
-            const index_type index; // Indexes the underlying direction set
-        };
-
-        class Plane { MEMALIGN(Plane)
-          public:
-            Plane (const vector<Vertex>& vertices, const index_type one, const index_type two, const index_type three) :
-                indices {{ one, two, three }},
-                normal (((vertices[two].dir-vertices[one].dir).cross (vertices[three].dir-vertices[two].dir)).normalized()),
-                dist (std::max ( { vertices[one].dir.dot (normal), vertices[two].dir.dot (normal), vertices[three].dir.dot (normal) } ) ) { }
-            bool includes (const index_type i) const { return (indices[0] == i || indices[1] == i || indices[2] == i); }
-            const std::array<index_type,3> indices; // Indexes the vertices vector
-            const Eigen::Vector3d normal;
-            const default_type dist;
-        };
-
-        class PlaneComp { MEMALIGN(PlaneComp)
-          public:
-            bool operator() (const Plane& one, const Plane& two) const {
-              return (one.dist < two.dist);
-            }
-        };
-
-        vector<Vertex> vertices;
-        // Generate antipodal vertices
-        for (index_type i = 0; i != size(); ++i) {
-          vertices.push_back (Vertex (*this, i, false));
-          vertices.push_back (Vertex (*this, i, true));
-        }
-
-        index_type extremum_indices[3][2] = { {0, 0}, {0, 0}, {0, 0} };
-        default_type extremum_values[3][2] = { {1.0, -1.0}, {1.0, -1.0}, {1.0, -1.0} };
-        for (size_t i = 0; i != vertices.size(); ++i) {
-          for (size_t axis = 0; axis != 3; ++axis) {
-            if (vertices[i].dir[axis] < extremum_values[axis][0]) {
-              extremum_values[axis][0] = vertices[i].dir[axis];
-              extremum_indices[axis][0] = i;
-            }
-            if (vertices[i].dir[axis] > extremum_values[axis][1]) {
-              extremum_values[axis][1] = vertices[i].dir[axis];
-              extremum_indices[axis][1] = i;
-            }
-          }
-        }
-
-        // Find the two most distant points out of these six
-        vector<index_type> all_extrema;
-        for (size_t axis = 0; axis != 3; ++axis) {
-          all_extrema.push_back (extremum_indices[axis][0]);
-          all_extrema.push_back (extremum_indices[axis][1]);
-        }
-        std::pair<index_type, index_type> distant_pair;
-        default_type max_dist_sq = 0.0;
-        for (index_type i = 0; i != 6; ++i) {
-          for (index_type j = i + 1; j != 6; ++j) {
-            const default_type dist_sq = (vertices[all_extrema[j]].dir - vertices[all_extrema[i]].dir).squaredNorm();
-            if (dist_sq > max_dist_sq) {
-              max_dist_sq = dist_sq;
-              distant_pair = std::make_pair (i, j);
-            }
-          }
-        }
-
-        // This forms the base line of the base triangle of the tetrahedon
-        // Now from the remaining four extrema, find which one is farthest from this line
-        index_type third_point = 6;
-        default_type max_dist = 0.0;
-        for (index_type i = 0; i != 6; ++i) {
-          if (i != distant_pair.first && i != distant_pair.second) {
-            const default_type dist = (vertices[all_extrema[i]].dir - (vertices[all_extrema[distant_pair.first]].dir)).cross (vertices[all_extrema[i]].dir - vertices[all_extrema[distant_pair.second]].dir).norm() / (vertices[all_extrema[distant_pair.second]].dir - vertices[all_extrema[distant_pair.first]].dir).norm();
-            if (dist > max_dist) {
-              max_dist = dist;
-              third_point = i;
-            }
-          }
-        }
-        assert (third_point != 6);
-
-        // Does this have to be done in order?
-        // It appears not - however random deletion of entries _is_ required
-        //std::multiset<Plane, PlaneComp> planes;
-        std::list<Plane> planes;
-        planes.push_back (Plane (vertices, all_extrema[distant_pair.first], all_extrema[distant_pair.second], all_extrema[third_point]));
-        // Find the most distant point to this plane, and use it as the tip point of the tetrahedon
-        const Plane base_plane = *planes.begin();
-        index_type fourth_point = vertices.size();
-        max_dist = 0.0;
-        for (index_type i = 0; i != vertices.size(); ++i) {
-          // Use the reverse of the base plane normal - searching the other hemisphere
-          const default_type dist = vertices[i].dir.dot (-base_plane.normal);
-          if (dist > max_dist) {
-            max_dist = dist;
-            fourth_point = i;
-          }
-        }
-        assert (fourth_point != vertices.size());
-        planes.push_back (Plane (vertices, base_plane.indices[0], fourth_point, base_plane.indices[1]));
-        planes.push_back (Plane (vertices, base_plane.indices[1], fourth_point, base_plane.indices[2]));
-        planes.push_back (Plane (vertices, base_plane.indices[2], fourth_point, base_plane.indices[0]));
-
-        vector<Plane> hull;
-
-        // Speedup: Only test those directions that have not yet been incorporated into any plane
-        BitSet assigned (vertices.size());
-        assigned[base_plane.indices[0]] = true;
-        assigned[base_plane.indices[1]] = true;
-        assigned[base_plane.indices[2]] = true;
-        assigned[fourth_point] = true;
-#ifndef NDEBUG
-        size_t assigned_counter = 4;
-#endif
-
-        while (planes.size()) {
-          Plane current (planes.back());
-          index_type max_index = vertices.size();
-          default_type max_dist = current.dist;
-          for (size_t d = 0; d != vertices.size(); ++d) {
-            if (!assigned[d]) {
-              const default_type dist = vertices[d].dir.dot (current.normal);
-              if (dist > max_dist) {
-                max_dist = dist;
-                max_index = d;
-              }
-            }
-          }
-
-          if (max_index == vertices.size()) {
-            hull.push_back (current);
-            planes.pop_back();
-          } else {
-
-            // Identify all planes that this extremum point is above
-            // More generally this would need to be constrained to only those faces adjacent to the
-            //   current plane, but because the data are on the sphere a complete search should be fine
-
-            // TODO Using an alternative data structure, where both faces connected to each
-            //   edge are stored and tracked, would speed this up considerably
-            vector< std::list<Plane>::iterator > all_planes;
-            for (std::list<Plane>::iterator p = planes.begin(); p != planes.end(); ++p) {
-              if (!p->includes (max_index) && vertices[max_index].dir.dot (p->normal) > p->dist)
-                all_planes.push_back (p);
-            }
-
-            // Find the matching edges from multiple faces, and construct new triangles going up to the new point
-            // Remove any shared edges; non-shared edges are the projection horizon
-            std::set<std::pair<index_type, index_type>> horizon;
-            for (auto& p : all_planes) {
-              for (size_t edge_index = 0; edge_index != 3; ++edge_index) {
-                std::pair<index_type, index_type> edge;
-                switch (edge_index) {
-                  case 0: edge = std::make_pair (p->indices[0], p->indices[1]); break;
-                  case 1: edge = std::make_pair (p->indices[1], p->indices[2]); break;
-                  case 2: edge = std::make_pair (p->indices[2], p->indices[0]); break;
-                }
-                bool found = false;
-                for (auto h = horizon.begin(); h != horizon.end(); ++h) {
-                  // Since we are only dealing with triangles, the edge will always be in the opposite
-                  //   direction on the adjacent face
-                  if (h->first == edge.second && h->second == edge.first) {
-                    horizon.erase (h);
-                    found = true;
-                    break;
-                  }
-                }
-                if (!found)
-                  horizon.insert (edge);
-              }
-            }
-
-            for (auto& h : horizon)
-              planes.push_back (Plane (vertices, h.first, h.second, max_index));
-
-            // Delete the used faces
-            for (auto i : all_planes)
-              planes.erase (i);
-
-            // This point no longer needs to be tested
-            assigned[max_index] = true;
-#ifndef NDEBUG
-            ++assigned_counter;
-#endif
-
-          }
-        }
-        assert (assigned_counter == 2 * size());
-
-        for (auto& current : hull) {
-          // Each of these three directions is adjacent
-          // However: Each edge may have already been added from other triangles
-          for (size_t edge = 0; edge != 6; ++edge) {
-            index_type from = 0, to = 0;
-            switch (edge) {
-              case 0: from = vertices[current.indices[0]].index; to = vertices[current.indices[1]].index; break;
-              case 1: from = vertices[current.indices[1]].index; to = vertices[current.indices[0]].index; break;
-              case 2: from = vertices[current.indices[1]].index; to = vertices[current.indices[2]].index; break;
-              case 3: from = vertices[current.indices[2]].index; to = vertices[current.indices[1]].index; break;
-              case 4: from = vertices[current.indices[0]].index; to = vertices[current.indices[2]].index; break;
-              case 5: from = vertices[current.indices[2]].index; to = vertices[current.indices[0]].index; break;
-            }
-            bool found = false;
-            for (auto i : adj_dirs[from]) {
-              if (i == to) {
-                found = true;
-                break;
-              }
-            }
-            if (!found)
-              adj_dirs[from].push_back (to);
-          }
-        }
-
-        for (auto& i : adj_dirs)
-          std::sort (i.begin(), i.end());
->>>>>>> 0c84d455
       }
       if (vertices[i].dir[axis] > extremum_values[axis][1]) {
         extremum_values[axis][1] = vertices[i].dir[axis];
@@ -456,7 +217,9 @@
   assigned[base_plane.indices[1]] = true;
   assigned[base_plane.indices[2]] = true;
   assigned[fourth_point] = true;
+#ifndef NDEBUG
   size_t assigned_counter = 4;
+#endif
 
   while (planes.size()) {
     Plane current(planes.back());
@@ -530,9 +293,12 @@
 
       // This point no longer needs to be tested
       assigned[max_index] = true;
+#ifndef NDEBUG
       ++assigned_counter;
-    }
-  }
+#endif
+    }
+  }
+  assert(assigned_counter == 2 * size());
 
   for (auto &current : hull) {
     // Each of these three directions is adjacent
