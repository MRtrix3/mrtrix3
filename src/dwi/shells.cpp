--- conflicted
+++ resolved
@@ -228,20 +228,14 @@
 
       std::sort (shells.begin(), shells.end());
 
-<<<<<<< HEAD
-      INFO ("Diffusion gradient encoding data clustered into " + str(count()) + " shells with volumes counts = " + str(get_counts()) + ", b-values = " + str(get_bvalues()) + "");
-=======
       if (smallest().is_bzero()) {
         INFO ("Diffusion gradient encoding data clustered into " + str(num_shells - 1) + " non-zero shells and " + str(smallest().count()) + " b=0 volumes");
       } else {
         INFO ("Diffusion gradient encoding data clustered into " + str(num_shells) + " shells (no b=0 volumes)");
       }
-      std::string msg = "Shells: b = { ";
-      for (std::vector<Shell>::const_iterator it = shells.begin(); it != shells.end(); ++it)
-        msg += str(it->get_mean()) + "(" + str(it->count()) + ") ";
-      msg += "}";
-      DEBUG (msg);
->>>>>>> cf2ba9b7
+      DEBUG ("Shells: b = { " + 
+          str ([&]{ std::string m; for (auto& s : shells) m += str(s.get_mean()) + "(" + str(s.count()) + ") "; return m; }())
+          + "}");
     }
 
 
