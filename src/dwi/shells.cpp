/*
 * Copyright (c) 2008-2016 the MRtrix3 contributors
 * 
 * This Source Code Form is subject to the terms of the Mozilla Public
 * License, v. 2.0. If a copy of the MPL was not distributed with this
 * file, You can obtain one at http://mozilla.org/MPL/2.0/
 * 
 * MRtrix is distributed in the hope that it will be useful,
 * but WITHOUT ANY WARRANTY; without even the implied warranty of
 * MERCHANTABILITY or FITNESS FOR A PARTICULAR PURPOSE.
 * 
 * For more details, see www.mrtrix.org
 * 
 */

#include "debug.h"

#include "math/math.h"
#include "dwi/shells.h"



namespace MR
{
  namespace DWI
  {

    const App::OptionGroup ShellOption = App::OptionGroup ("DW Shell selection options")
      + App::Option ("shell",
          "specify one or more diffusion-weighted gradient shells to use during "
          "processing, as a comma-separated list of the desired approximate b-values. "
          "Note that some commands are incompatible with multiple shells, and "
          "will throw an error if more than one b-value is provided.")
        + App::Argument ("list").type_sequence_float();






    Shell::Shell (const Eigen::MatrixXd& grad, const vector<size_t>& indices) :
        volumes (indices),
        mean (0.0),
        stdev (0.0),
        min (std::numeric_limits<default_type>::max()),
        max (0.0)
    {
      assert (volumes.size());
      for (vector<size_t>::const_iterator i = volumes.begin(); i != volumes.end(); i++) {
        const default_type b = grad (*i, 3);
        mean += b;
        min = std::min (min, b);
        max = std::max (min, b);
      }
      mean /= default_type(volumes.size());
      for (vector<size_t>::const_iterator i = volumes.begin(); i != volumes.end(); i++)
        stdev += Math::pow2 (grad (*i, 3) - mean);
      stdev = std::sqrt (stdev / (volumes.size() - 1));
    }





    // Use to select the shells the user may have requested via the "-shell" option,
    // and additionally enforce certain constraints related to the presence of shells.
    //
    // The optional constraints are:
    // - force_singleshell: enforces the presence of exactly 1 (no more, no less) non-bzero shell;
    //                      doesn't influence the presence (or not) of bzeros, i.e., if they're present,
    //                      they're simply left in.
    // - force_with_bzero: enforces the presence of bzeros.
    // - force_without_bzero: enforces the absence of bzeros; typical usecase would be in conjunction
    //                        with "force_singleshell", to obtain a "pure" single shell.
    //
    // When the "-shell" option is present, it is first applied, and next the constraints (if any are requested)
    // are checked. If any constraint is violated, an error (exception) occurs. The logic is that the user's
    // "-shell" selection is a conscious choice that should always be honoured, and no unexpected modifications
    // (e.g. including the bzeros) are made to it.
    //
    // When the "-shell" option is not present, by default all shells are included. If constraints are requested,
    // they are made true for the convenience of the user, if possible (e.g. just selecting the highest b-value
    // shell if "force_singleshell" is requested, excluding the bzeros if "force_without_bzero" is present, etc.).
    // However, if they simply can't be made true (e.g. "force_with_bzero" when there are no bzeros in the dataset),
    // an error (exception) will still occur.
    //
    // So long story short: multi-shell (as in "all shells") is default, but constraints can be specified
    // if strictly required for certain commands or algorithms.
    Shells& Shells::select_shells (const bool force_singleshell, const bool force_with_bzero, const bool force_without_bzero)
    {

      // Easiest way to restrict processing to particular shells is to simply erase
      //   the unwanted shells; makes it command independent

      if (force_without_bzero && force_with_bzero)
        throw Exception ("Incompatible constraints: command tries to enforce proceeding both with and without b=0");

      BitSet to_retain (count(), false);

      auto opt = App::get_options ("shell");
      if (opt.size()) {

<<<<<<< HEAD
        vector<default_type> desired_bvalues = opt[0][0];
        if (desired_bvalues.size() > 1 && !(desired_bvalues.front() == 0) && force_single_shell)
          throw Exception ("Command not compatible with multiple non-zero b-shells");
=======
        std::vector<default_type> desired_bvalues = opt[0][0];
        bool bzero_selected = false;
        size_t nonbzero_selected_count = 0;
>>>>>>> de773ec5

        for (vector<default_type>::const_iterator b = desired_bvalues.begin(); b != desired_bvalues.end(); ++b) {

          if (*b < 0)
            throw Exception ("Cannot select shells corresponding to negative b-values");

          // Automatically select a b=0 shell if the requested b-value is zero
          if (*b <= bzero_threshold()) {

            if (has_bzero()) {
              if (!bzero_selected) {
                to_retain[0] = true;
                bzero_selected = true;
                DEBUG ("User requested b-value " + str(*b) + "; got b=0 shell : " + str(smallest().get_mean()) + " +- " + str(smallest().get_stdev()) + " with " + str(smallest().count()) + " volumes");
              } else {
                throw Exception ("User selected b=0 shell more than once");
              }
            } else {
              throw Exception ("User selected b=0 shell, but no such data was found");
            }

          } else {

            // First, see if the b-value lies within the range of one of the shells
            // If this doesn't occur, need to make a decision based on the shell distributions
            // Few ways this could be done:
            // * Compute number of standard deviations away from each shell mean, see if there's a clear winner
            //   - Won't work if any of the standard deviations are zero
            // * Assume each is a Poisson distribution, see if there's a clear winner
            // Prompt warning if decision is slightly askew, exception if ambiguous
            bool shell_selected = false;
            for (size_t s = 0; s != count(); ++s) {
              if ((*b >= shells[s].get_min()) && (*b <= shells[s].get_max())) {
                if (!to_retain[s]) {
                  to_retain[s] = true;
                  nonbzero_selected_count++;
                  shell_selected = true;
                  DEBUG ("User requested b-value " + str(*b) + "; got shell " + str(s) + ": " + str(shells[s].get_mean()) + " +- " + str(shells[s].get_stdev()) + " with " + str(shells[s].count()) + " volumes");
                } else {
                  throw Exception ("User selected a shell more than once: " + str(shells[s].get_mean()) + " +- " + str(shells[s].get_stdev()) + " with " + str(shells[s].count()) + " volumes");
                }
              }
            }
            if (!shell_selected) {

              // Check to see if we can unambiguously select a shell based on b-value integer rounding
              size_t best_shell = 0;
              bool ambiguous = false;
              for (size_t s = 0; s != count(); ++s) {
                if (std::abs (*b - shells[s].get_mean()) <= 1.0) {
                  if (shell_selected) {
                    ambiguous = true;
                  } else {
                    best_shell = s;
                    shell_selected = true;
                  }
                }
              }
              if (shell_selected && !ambiguous) {
                if (!to_retain[best_shell]) {
                  to_retain[best_shell] = true;
                  nonbzero_selected_count++;
                  DEBUG ("User requested b-value " + str(*b) + "; got shell " + str(best_shell) + ": " + str(shells[best_shell].get_mean()) + " +- " + str(shells[best_shell].get_stdev()) + " with " + str(shells[best_shell].count()) + " volumes");
                } else {
                  throw Exception ("User selected a shell more than once: " + str(shells[best_shell].get_mean()) + " +- " + str(shells[best_shell].get_stdev()) + " with " + str(shells[best_shell].count()) + " volumes");
                }
              } else {

                // First, check to see if all non-zero shells have (effectively) non-zero standard deviation
                // (If one non-zero shell has negligible standard deviation, assume a Poisson distribution for all shells)
                bool zero_stdev = false;
                for (vector<Shell>::const_iterator s = shells.begin(); s != shells.end(); ++s) {
                  if (!s->is_bzero() && s->get_stdev() < 1.0) {
                    zero_stdev = true;
                    break;
                  }
                }

                size_t best_shell = 0;
                default_type best_num_stdevs = std::numeric_limits<default_type>::max();
                bool ambiguous = false;
                for (size_t s = 0; s != count(); ++s) {
                  const default_type stdev = (shells[s].is_bzero() ? 0.5 * bzero_threshold() : (zero_stdev ? std::sqrt (shells[s].get_mean()) : shells[s].get_stdev()));
                  const default_type num_stdev = std::abs ((*b - shells[s].get_mean()) / stdev);
                  if (num_stdev < best_num_stdevs) {
                    ambiguous = (num_stdev >= 0.1 * best_num_stdevs);
                    best_shell = s;
                    best_num_stdevs = num_stdev;
                  } else {
                    ambiguous = (num_stdev < 10.0 * best_num_stdevs);
                  }
                }

                if (ambiguous) {
                  std::string bvalues;
                  for (size_t s = 0; s != count(); ++s) {
                    if (bvalues.size())
                      bvalues += ", ";
                    bvalues += str(shells[s].get_mean()) + " +- " + str(shells[s].get_stdev());
                  }
                  throw Exception ("Unable to robustly select desired shell b=" + str(*b) + " (detected shells are: " + bvalues + ")");
                } else {
                  WARN ("User requested shell b=" + str(*b) + "; have selected shell " + str(shells[best_shell].get_mean()) + " +- " + str(shells[best_shell].get_stdev()));
                  if (!to_retain[best_shell]) {
                    to_retain[best_shell] = true;
                    nonbzero_selected_count++;
                  } else {
                    throw Exception ("User selected a shell more than once: " + str(shells[best_shell].get_mean()) + " +- " + str(shells[best_shell].get_stdev()) + " with " + str(shells[best_shell].count()) + " volumes");
                  }
                }

              } // End checking if the requested b-value is within 1.0 of a shell mean

            } // End checking if the shell can be selected because of lying within the numerical range of a shell

          } // End checking to see if requested shell is b=0

        } // End looping over list of requested b-value shells

        if (force_singleshell && nonbzero_selected_count != 1)
          throw Exception ("User selected " + str(nonbzero_selected_count) + " non b=0 shells, but the command requires single-shell data");

        if (force_with_bzero && !bzero_selected)
          throw Exception ("User did not select b=0 shell, but the command requires the presence of b=0 data");

        if (force_without_bzero && bzero_selected)
          throw Exception ("User selected b=0 shell, but the command is not compatible with b=0 data");

      } else {

        if (force_singleshell && !is_single_shell()) {
          if (count() == 1 && has_bzero())
            throw Exception ("No non b=0 data found, but the command requires a non b=0 shell");
          WARN ("Multiple non-zero b-value shells detected; automatically selecting b=" + str(largest().get_mean()) + " with " + str(largest().count()) + " volumes");
          to_retain[count()-1] = true;
          if (has_bzero())
            to_retain[0] = true;
        } else {
          // default: keep everything
          to_retain.clear (true);
        }
        
        if (force_with_bzero && !has_bzero())
          throw Exception ("No b=0 data found, but the command requires the presence of b=0 data");

        if (force_without_bzero && has_bzero())
          to_retain[0] = false;

      }

      if (to_retain.full()) {
        DEBUG ("No DW shells to be removed");
        return *this;
      }

      // Erase the unwanted shells
<<<<<<< HEAD
      vector<Shell> new_shells;
      for (size_t s = 0; s != shells.size(); ++s) {
=======
      std::vector<Shell> new_shells;
      for (size_t s = 0; s != count(); ++s) {
>>>>>>> de773ec5
        if (to_retain[s])
          new_shells.push_back (shells[s]);
      }
      shells.swap (new_shells);

      return *this;
    }




    Shells& Shells::reject_small_shells (const size_t min_volumes)
    {
      for (vector<Shell>::iterator s = shells.begin(); s != shells.end();) {
        if (!s->is_bzero() && s->count() < min_volumes)
          s = shells.erase (s);
        else
          ++s;
      }
      return *this;
    }




    Shells::Shells (const Eigen::MatrixXd& grad)
    {
      BValueList bvals = grad.col (3);
      vector<size_t> clusters (bvals.size(), 0);
      const size_t num_shells = clusterBvalues (bvals, clusters);

      if ((num_shells < 1) || (num_shells > std::sqrt (default_type(grad.rows()))))
        throw Exception ("Gradient encoding matrix does not represent a HARDI sequence");

      for (size_t shellIdx = 0; shellIdx <= num_shells; shellIdx++) {

        vector<size_t> volumes;
        for (size_t volumeIdx = 0; volumeIdx != clusters.size(); ++volumeIdx) {
          if (clusters[volumeIdx] == shellIdx)
            volumes.push_back (volumeIdx);
        }

        if (shellIdx) {
          shells.push_back (Shell (grad, volumes));
        } else if (volumes.size()) {
          std::string unassigned;
          for (size_t i = 0; i != volumes.size(); ++i) {
            if (unassigned.size())
              unassigned += ", ";
            unassigned += str(volumes[i]) + " (" + str(bvals[volumes[i]]) + ")";
          }
          WARN ("The following image volumes were not successfully assigned to a b-value shell:");
          WARN (unassigned);
        }

      }

      std::sort (shells.begin(), shells.end());

      if (smallest().is_bzero()) {
        INFO ("Diffusion gradient encoding data clustered into " + str(num_shells - 1) + " non-zero shells and " + str(smallest().count()) + " b=0 volumes");
      } else {
        INFO ("Diffusion gradient encoding data clustered into " + str(num_shells) + " shells (no b=0 volumes)");
      }
      DEBUG ("Shells: b = { " + 
          str ([&]{ std::string m; for (auto& s : shells) m += str(s.get_mean()) + "(" + str(s.count()) + ") "; return m; }())
          + "}");
    }




    size_t Shells::clusterBvalues (const BValueList& bvals, vector<size_t>& clusters) const
    {
      BitSet visited (bvals.size(), false);
      size_t clusterIdx = 0;

      for (ssize_t ii = 0; ii != bvals.size(); ii++) {
        if (!visited[ii]) {

          visited[ii] = true;
          const default_type b = bvals[ii];
          vector<size_t> neighborIdx;
          regionQuery (bvals, b, neighborIdx);

          if (b > bzero_threshold() && neighborIdx.size() < DWI_SHELLS_MIN_LINKAGE) {

            clusters[ii] = 0;

          } else {

            clusters[ii] = ++clusterIdx;
            for (size_t i = 0; i < neighborIdx.size(); i++) {
              if (!visited[neighborIdx[i]]) {
                visited[neighborIdx[i]] = true;
                vector<size_t> neighborIdx2;
                regionQuery (bvals, bvals[neighborIdx[i]], neighborIdx2);
                if (neighborIdx2.size() >= DWI_SHELLS_MIN_LINKAGE)
                  for (size_t j = 0; j != neighborIdx2.size(); j++)
                    neighborIdx.push_back (neighborIdx2[j]);
              }
              if (clusters[neighborIdx[i]] == 0)
                clusters[neighborIdx[i]] = clusterIdx;
            }

          }

        }
      }

      return clusterIdx;
    }



    void Shells::regionQuery (const BValueList& bvals, const default_type b, vector<size_t>& idx) const
    {
      for (ssize_t i = 0; i < bvals.size(); i++) {
        if (std::abs (b - bvals[i]) < DWI_SHELLS_EPSILON)
          idx.push_back (i);
      }
    }



  }
}

<|MERGE_RESOLUTION|>--- conflicted
+++ resolved
@@ -100,15 +100,9 @@
       auto opt = App::get_options ("shell");
       if (opt.size()) {
 
-<<<<<<< HEAD
         vector<default_type> desired_bvalues = opt[0][0];
-        if (desired_bvalues.size() > 1 && !(desired_bvalues.front() == 0) && force_single_shell)
-          throw Exception ("Command not compatible with multiple non-zero b-shells");
-=======
-        std::vector<default_type> desired_bvalues = opt[0][0];
         bool bzero_selected = false;
         size_t nonbzero_selected_count = 0;
->>>>>>> de773ec5
 
         for (vector<default_type>::const_iterator b = desired_bvalues.begin(); b != desired_bvalues.end(); ++b) {
 
@@ -265,13 +259,8 @@
       }
 
       // Erase the unwanted shells
-<<<<<<< HEAD
       vector<Shell> new_shells;
-      for (size_t s = 0; s != shells.size(); ++s) {
-=======
-      std::vector<Shell> new_shells;
       for (size_t s = 0; s != count(); ++s) {
->>>>>>> de773ec5
         if (to_retain[s])
           new_shells.push_back (shells[s]);
       }
