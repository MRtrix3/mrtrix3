/*
 * Copyright (c) 2008-2016 the MRtrix3 contributors
 * 
 * This Source Code Form is subject to the terms of the Mozilla Public
 * License, v. 2.0. If a copy of the MPL was not distributed with this
 * file, You can obtain one at http://mozilla.org/MPL/2.0/
 * 
 * MRtrix is distributed in the hope that it will be useful,
 * but WITHOUT ANY WARRANTY; without even the implied warranty of
 * MERCHANTABILITY or FITNESS FOR A PARTICULAR PURPOSE.
 * 
 * For more details, see www.mrtrix.org
 * 
 */

#ifndef __gt_spatiallock_h__
#define __gt_spatiallock_h__

#include <Eigen/Dense>
#include <mutex>
#include <vector>


namespace MR {
  namespace DWI {
    namespace Tractography {
      namespace GT {
        
<<<<<<< HEAD
        template <typename T>
        struct vec_compare
        { NOMEMALIGN
            bool operator()(const T& v, const T& w) const
            {
              for (int i = 0; i < v.size(); ++i) {
                if (v[i] < w[i]) return true;
                if (v[i] > w[i]) return false;
              }
              return false;
            }
        };
=======
>>>>>>> ff066551

        /**
         * @brief SpatialLock manages a mutex lock on n positions in 3D space.
         */
        template <typename T = float >
        class SpatialLock
        { MEMALIGN(SpatialLock)
        public:
          typedef T value_type;
          typedef Eigen::Matrix<value_type, 3, 1> point_type;
          
          SpatialLock() : _tx(0), _ty(0), _tz(0) { }
          SpatialLock(const value_type t) : _tx(t), _ty(t), _tz(t) { }
          SpatialLock(const value_type tx, const value_type ty, const value_type tz) : _tx(tx), _ty(ty), _tz(tz) { }
          
          ~SpatialLock() {
            lockcentres.clear();
          }
          
          void setThreshold(const value_type t) {
            _tx = _ty = _tz = t;
          }
          
          void setThreshold(const value_type tx, const value_type ty, const value_type tz) {
            _tx = tx;
            _ty = ty;
            _tz = tz;
          }


          struct Guard
          {
          public:
            Guard(SpatialLock& l) : lock(l), idx(-1) { }

            ~Guard() {
              if (idx >= 0)
                lock.unlock(idx);
            }

            bool try_lock(const point_type& pos) {
              return lock.try_lock(pos, idx);
            }

            bool operator!() const {
              return (idx == -1);
            }

          private:
            SpatialLock& lock;
            ssize_t idx;

          };

          
        protected:
          std::mutex mutex;
          std::vector< std::pair<point_type, bool> > lockcentres;
          value_type _tx, _ty, _tz;

          bool try_lock(const point_type& pos, ssize_t& idx) {
            std::lock_guard<std::mutex> lock (mutex);
            idx = -1;
            ssize_t i = 0;
            point_type d;
            for (auto& x : lockcentres) {
              if (x.second) {
                d = x.first - pos;
                if ((std::fabs(d[0]) < _tx) && (std::fabs(d[1]) < _ty) && (std::fabs(d[2]) < _tz))
                  return false;
              } else {
                idx = i;
              }
              i++;
            }
            if (idx == -1) {
              idx = lockcentres.size();
              lockcentres.emplace_back(pos, true);
            } else {
              lockcentres[idx].first = pos;
              lockcentres[idx].second = true;
            }
            return true;
          }

          void unlock(const size_t idx) {
            lockcentres[idx].second = false;
          }


        };


      }
    }
  }
}

#endif // __gt_spatiallock_h__<|MERGE_RESOLUTION|>--- conflicted
+++ resolved
@@ -26,22 +26,6 @@
     namespace Tractography {
       namespace GT {
         
-<<<<<<< HEAD
-        template <typename T>
-        struct vec_compare
-        { NOMEMALIGN
-            bool operator()(const T& v, const T& w) const
-            {
-              for (int i = 0; i < v.size(); ++i) {
-                if (v[i] < w[i]) return true;
-                if (v[i] > w[i]) return false;
-              }
-              return false;
-            }
-        };
-=======
->>>>>>> ff066551
-
         /**
          * @brief SpatialLock manages a mutex lock on n positions in 3D space.
          */
