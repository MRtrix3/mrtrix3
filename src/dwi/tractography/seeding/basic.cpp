/*
   Copyright 2011 Brain Research Institute, Melbourne, Australia

   Written by Robert E. Smith, 2012.

   This file is part of MRtrix.

   MRtrix is free software: you can redistribute it and/or modify
   it under the terms of the GNU General Public License as published by
   the Free Software Foundation, either version 3 of the License, or
   (at your option) any later version.

   MRtrix is distributed in the hope that it will be useful,
   but WITHOUT ANY WARRANTY; without even the implied warranty of
   MERCHANTABILITY or FITNESS FOR A PARTICULAR PURPOSE.  See the
   GNU General Public License for more details.

   You should have received a copy of the GNU General Public License
   along with MRtrix.  If not, see <http://www.gnu.org/licenses/>.

 */


#include "dwi/tractography/seeding/basic.h"

#include "image/adapter/subset.h"


namespace MR
{
  namespace DWI
  {
    namespace Tractography
    {
      namespace Seeding
      {


        bool Sphere::get_seed (Point<float>& p)
        {
          do {
            p.set (2.0*rng.uniform()-1.0, 2.0*rng.uniform()-1.0, 2.0*rng.uniform()-1.0);
          } while (p.norm2() > 1.0);
          p = pos + rad*p;
          return true;
        }





        SeedMask::~SeedMask()
        {
          delete mask;
          mask = nullptr;
        }

        bool SeedMask::get_seed (Point<float>& p)
        {
          auto seed = mask->voxel();
          do {
            seed[0] = rng.uniform_int (mask->dim(0));
            seed[1] = rng.uniform_int (mask->dim(1));
            seed[2] = rng.uniform_int (mask->dim(2));
          } while (!seed.value());
          p.set (seed[0]+rng.uniform()-0.5, seed[1]+rng.uniform()-0.5, seed[2]+rng.uniform()-0.5);
          p = mask->transform.voxel2scanner (p);
          return true;
        }





        Random_per_voxel::~Random_per_voxel()
        {
          delete mask;
          mask = nullptr;
        }


        bool Random_per_voxel::get_seed (Point<float>& p)
        {

          if (expired)
            return false;

          std::lock_guard<std::mutex> lock (mutex);

          if (vox[2] < 0 || ++inc == num) {
            inc = 0;
<<<<<<< HEAD
            ++vox[2];
            auto v = mask->voxel();
=======
            Mask::voxel_type v (*mask);
>>>>>>> 41b118e9
            Image::Nav::set_pos (v, vox);

            do {
              if (++v[2] == v.dim(2)) {
                v[2] = 0;
                if (++v[1] == v.dim(1)) {
                  v[1] = 0;
                  ++v[0];
                }
              }
            } while (v[0] != v.dim(0) && !v.value());

            if (v[0] == v.dim(0)) {
              expired = true;
              return false;
            }
            vox[0] = v[0]; vox[1] = v[1], vox[2] = v[2];
          }

          p.set (vox[0]+rng.uniform()-0.5, vox[1]+rng.uniform()-0.5, vox[2]+rng.uniform()-0.5);
          p = mask->transform.voxel2scanner (p);
          return true;

        }







        Grid_per_voxel::~Grid_per_voxel()
        {
          delete mask;
          mask = nullptr;
        }

        bool Grid_per_voxel::get_seed (Point<float>& p)
        {

          if (expired)
            return false;

          std::lock_guard<std::mutex> lock (mutex);

          if (++pos[2] >= os) {
            pos[2] = 0;
            if (++pos[1] >= os) {
              pos[1] = 0;
              if (++pos[0] >= os) {
                pos[0] = 0;

                auto v = mask->voxel();
                Image::Nav::set_pos (v, vox);

                do {
                  if (++v[2] == v.dim(2)) {
                    v[2] = 0;
                    if (++v[1] == v.dim(1)) {
                      v[1] = 0;
                      ++v[0];
                    }
                  }
                } while (v[0] != v.dim(0) && !v.value());
                if (v[0] == v.dim(0)) {
                  expired = true;
                  return false;
                }
                vox[0] = v[0]; vox[1] = v[1]; vox[2] = v[2];
              }
            }
          }

          p.set (vox[0]+offset+(pos[0]*step), vox[1]+offset+(pos[1]*step), vox[2]+offset+(pos[2]*step));
          p = mask->transform.voxel2scanner (p);
          return true;

        }


        Rejection::Rejection (const std::string& in, const Math::RNG& rng) :
          Base (in, rng, "rejection sampling", MAX_TRACKING_SEED_ATTEMPTS_RANDOM),
          max (0.0)
        {

          Image::Buffer<float> data (in);
          auto vox = data.voxel();
          std::vector<size_t> bottom (vox.ndim(), 0), top (vox.ndim(), 0);
          std::fill_n (bottom.begin(), 3, std::numeric_limits<size_t>::max());

          for (auto i = Image::Loop (0,3) (vox); i; ++i) {
            const float value = vox.value();
            if (value) {
              if (value < 0.0)
                throw Exception ("Cannot have negative values in an image used for rejection sampling!");
              max = MAX (max, value);
              volume += value;
              if (size_t(vox[0]) < bottom[0]) bottom[0] = vox[0];
              if (size_t(vox[0]) > top[0])    top[0]    = vox[0];
              if (size_t(vox[1]) < bottom[1]) bottom[1] = vox[1];
              if (size_t(vox[1]) > top[1])    top[1]    = vox[1];
              if (size_t(vox[2]) < bottom[2]) bottom[2] = vox[2];
              if (size_t(vox[2]) > top[2])    top[2]    = vox[2];
            }
          }

          if (!max)
            throw Exception ("Cannot use image " + in + " for rejection sampling - image is empty");

          if (bottom[0]) --bottom[0];
          if (bottom[1]) --bottom[1];
          if (bottom[2]) --bottom[2];

          top[0] = std::min (size_t (data.dim(0)-bottom[0]), top[0]+2-bottom[0]);
          top[1] = std::min (size_t (data.dim(1)-bottom[1]), top[1]+2-bottom[1]);
          top[2] = std::min (size_t (data.dim(2)-bottom[2]), top[2]+2-bottom[2]);

          Image::Info new_info (data);
          for (size_t axis = 0; axis != 3; ++axis) {
            new_info.dim(axis) = top[axis];
            for (size_t i = 0; i < 3; ++i)
              new_info.transform()(i,3) += bottom[axis] * new_info.vox(axis) * new_info.transform()(i,axis);
          }

          Image::Adapter::Subset<decltype(vox)> sub (vox, bottom, top);

          image = new FloatImage (sub, new_info, in);

          volume *= image->dim(0) * image->dim(1) * image->dim(2);

        }


        bool Rejection::get_seed (Point<float>& p)
        {
#ifdef REJECTION_SAMPLING_USE_INTERPOLATION
          FloatImage::interp_type interp (image->interp);
          Point<float> pos;
          float selector;
          do {
            pos[0] = rng.uniform() * (image->dim(0)-1);
            pos[1] = rng.uniform() * (image->dim(1)-1);
            pos[2] = rng.uniform() * (image->dim(2)-1);
            interp.voxel (pos);
            selector = rng.uniform() * max;
          } while (interp.value() < selector);
          p = interp.voxel2scanner (pos);
#else
          auto seed = image->voxel();
          float selector;
          do {
            seed[0] = rng.uniform_int (image->dim(0));
            seed[1] = rng.uniform_int (image->dim(1));
            seed[2] = rng.uniform_int (image->dim(2));
            selector = rng.uniform() * max;
          } while (seed.value() < selector);
          p.set (seed[0]+rng.uniform()-0.5, seed[1]+rng.uniform()-0.5, seed[2]+rng.uniform()-0.5);
          p = image->transform.voxel2scanner (p);
#endif
          return true;
        }




      }
    }
  }
}

<|MERGE_RESOLUTION|>--- conflicted
+++ resolved
@@ -89,12 +89,7 @@
 
           if (vox[2] < 0 || ++inc == num) {
             inc = 0;
-<<<<<<< HEAD
-            ++vox[2];
             auto v = mask->voxel();
-=======
-            Mask::voxel_type v (*mask);
->>>>>>> 41b118e9
             Image::Nav::set_pos (v, vox);
 
             do {
