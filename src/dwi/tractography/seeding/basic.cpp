--- conflicted
+++ resolved
@@ -77,13 +77,7 @@
           if (expired)
             return false;
 
-<<<<<<< HEAD
-          std::lock_guard<std::mutex> lock (mutex);
-
           if (mask.index(2) < 0 || ++inc == num) {
-=======
-          if (vox[2] < 0 || ++inc == num) {
->>>>>>> c1d2f178
             inc = 0;
 
             do {
