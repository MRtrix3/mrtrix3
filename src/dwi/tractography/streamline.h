--- conflicted
+++ resolved
@@ -103,13 +103,9 @@
             weight = 1.0;
           }
 
-<<<<<<< HEAD
-          size_t index;
-=======
           float calc_length() const;
           float calc_length (const float step_size) const;
 
->>>>>>> f2f4157c
           float weight;
       };
 
