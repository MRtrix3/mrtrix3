--- conflicted
+++ resolved
@@ -29,13 +29,9 @@
         bool Arc::operator() (const Streamline<>& in, Streamline<>& out) const
         {
           out.clear();
-<<<<<<< HEAD
           if (!valid())
             return false;
-          out.index = in.index;
-=======
           out.set_index (in.get_index());
->>>>>>> fc3ed290
           out.weight = in.weight;
           if (in.size() < 2)
             return true;
