--- conflicted
+++ resolved
@@ -126,11 +126,7 @@
             p += step;
             tissues = get_tissues (p, interp);
 
-<<<<<<< HEAD
-            if (tissues.valid() && (tissues.get_gm() >= tissues.get_wm()) && (std::abs (tissues.get_gm() - tissues.get_wm()) > GMWMI_ACCURACY))
-=======
             if (tissues.valid() && (tissues.get_gm() >= tissues.get_wm()) && (tissues.get_gm() - tissues.get_wm() < GMWMI_ACCURACY))
->>>>>>> 58326163
               return true;
 
           } while (step.norm() < 0.5 * min_vox);
