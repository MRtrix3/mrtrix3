/* Copyright (c) 2008-2019 the MRtrix3 contributors.
 *
 * This Source Code Form is subject to the terms of the Mozilla Public
 * License, v. 2.0. If a copy of the MPL was not distributed with this
 * file, You can obtain one at http://mozilla.org/MPL/2.0/.
 *
 * Covered Software is provided under this License on an "as is"
 * basis, without warranty of any kind, either expressed, implied, or
 * statutory, including, without limitation, warranties that the
 * Covered Software is free of defects, merchantable, fit for a
 * particular purpose or non-infringing.
 * See the Mozilla Public License v. 2.0 for more details.
 *
 * For more details, see http://www.mrtrix.org/.
 */

#include "dwi/tractography/tracking/shared.h"


namespace MR
{
  namespace DWI
  {
    namespace Tractography
    {
      namespace Tracking
      {



        SharedBase::SharedBase (const std::string& diff_path, Properties& property_set) :
            source (Image<float>::open (diff_path).with_direct_io (3)),
            properties (property_set),
            init_dir ({ NaN, NaN, NaN }),
            min_num_points_preds (0),
            max_num_points_preds (0),
            min_num_points_postds (0),
            max_num_points_postds (0),
            min_dist (NaN),
            max_dist (NaN),
            max_angle_1o (NaN),
            max_angle_ho (NaN),
            cos_max_angle_1o (NaN),
            cos_max_angle_ho (NaN),
            step_size (NaN),
            min_radius (NaN),
            threshold (NaN),
            unidirectional (false),
            rk4 (false),
            stop_on_all_include (false),
            implicit_max_num_seeds (properties.find ("max_num_seeds") == properties.end()),
            downsampler (1)
#ifdef DEBUG_TERMINATIONS
          , debug_header (Header::open (properties.find ("act") == properties.end() ? diff_path : properties["act"])),
            transform (debug_header)
#endif
        {
          if (properties.find ("max_num_tracks") == properties.end())
            max_num_tracks = (properties.find ("max_num_seeds") == properties.end()) ? TCKGEN_DEFAULT_NUM_SELECTED_TRACKS : 0;
          properties.set (max_num_tracks, "max_num_tracks");

          properties.set (unidirectional, "unidirectional");
          properties.set (rk4, "rk4");
          properties.set (stop_on_all_include, "stop_on_all_include");

          properties["source"] = source.name();

          max_num_seeds = TCKGEN_DEFAULT_SEED_TO_SELECT_RATIO * max_num_tracks;
          properties.set (max_num_seeds, "max_num_seeds");

          assert (properties.seeds.num_seeds());
          max_seed_attempts = properties.seeds[0]->get_max_attempts();
          properties.set (max_seed_attempts, "max_seed_attempts");

          if (properties.find ("init_direction") != properties.end()) {
            auto V = parse_floats (properties["init_direction"]);
            if (V.size() != 3) throw Exception (std::string ("invalid initial direction \"") + properties["init_direction"] + "\"");
            init_dir[0] = V[0];
            init_dir[1] = V[1];
            init_dir[2] = V[2];
            init_dir.normalize();
          }

          if (properties.find ("act") != properties.end()) {
            act_shared_additions.reset (new ACT::ACT_Shared_additions (properties["act"], property_set));
            if (act().backtrack() && stop_on_all_include)
              throw Exception ("Cannot use -stop option if ACT backtracking is enabled");
          }

          if (properties.find ("downsample_factor") != properties.end())
            downsampler.set_ratio (to<int> (properties["downsample_factor"]));

          for (size_t i = 0; i != TERMINATION_REASON_COUNT; ++i)
            terminations[i] = 0;
          for (size_t i = 0; i != REJECTION_REASON_COUNT; ++i)
            rejections[i] = 0;

#ifdef DEBUG_TERMINATIONS
          debug_header.ndim() = 3;
          debug_header.datatype() = DataType::UInt32;
          for (size_t i = 0; i != TERMINATION_REASON_COUNT; ++i) {
            std::string name;
            switch (i) {
              case CONTINUE:              name = "undefined";      break;
              case ENTER_CGM:             name = "enter_cgm";      break;
              case CALIBRATOR:            name = "calibrator";     break;
              case EXIT_IMAGE:            name = "exit_image";     break;
              case ENTER_CSF:             name = "enter_csf";      break;
              case BAD_SIGNAL:            name = "bad_signal";     break;
              case HIGH_CURVATURE:        name = "curvature";      break;
              case LENGTH_EXCEED:         name = "max_length";     break;
              case TERM_IN_SGM:           name = "term_in_sgm";    break;
              case EXIT_SGM:              name = "exit_sgm";       break;
              case EXIT_MASK:             name = "exit_mask";      break;
              case ENTER_EXCLUDE:         name = "enter_exclude";  break;
              case TRAVERSE_ALL_INCLUDE:  name = "all_include";    break;
            }
            debug_images[i] = new Image<uint32_t> (Image<uint32_t>::create ("terms_" + name + ".mif", debug_header));
          }
#endif

        }


        SharedBase::~SharedBase()
        {
          size_t sum_terminations = 0;
          for (size_t i = 0; i != TERMINATION_REASON_COUNT; ++i)
            sum_terminations += terminations[i];
          INFO ("Total number of track terminations: " + str (sum_terminations));
          INFO ("Termination reason probabilities:");
          for (size_t i = 0; i != TERMINATION_REASON_COUNT; ++i) {
            bool to_print;
            switch (i) {
<<<<<<< HEAD
              case CONTINUE:             to_print = false;    break;
              case ENTER_CGM:            to_print = is_act(); break;
              case CALIBRATOR:           to_print = true;     break;
              case EXIT_IMAGE:           to_print = true;     break;
              case ENTER_CSF:            to_print = is_act(); break;
              case BAD_SIGNAL:           to_print = true;     break;
              case HIGH_CURVATURE:       to_print = true;     break;
              case LENGTH_EXCEED:        to_print = true;     break;
              case TERM_IN_SGM:          to_print = is_act(); break;
              case EXIT_SGM:             to_print = is_act(); break;
              case EXIT_MASK:            to_print = properties.mask.size(); break;
              case ENTER_EXCLUDE:        to_print = properties.exclude.size(); break;
              case TRAVERSE_ALL_INCLUDE: to_print = stop_on_all_include; break;
=======
              case CONTINUE:             term_type = "Unknown";                       to_print = false;    break;
              case ENTER_CGM:            term_type = "Entered cortical grey matter";  to_print = is_act(); break;
              case CALIBRATOR:           term_type = "Calibrator sub-threshold";      to_print = true;     break;
              case EXIT_IMAGE:           term_type = "Exited image";                  to_print = true;     break;
              case ENTER_CSF:            term_type = "Entered CSF";                   to_print = is_act(); break;
              case MODEL:                term_type = "Diffusion model sub-threshold"; to_print = true;     break;
              case HIGH_CURVATURE:       term_type = "Excessive curvature";           to_print = true;     break;
              case LENGTH_EXCEED:        term_type = "Max length exceeded";           to_print = true;     break;
              case TERM_IN_SGM:          term_type = "Terminated in subcortex";       to_print = is_act(); break;
              case EXIT_SGM:             term_type = "Exiting sub-cortical GM";       to_print = is_act(); break;
              case EXIT_MASK:            term_type = "Exited mask";                   to_print = properties.mask.size(); break;
              case ENTER_EXCLUDE:        term_type = "Entered exclusion region";      to_print = properties.exclude.size(); break;
              case TRAVERSE_ALL_INCLUDE: term_type = "Traversed all include regions"; to_print = stop_on_all_include; break;
>>>>>>> fc71500e
            }
            if (to_print)
              INFO ("  " + std::string(termination_descriptions[i]) + ": " + str (100.0 * terminations[i] / (double)sum_terminations, 3) + "\%");
          }

          INFO ("Track rejection counts:");
          for (size_t i = 0; i != REJECTION_REASON_COUNT; ++i) {
            std::string reject_type;
            bool to_print = false;
            switch (i) {
              case INVALID_SEED:              reject_type = "Invalid seed point";              to_print = true;     break;
              case NO_PROPAGATION_FROM_SEED:  reject_type = "No propagation from seed";        to_print = true;     break;
              case TRACK_TOO_SHORT:           reject_type = "Shorter than minimum length";     to_print = true;     break;
              case TRACK_TOO_LONG:            reject_type = "Longer than maximum length";      to_print = is_act(); break;
              case ENTER_EXCLUDE_REGION:      reject_type = "Entered exclusion region";        to_print = properties.exclude.size(); break;
              case MISSED_INCLUDE_REGION:     reject_type = "Missed inclusion region";         to_print = properties.include.size(); break;
              case ACT_POOR_TERMINATION:      reject_type = "Poor structural termination";     to_print = is_act(); break;
              case ACT_FAILED_WM_REQUIREMENT: reject_type = "Failed to traverse white matter"; to_print = is_act(); break;
            }
            if (to_print)
              INFO ("  " + reject_type + ": " + str (rejections[i]));
          }

#ifdef DEBUG_TERMINATIONS
          for (size_t i = 0; i != TERMINATION_REASON_COUNT; ++i) {
            delete debug_images[i];
            debug_images[i] = NULL;
          }
#endif
        }



        void SharedBase::set_step_size (float voxel_frac, bool is_higher_order)
        {
          step_size = voxel_frac * vox();
          properties.set (step_size, "step_size");
          INFO ("step size = " + str (step_size) + " mm");

          if (downsampler.get_ratio() > 1)
            properties["output_step_size"] = str (step_size * downsampler.get_ratio());

          max_dist = 100.0f * vox();
          properties.set (max_dist, "max_dist");

          min_dist = is_act() ? (2.0f * vox()) : (5.0f * vox());
          properties.set (min_dist, "min_dist");

          const std::string angle_msg = is_higher_order ?
                                        "maximum angular change in fibre orientation per step" :
                                        "maximum deviation angle per step";

          max_angle_1o = 90.0f * step_size / vox();
          properties.set (max_angle_1o, "max_angle");
          INFO (angle_msg + " = " + str (max_angle_1o) + " deg");
          // Both automated calculation of angle, and user-specified angles,
          //   are in degrees
          max_angle_1o *= Math::pi / 180.0;
          cos_max_angle_1o = std::cos (max_angle_1o);

          min_radius = step_size / (2.0f * std::sin (0.5f * max_angle_1o));
          INFO ("Minimum radius of curvature = " + str(min_radius) + "mm");

          if (is_higher_order) {
            max_angle_ho = max_angle_1o;
            cos_max_angle_ho = cos_max_angle_1o;
            // Clear these variables so that the next() function of the underlying method
            //   does not enforce curvature constraints; rely on e.g. RK4 to do it
            max_angle_1o = float(Math::pi);
            cos_max_angle_1o = 0.0f;
          }
        }



        void SharedBase::set_num_points()
        {
          // Angle around the circle of minimum radius for the given step size
          const float angle_minradius_preds = 2.0f * std::asin (step_size / (2.0f * min_radius));
          // Maximum inter-vertex distance after streamline has been downsampled
          const float max_step_postds = downsampler.get_ratio() * step_size;

          set_num_points (angle_minradius_preds, max_step_postds);
        }



        void SharedBase::set_num_points (const float angle_minradius_preds,
                                         const float max_step_postds)
        {
          // Maximal angle around this minimum radius traversed after downsampling
          const float angle_minradius_postds = downsampler.get_ratio() * angle_minradius_preds;
          // Minimum chord length after streamline has been downsampled
          const float min_step_postds = (angle_minradius_postds > float(2.0 * Math::pi)) ?
                                        0.0f :
                                        (2.0f * min_radius * std::sin (0.5f * angle_minradius_postds));

          // What we need:
          //   - Before downsampling:
          //     - How many points must be generated in order for it to be feasible that the
          //         streamline may exceed the minimum length after downsampling?
          //       (If a streamline doesn't reach this number of vertices, there's no point in
          //         even attempting any further processing of it; it will always be rejected)
          min_num_points_preds = 1 + std::ceil (min_dist / step_size);
          //     - How many points before it is no longer feasible to become shorter than the
          //         maximum length, even after down-sampling?
          //       (There is no point in continuing streamlines propagation after this point;
          //         it will invariably be either truncated or rejected, no matter what
          //         happens during downsampling)
          max_num_points_preds = min_step_postds ?
                                 (3 + std::ceil (downsampler.get_ratio() * max_dist / min_step_postds)) :
                                 std::numeric_limits<size_t>::max();
          //   - After downsampling:
          //     - How many vertices must a streamline have (after downsampling) for it to be
          //         guaranteed to exceed the minimum length?
          //       (If a streamline has less than this number of vertices after downsampling, we
          //         need to quantify its length precisely and compare against the minimum)
          min_num_points_postds = 3 + std::ceil (min_dist / min_step_postds);
          //     - How many vertices can a streamline have (after downsampling) for it to be
          //         guaranteed to be shorter than the maximum length?
          //       (If a streamline has more than this number of vertices after downsampling, we
          //         need to quantify its length precisely and compare against the maximum)
          max_num_points_postds = 1 + std::floor (max_dist / max_step_postds);

          DEBUG ("For tracking step size " + str(step_size) + "mm, " +
                 (std::isfinite (max_angle_ho) ?
                     ("max change in fibre orientation angle per step " + str(max_angle_ho * 180.0 / Math::pi, 6) + " deg (using RK4)") :
                     ("max angle deviation per step " + str(max_angle_1o * 180.0 / Math::pi, 6) + "deg")) +
                 ", minimum radius of curvature " + str(min_radius, 6) + "mm, downsampling ratio " + str(downsampler.get_ratio()) + ": " +
                 "minimum length of " + str(min_dist) + "mm requires at least " + str(min_num_points_preds) + " vertices pre-DS, is tested explicitly for " + str(min_num_points_postds) + " vertices or less post-DS; " +
                 "maximum length of " + str(max_dist) + "mm will stop tracking after " + str(max_num_points_preds) + " vertices pre-DS, is tested explicitly for " + str(max_num_points_postds) + " or more vertices post-DS");
        }



        void SharedBase::set_cutoff (float cutoff)
        {
          threshold = cutoff;
          properties.set (threshold, "threshold");
          init_threshold = threshold;
          properties.set (init_threshold, "init_threshold");
        }



#ifdef DEBUG_TERMINATIONS
        void SharedBase::add_termination (const term_t i, const Eigen::Vector3f& p) const
        {
          terminations[i].fetch_add (1, std::memory_order_relaxed);
          Image<uint32_t> image (*debug_images[i]);
          const auto pv = transform.scanner2voxel * p.cast<default_type>();
          image.index(0) = ssize_t (std::round (pv[0]));
          image.index(1) = ssize_t (std::round (pv[1]));
          image.index(2) = ssize_t (std::round (pv[2]));
          if (!is_out_of_bounds (image))
            image.value() += 1;
        }
#endif



      }
    }
  }
}
<|MERGE_RESOLUTION|>--- conflicted
+++ resolved
@@ -132,21 +132,6 @@
           for (size_t i = 0; i != TERMINATION_REASON_COUNT; ++i) {
             bool to_print;
             switch (i) {
-<<<<<<< HEAD
-              case CONTINUE:             to_print = false;    break;
-              case ENTER_CGM:            to_print = is_act(); break;
-              case CALIBRATOR:           to_print = true;     break;
-              case EXIT_IMAGE:           to_print = true;     break;
-              case ENTER_CSF:            to_print = is_act(); break;
-              case BAD_SIGNAL:           to_print = true;     break;
-              case HIGH_CURVATURE:       to_print = true;     break;
-              case LENGTH_EXCEED:        to_print = true;     break;
-              case TERM_IN_SGM:          to_print = is_act(); break;
-              case EXIT_SGM:             to_print = is_act(); break;
-              case EXIT_MASK:            to_print = properties.mask.size(); break;
-              case ENTER_EXCLUDE:        to_print = properties.exclude.size(); break;
-              case TRAVERSE_ALL_INCLUDE: to_print = stop_on_all_include; break;
-=======
               case CONTINUE:             term_type = "Unknown";                       to_print = false;    break;
               case ENTER_CGM:            term_type = "Entered cortical grey matter";  to_print = is_act(); break;
               case CALIBRATOR:           term_type = "Calibrator sub-threshold";      to_print = true;     break;
@@ -160,7 +145,6 @@
               case EXIT_MASK:            term_type = "Exited mask";                   to_print = properties.mask.size(); break;
               case ENTER_EXCLUDE:        term_type = "Entered exclusion region";      to_print = properties.exclude.size(); break;
               case TRAVERSE_ALL_INCLUDE: term_type = "Traversed all include regions"; to_print = stop_on_all_include; break;
->>>>>>> fc71500e
             }
             if (to_print)
               INFO ("  " + std::string(termination_descriptions[i]) + ": " + str (100.0 * terminations[i] / (double)sum_terminations, 3) + "\%");
