/* Copyright (c) 2008-2019 the MRtrix3 contributors.
 *
 * This Source Code Form is subject to the terms of the Mozilla Public
 * License, v. 2.0. If a copy of the MPL was not distributed with this
 * file, You can obtain one at http://mozilla.org/MPL/2.0/.
 *
 * Covered Software is provided under this License on an "as is"
 * basis, without warranty of any kind, either expressed, implied, or
 * statutory, including, without limitation, warranties that the
 * Covered Software is free of defects, merchantable, fit for a
 * particular purpose or non-infringing.
 * See the Mozilla Public License v. 2.0 for more details.
 *
 * For more details, see http://www.mrtrix.org/.
 */

#include "dwi/tractography/tracking/write_kernel.h"


namespace MR
{
  namespace DWI
  {
    namespace Tractography
    {
      namespace Tracking
      {


          bool WriteKernel::operator() (const GeneratedTrack& tck)
          {
            if (complete())
              return false;
            if (tck.size() && output_seeds) {
              const auto& p = tck[tck.get_seed_index()];
              (*output_seeds) << str(writer.count) << "," << str(tck.get_seed_index()) << "," << str(p[0]) << "," << str(p[1]) << "," << str(p[2]) << ",\n";
            }
            switch (tck.get_status()) {
<<<<<<< HEAD
              case GeneratedTrack::status_t::UNDEFINED: assert (0); break;
              // Note intentional lack of break usage
              case GeneratedTrack::status_t::ACCEPTED: ++selected;
              case GeneratedTrack::status_t::TRACK_REJECTED: ++streamlines;
              case GeneratedTrack::status_t::SEED_REJECTED: ++seeds;
=======
              case GeneratedTrack::status_t::INVALID: assert (0); break;
              case GeneratedTrack::status_t::ACCEPTED: ++selected; ++streamlines; ++seeds; writer (tck); break;
              case GeneratedTrack::status_t::TRACK_REJECTED: ++streamlines; ++seeds; writer.skip(); break;
              case GeneratedTrack::status_t::SEED_REJECTED: ++seeds; break;
>>>>>>> fc71500e
            }
            progress.update ([&](){ return printf ("%8" PRIu64 " seeds, %8" PRIu64 " streamlines, %8" PRIu64 " selected", seeds, streamlines, selected); }, always_increment ? true : tck.size());
            if (early_exit (seeds, selected)) {
              WARN ("Track generation terminating prematurely: Highly unlikely to reach target number of streamlines (p<" + str(TCKGEN_EARLY_EXIT_PROB_THRESHOLD,1) + ")");
              return false;
            }
            return true;
          }



      }
    }
  }
}
<|MERGE_RESOLUTION|>--- conflicted
+++ resolved
@@ -36,18 +36,10 @@
               (*output_seeds) << str(writer.count) << "," << str(tck.get_seed_index()) << "," << str(p[0]) << "," << str(p[1]) << "," << str(p[2]) << ",\n";
             }
             switch (tck.get_status()) {
-<<<<<<< HEAD
               case GeneratedTrack::status_t::UNDEFINED: assert (0); break;
-              // Note intentional lack of break usage
-              case GeneratedTrack::status_t::ACCEPTED: ++selected;
-              case GeneratedTrack::status_t::TRACK_REJECTED: ++streamlines;
-              case GeneratedTrack::status_t::SEED_REJECTED: ++seeds;
-=======
-              case GeneratedTrack::status_t::INVALID: assert (0); break;
               case GeneratedTrack::status_t::ACCEPTED: ++selected; ++streamlines; ++seeds; writer (tck); break;
               case GeneratedTrack::status_t::TRACK_REJECTED: ++streamlines; ++seeds; writer.skip(); break;
               case GeneratedTrack::status_t::SEED_REJECTED: ++seeds; break;
->>>>>>> fc71500e
             }
             progress.update ([&](){ return printf ("%8" PRIu64 " seeds, %8" PRIu64 " streamlines, %8" PRIu64 " selected", seeds, streamlines, selected); }, always_increment ? true : tck.size());
             if (early_exit (seeds, selected)) {
