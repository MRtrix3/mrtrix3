--- conflicted
+++ resolved
@@ -89,12 +89,8 @@
 
         protected:
           const SharedBase& S;
-<<<<<<< HEAD
           Writer<> writer;
-=======
-          Writer<value_type> writer;
           const bool finite_seeds;
->>>>>>> 7bc54200
           std::unique_ptr<File::OFStream> seeds;
           ProgressBar progress;
       };
