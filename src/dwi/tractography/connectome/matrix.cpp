--- conflicted
+++ resolved
@@ -16,12 +16,8 @@
 
 #include "dwi/tractography/connectome/matrix.h"
 
-<<<<<<< HEAD
-#include "bitset.h"
 #include "file/path.h"
-=======
 #include "misc/bitset.h"
->>>>>>> eec4a5f2
 
 
 namespace MR {
