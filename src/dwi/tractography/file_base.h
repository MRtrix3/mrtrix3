/* Copyright (c) 2008-2019 the MRtrix3 contributors.
 *
 * This Source Code Form is subject to the terms of the Mozilla Public
 * License, v. 2.0. If a copy of the MPL was not distributed with this
 * file, You can obtain one at http://mozilla.org/MPL/2.0/.
 *
 * Covered Software is provided under this License on an "as is"
 * basis, without warranty of any kind, either expressed, implied, or
 * statutory, including, without limitation, warranties that the
 * Covered Software is free of defects, merchantable, fit for a
 * particular purpose or non-infringing.
 * See the Mozilla Public License v. 2.0 for more details.
 *
 * For more details, see http://www.mrtrix.org/.
 */

#ifndef __dwi_tractography_file_base_h__
#define __dwi_tractography_file_base_h__

#include <iomanip>
#include <unordered_set>

#include "types.h"
#include "datatype.h"
#include "file/key_value.h"
#include "file/ofstream.h"
#include "file/path.h"
#include "dwi/tractography/properties.h"




namespace MR
{
  namespace DWI
  {
    namespace Tractography
    {


      // JH: information about .tck or .tsf file
      struct TrackFileInfo
<<<<<<< HEAD
      {
=======
      { NOMEMALIGN
      
>>>>>>> 1d8fe28c
        std::string   path, type;
        uint64_t      offset;
        DataType      dtype;

        TrackFileInfo() 
          { clear(); }

        TrackFileInfo( const std::string& file, const std::string& type, Properties& prop )
          { clear(); parse(file,type,prop); }


        void clear() {
          dtype = DataType::Undefined;
          offset = 0;
          path = "";
          type = "";
        }


        inline bool empty() 
          { return type.empty() || path.empty(); }


        void check_dtype();


        void parse( const std::string& file, const std::string& type, Properties& prop );


      };



      // combine properties across several .tck files
<<<<<<< HEAD
      void properties_consensus( const std::vector<std::string>& files, const std::string& type, Properties& prop );
=======
      void properties_consensus( const vector<std::string>& files, const std::string& type, Properties& prop );
>>>>>>> 1d8fe28c



      //! \cond skip
      class __ReaderBase__
      { NOMEMALIGN
        public:

          ~__ReaderBase__ () 
            { close(); }

          
          void close () 
            { if (in.is_open()) in.close(); }


          void open (const std::string& file, const std::string& type, Properties& prop);
          

        protected:

          std::ifstream  in;
          DataType  dtype;
      };



      template <typename ValueType = float>
        class __WriterBase__
        { NOMEMALIGN
          public:
            using value_type = ValueType;

            __WriterBase__(const std::string& name) :
              count (0),
              total_count (0),
              name (name),
              dtype (DataType::from<ValueType>()),
              count_offset (0),
              open_success (false)
          {
            dtype.set_byte_order_native();
            if (dtype != DataType::Float32LE && dtype != DataType::Float32BE &&
                dtype != DataType::Float64LE && dtype != DataType::Float64BE)
              throw Exception ("only supported datatype for tracks file are "
                  "Float32LE, Float32BE, Float64LE & Float64BE");
            App::check_overwrite (name);
          }

            ~__WriterBase__()
            {
              if (open_success) {
                File::OFStream out (name, std::ios::in | std::ios::out | std::ios::binary);
                update_counts (out);
              }
            }

            void create (File::OFStream& out, const Properties& properties, const std::string& type) {
              out << "mrtrix " + type + "\nEND\n";

              for (const auto& i : properties) {
                if ((i.first != "count") && (i.first != "total_count"))
                  out << i.first << ": " << i.second << "\n";
              }

              for (const auto& i : properties.comments)
                out << "comment: " << i << "\n";

              for (size_t n = 0; n < properties.seeds.num_seeds(); ++n)
                out << "roi: seed " << properties.seeds[n]->get_name() << "\n";
              for (size_t n = 0; n < properties.include.size(); ++n)
                out << "roi: include " << properties.include[n].parameters() << "\n";
              for (size_t n = 0; n < properties.exclude.size(); ++n)
                out << "roi: exclude " << properties.exclude[n].parameters() << "\n";
              for (size_t n = 0; n < properties.mask.size(); ++n)
                out << "roi: mask " << properties.mask[n].parameters() << "\n";

              for (const auto& it : properties.prior_rois)
                out << "prior_roi: " << it.first << " " << it.second << "\n";

              out << "datatype: " << dtype.specifier() << "\n";
              int64_t data_offset = int64_t(out.tellp()) + 65;
              data_offset += (4 - (data_offset % 4)) % 4;
              out << "file: . " << data_offset << "\n";
              out << "count: ";
              count_offset = out.tellp();
              out << "0\nEND\n";
              out.seekp (0);
              out << "mrtrix " + type + "    ";
              out.seekp (data_offset);
            }


            void skip() { ++total_count; }


            uint64_t count, total_count;


          protected:
            std::string name;
            DataType dtype;
            int64_t count_offset;
            bool open_success;


            void verify_stream (const File::OFStream& out) {
              if (!out.good())
                throw Exception ("error writing file \"" + name + "\": " + strerror (errno));
            }

            void update_counts (File::OFStream& out) {
              out.seekp (count_offset);
              out << count << "\ntotal_count: " << total_count << "\nEND\n";
              verify_stream (out);
            }
        };
      //! \endcond


    }
  }
}


#endif
<|MERGE_RESOLUTION|>--- conflicted
+++ resolved
@@ -40,12 +40,8 @@
 
       // JH: information about .tck or .tsf file
       struct TrackFileInfo
-<<<<<<< HEAD
-      {
-=======
       { NOMEMALIGN
       
->>>>>>> 1d8fe28c
         std::string   path, type;
         uint64_t      offset;
         DataType      dtype;
@@ -80,11 +76,7 @@
 
 
       // combine properties across several .tck files
-<<<<<<< HEAD
-      void properties_consensus( const std::vector<std::string>& files, const std::string& type, Properties& prop );
-=======
       void properties_consensus( const vector<std::string>& files, const std::string& type, Properties& prop );
->>>>>>> 1d8fe28c
 
 
 
