--- conflicted
+++ resolved
@@ -1,24 +1,24 @@
 /*
-    Copyright 2008 Brain Research Institute, Melbourne, Australia
-
-    Written by J-Donald Tournier, 27/06/08.
-
-    This file is part of MRtrix.
-
-    MRtrix is free software: you can redistribute it and/or modify
-    it under the terms of the GNU General Public License as published by
-    the Free Software Foundation, either version 3 of the License, or
-    (at your option) any later version.
-
-    MRtrix is distributed in the hope that it will be useful,
-    but WITHOUT ANY WARRANTY; without even the implied warranty of
-    MERCHANTABILITY or FITNESS FOR A PARTICULAR PURPOSE.  See the
-    GNU General Public License for more details.
-
-    You should have received a copy of the GNU General Public License
-    along with MRtrix.  If not, see <http://www.gnu.org/licenses/>.
-
-*/
+   Copyright 2008 Brain Research Institute, Melbourne, Australia
+
+   Written by J-Donald Tournier, 27/06/08.
+
+   This file is part of MRtrix.
+
+   MRtrix is free software: you can redistribute it and/or modify
+   it under the terms of the GNU General Public License as published by
+   the Free Software Foundation, either version 3 of the License, or
+   (at your option) any later version.
+
+   MRtrix is distributed in the hope that it will be useful,
+   but WITHOUT ANY WARRANTY; without even the implied warranty of
+   MERCHANTABILITY or FITNESS FOR A PARTICULAR PURPOSE.  See the
+   GNU General Public License for more details.
+
+   You should have received a copy of the GNU General Public License
+   along with MRtrix.  If not, see <http://www.gnu.org/licenses/>.
+
+ */
 
 #ifndef __dwi_tractography_file_h__
 #define __dwi_tractography_file_h__
@@ -65,12 +65,17 @@
       };
 
 
+
+
+
+      //! A class to read streamlines data
       template <typename T = float> 
         class Reader : public __ReaderBase__
       {
         public:
           typedef T value_type;
 
+          //! open the \c file for reading and load header into \c properties
           Reader (const std::string& file, Properties& properties) :
             current_index (0) {
               open (file, "tracks", properties);
@@ -130,6 +135,7 @@
           size_t current_index;
           Math::Vector<value_type> weights;
 
+          //! takes care of byte ordering issues
           Point<value_type> get_next_point ()
           { 
             using namespace ByteOrder;
@@ -165,7 +171,8 @@
             return (Point<value_type>());
           }
 
-          Reader (const Reader& R) : track_index (0) { assert (0); }
+          //! copy construction explicitly disabled
+          Reader (const Reader& R) : current_index (0) { assert (0); }
 
       };
 
@@ -178,17 +185,7 @@
       //! class to handle unbuffered writing of tracks to file
       /*! writes track header as specified in \a properties and individual
        * tracks to the file specified in \a file. Writing individual tracks is
-<<<<<<< HEAD
        * done using the operator() method.
-       *
-       * This class implements unbuffered write to file, which is useful when a
-       * large number of Writers are used concurrently, so that the memory
-       * footprint of the buffered version would become prohibitive. 
-       * */
-      template <typename T = float> 
-        class UnbufferedWriter : public __WriterBase__ <T>
-=======
-       * done using the append() method, or as a functor.
        *
        * This class re-opens the output file every time a new streamline is
        * written. This may result in slow operation in some circumstances, and
@@ -199,193 +196,132 @@
        * */
       template <typename T = float>
         class WriterUnbuffered : public __WriterBase__ <T>
->>>>>>> 0d21ed45
       {
         public:
           typedef T value_type;
           using __WriterBase__<T>::count;
-          using __WriterBase__<T>::count_offset;
           using __WriterBase__<T>::total_count;
           using __WriterBase__<T>::name;
           using __WriterBase__<T>::dtype;
           using __WriterBase__<T>::create;
-
-<<<<<<< HEAD
-          UnbufferedWriter (const std::string& file, const Properties& properties) :
-            __WriterBase__<T> (file) {
-=======
+          using __WriterBase__<T>::verify_stream;
+          using __WriterBase__<T>::update_counts;
+
+          //! create a new track file with the specified properties
           WriterUnbuffered (const std::string& file, const Properties& properties) :
-              __WriterBase__<T> (file)
-          {
->>>>>>> 0d21ed45
-            std::ofstream out (name.c_str(), std::ios::out | std::ios::binary | std::ios::trunc);
-            if (!out)
-              throw Exception ("error creating tracks file \"" + name + "\": " + strerror (errno));
-
-            create (out, properties, "tracks");
-            barrier_addr = out.tellp();
-
-            Point<value_type> x;
-            format_point (barrier(), x);
-            out.write (reinterpret_cast<char*> (&x[0]), sizeof (x));
-            if (!out.good())
-              throw Exception ("error writing tracks file \"" + name + "\": " + strerror (errno));
-
-            App::Options opt = App::get_options ("tck_weights_out");
-            if (opt.size())
-              set_weights_path (opt[0][0]);
-          }
-
-<<<<<<< HEAD
+            __WriterBase__<T> (file)
+        {
+          std::ofstream out (name.c_str(), std::ios::out | std::ios::binary | std::ios::trunc);
+          if (!out)
+            throw Exception ("error creating tracks file \"" + name + "\": " + strerror (errno));
+
+          create (out, properties, "tracks");
+          barrier_addr = out.tellp();
+
+          Point<value_type> x;
+          format_point (barrier(), x);
+          out.write (reinterpret_cast<char*> (&x[0]), sizeof (x));
+          if (!out.good())
+            throw Exception ("error writing tracks file \"" + name + "\": " + strerror (errno));
+
+          App::Options opt = App::get_options ("tck_weights_out");
+          if (opt.size())
+            set_weights_path (opt[0][0]);
+        }
+
+          //virtual ~WriterUnbuffered() { }
+
           //! append track to file
           bool operator() (const Streamline<value_type>& tck) {
             if (tck.size()) {
-              Point<value_type> buffer [tck.size()+2];
+              // allocate buffer on the stack for performance:
+              NON_POD_VLA (buffer, Point<value_type>, tck.size()+2);
               for (size_t n = 0; n < tck.size(); ++n)
                 format_point (barrier(), buffer[n]); 
               format_point (delimiter(), buffer[tck.size()]);
-              format_point (barrier(), buffer[tck.size()+1]);
-              int64_t prev_barrier_addr = barrier_addr;
-
-              std::ofstream out (name.c_str(), std::ios::in | std::ios::out | std::ios::binary | std::ios::ate);
-              if (!out)
-                throw Exception ("error re-opening tracks file \"" + name + "\": " + strerror (errno));
-
-              out.write (reinterpret_cast<char*> (&(buffer[1])), sizeof(Point<value_type>) * (tck.size()+1));
-              if (!out.good())
-                throw Exception ("error writing tracks file \"" + name + "\": " + strerror (errno));
-              barrier_addr = int64_t (out.tellp()) - sizeof(Point<value_type>);
-              out.seekp (prev_barrier_addr, out.beg);
-              out.write (reinterpret_cast<char*> (&(buffer[0])), sizeof(Point<value_type>));
-              if (!out.good())
-                throw Exception ("error writing tracks file \"" + name + "\": " + strerror (errno));
-
-              if (weights_name.size()) {
-                std::ofstream out_weights (weights_name.c_str(), std::ios::in | std::ios::out | std::ios::binary | std::ios::ate);
-                if (!out_weights)
-                  throw Exception ("error re-opening streamline weights file \"" + weights_name + "\": " + strerror (errno));
-                out_weights << tck.weight << " ";
-                if (!out_weights.good())
-                  throw Exception (std::string ("error writing streamline weights file: ") + strerror (errno));
-              }
+
+              commit (buffer, tck.size()+1);
+
+              if (weights_name.size()) 
+                write_weights (str(tck.weight) + "\n");
 
               ++count;
             }
             ++total_count;
             return true;
           }
-=======
-          virtual ~WriterUnbuffered() { }
-
-
-          virtual void append (const std::vector< Point<value_type> >&);
-          bool operator() (const std::vector< Point<value_type> >& tck) { append (tck); return true; }
-
-          virtual void append (const TrackData<value_type>&);
-          bool operator() (const TrackData<value_type>& tck) { append (tck); return true; }
-
-          void set_weights_path (const std::string&);
-
->>>>>>> 0d21ed45
+
+
+          //! set the path to the track weights
+          void set_weights_path (const std::string& path) {
+            if (weights_name.size())
+              throw Exception ("Cannot change output streamline weights file path");
+            weights_name = path;
+            if (Path::exists (weights_name)) {
+              INFO ("overwriting track weights file \"" + weights_name + "\"");
+              File::unlink (weights_name);
+            }
+          }
 
         protected:
           std::string weights_name;
           int64_t barrier_addr;
 
+          //! indicates end of track and start of new track
           Point<value_type> delimiter () const { return Point<value_type> (NAN, NAN, NAN); }
+          //! indicates end of data
           Point<value_type> barrier   () const { return Point<value_type> (INFINITY, INFINITY, INFINITY); }
 
-          void format_point (const Point<value_type>&, Point<value_type>&);
-
-          void verify_stream (const std::ofstream&);
-
-
-        private:
-          void commit (const std::vector< Point<value_type> >&);
-
-          WriterUnbuffered (const WriterUnbuffered& W) : barrier_addr (0) { assert (0); }
-
+          //! perform per-point byte-swapping if required
+          void format_point (const Point<value_type>& src, Point<value_type>& dest) {
+            using namespace ByteOrder;
+            if (dtype.is_little_endian()) 
+              dest.set (LE(src[0]), LE(src[1]), LE(src[2]));
+            else
+              dest.set (BE(src[0]), BE(src[1]), BE(src[2]));
+          }
+
+          //! write track weights data to file
+          void write_weights (const std::string& contents) {
+            std::ofstream out (weights_name.c_str(), std::ios::in | std::ios::out | std::ios::binary | std::ios::ate);
+            if (!out)
+              throw Exception ("error re-opening streamline weights file \"" + weights_name + "\": " + strerror (errno));
+            out << contents;
+            if (!out.good())
+              throw Exception ("error writing streamline weights file \"" + weights_name + "\": " + strerror (errno));
+          }
+
+
+          //! write track point data to file
+          /*! \note \c buffer needs to be greater than \c num_points by one
+           * element to add the barrier. */
+          void commit (Point<value_type>* data, size_t num_points) {
+            if (num_points == 0) 
+              return;
+
+            int64_t prev_barrier_addr = barrier_addr;
+
+            format_point (barrier(), data[num_points]);
+            std::ofstream out (name.c_str(), std::ios::in | std::ios::out | std::ios::binary | std::ios::ate);
+            if (!out)
+              throw Exception ("error re-opening tracks file \"" + name + "\": " + strerror (errno));
+
+            out.write (reinterpret_cast<const char* const> (data+1), sizeof (Point<value_type>) * num_points);
+            verify_stream (out);
+            barrier_addr = int64_t (out.tellp()) - sizeof(Point<value_type>);
+            out.seekp (prev_barrier_addr, out.beg);
+            out.write (reinterpret_cast<const char* const> (data), sizeof(Point<value_type>));
+            verify_stream (out);
+            update_counts (out);
+          }
+
+
+          //! copy construction explicitly disabled
+          WriterUnbuffered (const WriterUnbuffered& W) :
+            barrier_addr (0) { 
+              assert (0); 
+            }
       };
-
-
-
-      template <typename value_type>
-      void WriterUnbuffered<value_type>::append (const std::vector< Point<value_type> >& tck)
-      {
-        if (tck.size()) {
-          std::vector< Point<value_type> > temp (tck.size() + 2, Point<value_type>());
-          for (size_t i = 0; i != tck.size(); ++i)
-            format_point (tck[i], temp[i]);
-          const Point<value_type> delim (delimiter());
-          format_point (delim, temp[temp.size()-2]);
-          const Point<value_type> barr (barrier());
-          format_point (barr, temp[temp.size()-1]);
-          commit (temp);
-          ++count;
-        }
-        ++total_count;
-      }
-
-      template <typename value_type>
-      void WriterUnbuffered<value_type>::append (const TrackData<value_type>& tck)
-      {
-        append (std::vector< Point<value_type> > (tck));
-        if (weights_name.size() && tck.size()) {
-          std::ofstream out (weights_name.c_str(), std::ios::in | std::ios::out | std::ios::binary | std::ios::ate);
-          if (!out)
-            throw Exception ("error re-opening streamline weights file \"" + weights_name + "\": " + strerror (errno));
-          out << tck.weight << "\n";
-          if (!out.good())
-            throw Exception ("error writing streamline weights file \"" + weights_name + "\": " + strerror (errno));
-        }
-      }
-
-      template <typename value_type>
-      void WriterUnbuffered<value_type>::set_weights_path (const std::string& path) {
-        if (weights_name.size())
-          throw Exception ("Cannot change output streamline weights file path");
-        weights_name = path;
-        if (Path::exists (weights_name))
-          File::unlink (weights_name);
-      }
-
-      template <typename value_type>
-      void WriterUnbuffered<value_type>::format_point (const Point<value_type>& src, Point<value_type>& dest)
-      {
-        using namespace ByteOrder;
-        if (dtype.is_little_endian()) {
-          dest[0] = LE(src[0]); dest[1] = LE(src[1]); dest[2] = LE(src[2]);
-        } else {
-          dest[0] = BE(src[0]); dest[1] = BE(src[1]); dest[2] = BE(src[2]);
-        }
-      }
-
-      template <typename value_type>
-      void WriterUnbuffered<value_type>::commit (const std::vector< Point<value_type> >& data)
-      {
-        int64_t prev_barrier_addr = barrier_addr;
-
-        std::ofstream out (name.c_str(), std::ios::in | std::ios::out | std::ios::binary | std::ios::ate);
-        if (!out)
-          throw Exception ("error re-opening tracks file \"" + name + "\": " + strerror (errno));
-
-        out.write (reinterpret_cast<const char* const> (&(data[1])), sizeof (Point<value_type>) * (data.size()-1));
-        verify_stream (out);
-        barrier_addr = int64_t (out.tellp()) - sizeof(Point<value_type>);
-        out.seekp (prev_barrier_addr, out.beg);
-        out.write (reinterpret_cast<const char* const> (&(data[0])), sizeof(Point<value_type>));
-        verify_stream (out);
-        out.seekp (count_offset);
-        out << count << "\ntotal_count: " << total_count << "\nEND\n";
-        verify_stream (out);
-      }
-
-      template <typename value_type>
-      void WriterUnbuffered<value_type>::verify_stream (const std::ofstream& out)
-      {
-        if (!out.good())
-          throw Exception ("error writing tracks file \"" + name + "\": " + strerror (errno));
-      }
 
 
 
@@ -411,37 +347,46 @@
         public:
           typedef T value_type;
           using __WriterBase__<T>::count;
-          using __WriterBase__<T>::count_offset;
           using __WriterBase__<T>::total_count;
-          using __WriterBase__<T>::name;
-          using __WriterBase__<T>::dtype;
-          using __WriterBase__<T>::create;
-          using WriterUnbuffered<T>::barrier;
-          using WriterUnbuffered<T>::barrier_addr;
           using WriterUnbuffered<T>::delimiter;
           using WriterUnbuffered<T>::format_point;
-          using WriterUnbuffered<T>::verify_stream;
           using WriterUnbuffered<T>::weights_name;
-
-
-          Writer (const std::string& file, const Properties& properties) :
-              WriterUnbuffered<T> (file, properties),
-              buffer_capacity (File::Config::get_int ("TrackWriterBufferSize", 16777216) / sizeof (Point<value_type>)),
-              buffer (new Point<value_type> [buffer_capacity+2]),
-              buffer_size (0) { }
-
+          using WriterUnbuffered<T>::write_weights;
+
+          //! create new RAM-buffered track file with specified properties
+          /*! the capacity of the RAM buffer can be specified as a config file
+           * option (TrackWriterBufferSize), or in the constructor by
+           * specifying a value in bytes for \c default_buffer_capacity
+           * (default is 16M). */
+          Writer (const std::string& file, const Properties& properties, size_t default_buffer_capacity = 16777216) :
+            WriterUnbuffered<T> (file, properties), 
+            buffer_capacity (File::Config::get_int ("TrackWriterBufferSize", default_buffer_capacity) / sizeof (Point<value_type>)),
+            buffer (new Point<value_type> [buffer_capacity+2]),
+            buffer_size (0) { }
+
+          //! commits any remaining data to file
           ~Writer() {
             commit();
           }
 
-<<<<<<< HEAD
-        protected:
-          int64_t barrier_addr;
-
-          std::string weights_name;
-=======
-          void append (const std::vector< Point<value_type> >&);
-          void append (const TrackData<value_type>&);
+          //! append track to file
+          bool operator() (const Streamline<value_type>& tck) {
+            if (tck.size()) {
+              if (buffer_size + tck.size() > buffer_capacity)
+                commit ();
+
+              for (typename std::vector<Point<value_type> >::const_iterator i = tck.begin(); i != tck.end(); ++i)
+                add_point (*i);
+              add_point (delimiter());
+
+              if (weights_name.size())
+                weights_buffer += str (tck.weight) + ' ';
+
+              ++count;
+            }
+            ++total_count;
+            return true;
+          }
 
 
         protected:
@@ -450,197 +395,32 @@
           size_t buffer_size;
           std::string weights_buffer;
 
-          void add_point (const Point<value_type>&);
->>>>>>> 0d21ed45
-
-          void commit();
-
-          Writer (const Writer& W) : WriterUnbuffered<value_type> (W), buffer_size (0) { assert (0); }
-
-<<<<<<< HEAD
-          UnbufferedWriter (const UnbufferedWriter& W) : barrier_addr (0) { assert (0); }
-      };
-
-
-
-
-
-
-
-
-      //! class to handle writing tracks to file
-      /*! writes track header as specified in \a properties and individual
-       * tracks to the file specified in \a file. Writing individual tracks is
-       * done using the operator() method.
-       *
-       * This class implements a large write-back RAM buffer to hold the track
-       * data in RAM, and only commits to file when the buffer capacity is
-       * reached. This minimises the number of write() calls, which can
-       * otherwise become a bottleneck on distributed or network filesystems.
-       * It also helps reduce file fragmentation when multiple processes write
-       * to file concurrently. The size of the write-back buffer defaults to
-       * 16MB, and can be set in the constructor, or in the config file using
-       * the TrackWriterBufferSize field (in bytes). 
-       * */
-      template <typename T = float> 
-        class Writer : public UnbufferedWriter <T>
-      {
-        public:
-          typedef T value_type;
-          using __WriterBase__<T>::count;
-          using __WriterBase__<T>::total_count;
-          using __WriterBase__<T>::name;
-          using __WriterBase__<T>::update_counts;
-          using UnbufferedWriter<T>::barrier_addr;
-          using UnbufferedWriter<T>::format_point;
-          using UnbufferedWriter<T>::weights_name;
-          using UnbufferedWriter<T>::barrier;
-          using UnbufferedWriter<T>::delimiter;
-
-          Writer (const std::string& file, const Properties& properties, size_t default_buffer_capacity = 16777216) :
-            UnbufferedWriter<T> (file, properties), 
-            buffer_capacity (File::Config::get_int ("TrackWriterBufferSize", default_buffer_capacity) / sizeof (Point<value_type>)),
-            buffer (new Point<value_type> [buffer_capacity+2]),
-            buffer_size (0) { }
-
-          ~Writer() {
-            commit();
-          }
-
-          //! append track to file
-          bool operator() (const Streamline<value_type>& tck) {
-            if (tck.size()) {
-              if (buffer_size + tck.size() > buffer_capacity)
-                commit();
-
-              for (typename std::vector<Point<value_type> >::const_iterator i = tck.begin(); i != tck.end(); ++i)
-                add_point (*i);
-              add_point (delimiter());
-
-              if (weights_name.size())
-                weights_buffer += str (tck.weight) + ' ';
-
-              ++count;
-            }
-            ++total_count;
-            return true;
-          }
-
-
-        protected:
-          const size_t buffer_capacity;
-
-          Ptr<Point<value_type>,true> buffer;
-          size_t buffer_size;
-          std::string weights_buffer;
-
-
+          //! add point to buffer and increment buffer_size accordingly 
           void add_point (const Point<value_type>& p) {
             format_point (p, buffer[buffer_size++]);
           }
-=======
+
+          void commit () {
+            WriterUnbuffered<T>::commit (buffer, buffer_size);
+            buffer_size = 0;
+
+            if (weights_name.size()) {
+              write_weights (weights_buffer);
+              weights_buffer.clear();
+            }
+          }
+
+
+          //! copy construction explicitly disabled
+          Writer (const Writer& W) : 
+            WriterUnbuffered<value_type> (W),
+            buffer_capacity (W.buffer_capacity), 
+            buffer_size (0) {
+              assert (0); 
+            }
       };
->>>>>>> 0d21ed45
-
-
-
-<<<<<<< HEAD
-            out.write (reinterpret_cast<char*> (&(buffer[1])), sizeof (Point<value_type>)*(buffer_size-1));
-            if (!out.good())
-              throw Exception ("error writing tracks file \"" + name + "\": " + strerror (errno));
-            barrier_addr = int64_t (out.tellp()) - sizeof(Point<value_type>);
-            out.seekp (prev_barrier_addr, out.beg);
-            out.write (reinterpret_cast<char*> (&(buffer[0])), sizeof(Point<value_type>));
-            update_counts (out);
-            if (!out.good())
-              throw Exception ("error writing tracks file \"" + name + "\": " + strerror (errno));
-
-            buffer_size = 0;
-
-
-            if (weights_name.size()) {
-              std::ofstream out_weights (weights_name.c_str(), std::ios::in | std::ios::out | std::ios::binary | std::ios::ate);
-              if (!out_weights)
-                throw Exception ("error re-opening streamline weights file \"" + weights_name + "\": " + strerror (errno));
-              out_weights << weights_buffer;
-              if (!out_weights.good())
-                throw Exception (std::string ("error writing streamline weights file: ") + strerror (errno));
-              weights_buffer.clear();
-            }
-
-          }
-
-          Writer (const Writer& W) : buffer_size (0) { assert (0); }
-    };
-
-
-
-
-
-=======
-      template <typename value_type>
-      void Writer<value_type>::append (const std::vector< Point<value_type> >& tck)
-      {
-        if (tck.size()) {
-          if (buffer_size + tck.size() > buffer_capacity)
-            commit();
-          for (typename std::vector<Point<value_type> >::const_iterator i = tck.begin(); i != tck.end(); ++i)
-            add_point (*i);
-          add_point (delimiter());
-          ++count;
-        }
-        ++total_count;
-      }
-
-      template <typename value_type>
-      void Writer<value_type>::append (const TrackData<value_type>& tck)
-      {
-        append (std::vector< Point<value_type> > (tck));
-        if (weights_name.size() && tck.size())
-          weights_buffer += str (tck.weight) + ' ';
-      }
-
-      template <typename value_type>
-      void Writer<value_type>::add_point (const Point<value_type>& p)
-      {
-        format_point (p, buffer[buffer_size++]);
-      }
-
-      template <typename value_type>
-      void Writer<value_type>::commit()
-      {
-        if (buffer_size == 0)
-          return;
-        add_point (barrier());
-        int64_t prev_barrier_addr = barrier_addr;
-
-        std::ofstream out (name.c_str(), std::ios::in | std::ios::out | std::ios::binary | std::ios::ate);
-        if (!out)
-          throw Exception ("error re-opening tracks file \"" + name + "\": " + strerror (errno));
-
-        out.write (reinterpret_cast<const char*> (&(buffer[1])), sizeof (Point<value_type>)*(buffer_size-1));
-        verify_stream (out);
-        barrier_addr = int64_t (out.tellp()) - sizeof(Point<value_type>);
-        out.seekp (prev_barrier_addr, out.beg);
-        out.write (reinterpret_cast<const char*> (&(buffer[0])), sizeof(Point<value_type>));
-        verify_stream (out);
-        out.seekp (count_offset);
-        out << count << "\ntotal_count: " << total_count << "\nEND\n";
-        verify_stream (out);
-
-        if (weights_name.size()) {
-          std::ofstream out_weights (weights_name.c_str(), std::ios::in | std::ios::out | std::ios::binary | std::ios::ate);
-          if (!out_weights)
-            throw Exception ("error re-opening streamline weights file \"" + weights_name + "\": " + strerror (errno));
-          out_weights << weights_buffer;
-          weights_buffer.clear();
-          if (!out_weights.good())
-            throw Exception ("error writing streamline weights file \"" + weights_name + "\": " + strerror (errno));
-        }
-
-        buffer_size = 0;
-      }
->>>>>>> 0d21ed45
+
+
 
     }
   }
