--- conflicted
+++ resolved
@@ -42,26 +42,7 @@
 
 
 
-<<<<<<< HEAD
 
-const OptionGroup ResampleOption = OptionGroup ("Streamline resampling options")
-
-  + Option ("upsample", "increase the density of points along the length of the streamline by some factor "
-                        "(may improve mapping streamlines to ROIs, and/or visualisation)")
-    + Argument ("ratio").type_integer (2)
-
-  + Option ("downsample", "increase the density of points along the length of the streamline by some factor "
-                          "(decreases required storage space)")
-    + Argument ("ratio").type_integer (2)
-
-  + Option ("out_ends_only", "only output the two endpoints of each streamline");
-
-
-
-
-
-=======
->>>>>>> 4e30f59e
 const OptionGroup TruncateOption = OptionGroup ("Streamline count truncation options")
 
   + Option ("number", "set the desired number of selected streamlines to be propagated to the output file")
