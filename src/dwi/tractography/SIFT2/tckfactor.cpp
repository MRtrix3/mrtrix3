--- conflicted
+++ resolved
@@ -14,11 +14,6 @@
  * For more details, see http://www.mrtrix.org/.
  */
 
-<<<<<<< HEAD
-
-=======
-#include "bitset.h"
->>>>>>> 732c0398
 #include "header.h"
 #include "image.h"
 
