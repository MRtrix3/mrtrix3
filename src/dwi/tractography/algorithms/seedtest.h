/* Copyright (c) 2008-2019 the MRtrix3 contributors.
 *
 * This Source Code Form is subject to the terms of the Mozilla Public
 * License, v. 2.0. If a copy of the MPL was not distributed with this
 * file, You can obtain one at http://mozilla.org/MPL/2.0/.
 *
 * Covered Software is provided under this License on an "as is"
 * basis, without warranty of any kind, either expressed, implied, or
 * statutory, including, without limitation, warranties that the
 * Covered Software is free of defects, merchantable, fit for a
 * particular purpose or non-infringing.
 * See the Mozilla Public License v. 2.0 for more details.
 *
 * For more details, see http://www.mrtrix.org/.
 */

#ifndef __dwi_tractography_algorithms_seedtest_h__
#define __dwi_tractography_algorithms_seedtest_h__

#include "dwi/tractography/tracking/method.h"
#include "dwi/tractography/tracking/shared.h"
#include "dwi/tractography/tracking/types.h"



namespace MR {
namespace DWI {
namespace Tractography {
namespace Algorithms {

using namespace MR::DWI::Tractography::Tracking;

class Seedtest : public MethodBase { MEMALIGN(Seedtest)

  public:

  class Shared : public SharedBase { MEMALIGN(Shared)
    public:
    Shared (const std::string& diff_path, DWI::Tractography::Properties& property_set) :
        SharedBase (diff_path, property_set)
    {
      set_step_size (1.0f, false);
<<<<<<< HEAD
=======
      min_num_points_preds = min_num_points_postds = 1;
      max_num_points_preds = max_num_points_postds = 2;
>>>>>>> fbddf35f
      set_cutoff (0.0f);
      unidirectional = true;
      properties["method"] = "Seedtest";
    }
  };

  Seedtest (const Shared& shared) :
    MethodBase (shared),
    S (shared) { }


  bool init() override { return true; }
  term_t next () override { return EXIT_IMAGE; }
  float get_metric() override { return 1.0f; }


  protected:
    const Shared& S;

};

}
}
}
}

#endif

<|MERGE_RESOLUTION|>--- conflicted
+++ resolved
@@ -39,12 +39,9 @@
     Shared (const std::string& diff_path, DWI::Tractography::Properties& property_set) :
         SharedBase (diff_path, property_set)
     {
-      set_step_size (1.0f, false);
-<<<<<<< HEAD
-=======
+      set_step_and_angle (1.0f, 90.0f, false);
       min_num_points_preds = min_num_points_postds = 1;
       max_num_points_preds = max_num_points_postds = 2;
->>>>>>> fbddf35f
       set_cutoff (0.0f);
       unidirectional = true;
       properties["method"] = "Seedtest";
