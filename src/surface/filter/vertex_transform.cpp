/* Copyright (c) 2008-2019 the MRtrix3 contributors.
 *
 * This Source Code Form is subject to the terms of the Mozilla Public
 * License, v. 2.0. If a copy of the MPL was not distributed with this
 * file, You can obtain one at http://mozilla.org/MPL/2.0/.
 *
 * Covered Software is provided under this License on an "as is"
 * basis, without warranty of any kind, either expressed, implied, or
 * statutory, including, without limitation, warranties that the
 * Covered Software is free of defects, merchantable, fit for a
 * particular purpose or non-infringing.
 * See the Mozilla Public License v. 2.0 for more details.
 *
 * For more details, see http://www.mrtrix.org/.
 */

#include "surface/filter/vertex_transform.h"
#include "file/nifti_utils.h"

#include "exception.h"


namespace MR
{
  namespace Surface
  {
    namespace Filter
    {



      void VertexTransform::operator() (const Mesh& in, Mesh& out) const
      {
        VertexList vertices, normals;
        const size_t V = in.num_vertices();
        vertices.reserve (V);
        if (in.have_normals())
          normals.reserve (V);
        switch (mode) {

          case transform_t::UNDEFINED:
            throw Exception ("Error: VertexTransform must have the transform type set");

          case transform_t::FIRST2REAL:
            for (size_t i = 0; i != V; ++i) {
              Vertex v = in.vert(i);
              v[0] = ((header.size(0)-1) * header.spacing(0)) - v[0];
              vertices.push_back (transform.image2scanner * v);
            }
            if (in.have_normals()) {
              for (size_t i = 0; i != V; ++i) {
                Vertex n = in.norm(i);
                n[0] = -n[0];
                normals.push_back (transform.image2scanner.rotation() * n);
              }
            }
            break;

          case transform_t::REAL2FIRST:
            for (size_t i = 0; i != V; ++i) {
              Vertex v = in.vert(i);
              v = transform.scanner2image * v;
              v[0] = ((header.size(0)-1) * header.spacing(0)) - v[0];
              vertices.push_back (std::move (v));
            }
            if (in.have_normals()) {
              for (size_t i = 0; i != V; ++i) {
                Vertex n = transform.scanner2image.rotation() * in.norm(i);
                n[0] = -n[0];
                normals.push_back (std::move (n));
              }
            }
            break;

          case transform_t::VOXEL2REAL:
            for (size_t i = 0; i != V; ++i)
              vertices.push_back (transform.voxel2scanner * in.vert(i));
            if (in.have_normals()) {
              for (size_t i = 0; i != V; ++i)
                normals.push_back (transform.voxel2scanner.rotation() * in.norm(i));
            }
            break;

          case transform_t::REAL2VOXEL:
            for (size_t i = 0; i != V; ++i)
              vertices.push_back (transform.scanner2voxel * in.vert(i));
            if (in.have_normals()) {
              for (size_t i = 0; i != V; ++i)
                normals.push_back (transform.scanner2voxel.rotation() * in.norm(i));
            }
            break;

          case transform_t::FS2REAL:
<<<<<<< HEAD
          {
            vector< size_t > axes( 3 );
            auto M = File::NIfTI::adjust_transform( header, axes );
            Eigen::Vector3d cras( 3, 1 );
=======
            vector<size_t> axes( 3 );
            auto M = File::NIfTI::adjust_transform( header, axes );
            Eigen::Vector3 cras( 3, 1 );
>>>>>>> bd8789e6
            for ( size_t i = 0; i < 3; i++ )
            {
              cras[ i ] = M( i, 3 );
              for ( size_t j = 0; j < 3; j++ )
              {
                cras[ i ] += 0.5 * header.size( axes[ j ] )
                                 * header.spacing( axes[ j ] ) * M( i, j );
              }
            }
            for ( size_t i = 0; i != V; ++i )
            {
              vertices.push_back ( in.vert(i) + cras );
            }
            break;
<<<<<<< HEAD
          }
          case transform_t::REAL2FS:
          {
            vector< size_t > axes( 3 );
            auto M = File::NIfTI::adjust_transform( header, axes );
            Eigen::Vector3d cras( 3, 1 );
            for ( size_t i = 0; i < 3; i++ )
            {
              cras[ i ] = M( i, 3 );
              for ( size_t j = 0; j < 3; j++ )
              {
                cras[ i ] += 0.5 * header.size( axes[ j ] )
                                 * header.spacing( axes[ j ] ) * M( i, j );
              }
            }
            for ( size_t i = 0; i != V; ++i )
            {
              vertices.push_back ( in.vert(i) - cras );
            }
            break;
          }
=======
>>>>>>> bd8789e6

        }

        out.load (vertices, normals, in.get_triangles(), in.get_quads());
      }



    }
  }
}

<|MERGE_RESOLUTION|>--- conflicted
+++ resolved
@@ -91,16 +91,10 @@
             break;
 
           case transform_t::FS2REAL:
-<<<<<<< HEAD
           {
             vector< size_t > axes( 3 );
             auto M = File::NIfTI::adjust_transform( header, axes );
             Eigen::Vector3d cras( 3, 1 );
-=======
-            vector<size_t> axes( 3 );
-            auto M = File::NIfTI::adjust_transform( header, axes );
-            Eigen::Vector3 cras( 3, 1 );
->>>>>>> bd8789e6
             for ( size_t i = 0; i < 3; i++ )
             {
               cras[ i ] = M( i, 3 );
@@ -115,8 +109,8 @@
               vertices.push_back ( in.vert(i) + cras );
             }
             break;
-<<<<<<< HEAD
           }
+
           case transform_t::REAL2FS:
           {
             vector< size_t > axes( 3 );
@@ -137,8 +131,6 @@
             }
             break;
           }
-=======
->>>>>>> bd8789e6
 
         }
 
