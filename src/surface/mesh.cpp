/* Copyright (c) 2008-2019 the MRtrix3 contributors.
 *
 * This Source Code Form is subject to the terms of the Mozilla Public
 * License, v. 2.0. If a copy of the MPL was not distributed with this
 * file, You can obtain one at http://mozilla.org/MPL/2.0/.
 *
 * Covered Software is provided under this License on an "as is"
 * basis, without warranty of any kind, either expressed, implied, or
 * statutory, including, without limitation, warranties that the
 * Covered Software is free of defects, merchantable, fit for a
 * particular purpose or non-infringing.
 * See the Mozilla Public License v. 2.0 for more details.
 *
 * For more details, see http://www.mrtrix.org/.
 */

#include "surface/mesh.h"

#include <ios>
#include <iostream>
#include <string>

#include "types.h"

#include "surface/freesurfer.h"
#include "surface/utils.h"


namespace MR
{
  namespace Surface
  {



    Mesh::Mesh (const std::string& path)
    {
      if (path.substr (path.size() - 4) == ".vtk" || path.substr (path.size() - 4) == ".VTK") {
        load_vtk (path);
      } else if (path.substr (path.size() - 4) == ".stl" || path.substr (path.size() - 4) == ".STL") {
        load_stl (path);
      } else if (path.substr (path.size() - 4) == ".obj" || path.substr (path.size() - 4) == ".OBJ") {
        load_obj (path);
      } else {
        try {
          load_fs (path);
        } catch (...) {
          clear();
          throw Exception ("Input surface mesh file not in supported format");
        }
      }
      name = Path::basename (path);
    }





    void Mesh::save (const std::string& path, const bool binary) const
    {
      if (path.substr (path.size() - 4) == ".vtk")
        save_vtk (path, binary);
      else if (path.substr (path.size() - 4) == ".stl")
        save_stl (path, binary);
      else if (path.substr (path.size() - 4) == ".obj")
        save_obj (path);
      else
        throw Exception ("Output mesh file format not supported");
    }




    void Mesh::calculate_normals()
    {
      normals.clear();
      normals.assign (vertices.size(), Vertex (0.0, 0.0, 0.0));
      for (TriangleList::const_iterator p = triangles.begin(); p != triangles.end(); ++p) {
        const Vertex this_normal = normal (*this, *p);
        for (size_t index = 0; index != 3; ++index)
          normals[(*p)[index]] += this_normal;
      }
      for (QuadList::const_iterator p = quads.begin(); p != quads.end(); ++p) {
        const Vertex this_normal = normal (*this, *p);
        for (size_t index = 0; index != 4; ++index)
          normals[(*p)[index]] += this_normal;
      }
      for (VertexList::iterator n = normals.begin(); n != normals.end(); ++n)
        n->normalize();
    }





    void Mesh::load_vtk (const std::string& path)
    {

      std::ifstream in (path.c_str(), std::ios_base::in);
      if (!in)
        throw Exception ("Error opening input file!");

      std::string line;

      // First line: VTK version ID
      std::getline (in, line);
      // Strip the version numbers
      line[23] = line[25] = 'x';
      // Verify that the line is correct
      if (line != "# vtk DataFile Version x.x")
        throw Exception ("Incorrect first line of .vtk file");

      // Second line: identifier
      std::getline (in, line);

      // Third line: format of data
      std::getline (in, line);
      bool is_ascii = false;
      if (line == "ASCII")
        is_ascii = true;
      else if (line != "BINARY")
        throw Exception ("unknown data format in .vtk data");

      // Fourth line: Data set type
      std::getline (in, line);
      if (line.substr(0, 7) != "DATASET")
        throw Exception ("Error in definition of .vtk dataset");
      line = line.substr (8);
      if (line == "STRUCTURED_POINTS" || line == "STRUCTURED_GRID" || line == "UNSTRUCTURED_GRID" || line == "RECTILINEAR_GRID" || line == "FIELD")
        throw Exception ("Unsupported dataset type (" + line + ") in .vtk file");

      if (!is_ascii) {
        const std::streampos offset = in.tellg();
        in.close();
        in.open (path.c_str(), std::ios_base::in | std::ios_base::binary);
        in.seekg (offset);
      }

      // From here, don't necessarily know which parts of the data will come first
      while (!in.eof()) {

        // Need to read line in either ASCII mode or in raw binary
        if (is_ascii) {
          std::getline (in, line);
        } else {
          line.clear();
          char c = 0;
          do {
            in.read (&c, sizeof (char));
            if (isalnum (c) || c == ' ')
              line.push_back (c);
          } while (!in.eof() && (isalnum (c) || c == ' '));
        }

        if (line.size()) {
          if (line.substr (0, 6) == "POINTS") {

            line = line.substr (7);
            const size_t ws = line.find (' ');
            const int num_vertices = to<int> (line.substr (0, ws));
            line = line.substr (ws + 1);
            bool is_double = false;
            if (line.substr (0, 6) == "double")
              is_double = true;
            else if (line.substr (0, 5) != "float")
              throw Exception ("Error in reading binary .vtk file: Unsupported datatype (\"" + line + "\"");

            vertices.reserve (num_vertices);
            for (int i = 0; i != num_vertices; ++i) {

              Vertex v;
              if (is_ascii) {
                std::getline (in, line);
                sscanf (line.c_str(), "%lf %lf %lf", &v[0], &v[1], &v[2]);
              } else {
                if (is_double) {
                  double data[3];
                  in.read (reinterpret_cast<char*>(&data[0]), 3 * sizeof (double));
                  v = { data[0], data[1], data[2] };
                } else {
                  float data[3];
                  in.read (reinterpret_cast<char*>(&data[0]), 3 * sizeof (float));
                  v = { data[0], data[1], data[2] };
                }
              }
              vertices.push_back (v);

            }

          } else if (line.substr (0, 8) == "POLYGONS") {

            line = line.substr (9);
            const size_t ws = line.find (' ');
            const int num_polygons = to<int> (line.substr (0, ws));
            line = line.substr (ws + 1);
            const int num_elements = to<int> (line);

            int polygon_count = 0, element_count = 0;
            while (polygon_count < num_polygons && element_count < num_elements) {

              int vertex_count;
              if (is_ascii) {
                std::getline (in, line);
                sscanf (line.c_str(), "%u", &vertex_count);
              } else {
                in.read (reinterpret_cast<char*>(&vertex_count), sizeof (int));
              }

              if (vertex_count != 3 && vertex_count != 4)
                throw Exception ("Could not parse file \"" + path + "\";  only suppport 3- and 4-vertex polygons");

              vector<unsigned int> t (vertex_count, 0);

              if (is_ascii) {
                for (int index = 0; index != vertex_count; ++index) {
                  line = line.substr (line.find (' ') + 1); // Strip the previous value
                  sscanf (line.c_str(), "%u", &t[index]);
                }
              } else {
                for (int index = 0; index != vertex_count; ++index)
                  in.read (reinterpret_cast<char*>(&t[index]), sizeof (int));
              }
              if (vertex_count == 3)
                triangles.push_back (Polygon<3>(t));
              else
                quads.push_back (Polygon<4>(t));
              ++polygon_count;
              element_count += 1 + vertex_count;

            }
            if (polygon_count != num_polygons || element_count != num_elements)
              throw Exception ("Incorrectly read polygon data from .vtk file \"" + path + "\"");

          } else {
            throw Exception ("Unsupported data \"" + line + "\" in .vtk file \"" + path + "\"");
          }
        }
      }

      // TODO If reading a binary file, may want to test endianness of data
      // There's no explicit flag for this, but just calculating the standard
      //   deviations of all vertex positions may be adequate
      //   (likely to be huge if the endianness is wrong)
      // Alternatively, just test the polygon indices: if there's at least one that exceeds the
      //   number of vertices, it may be saved in big-endian format, so try flipping everything
      // Actually, should pop up at the first polygon read: number of points in polygon won't be 3 or 4

      verify_data();
    }



    void Mesh::load_stl (const std::string& path)
    {
      std::ifstream in (path.c_str(), std::ios_base::in);
      if (!in)
        throw Exception ("Error opening input file!");

      bool warn_right_hand_rule = false, warn_nonstandard_normals = false;

      char init[6];
      in.get (init, 6);
      init[5] = '\0';

      if (strncmp (init, "solid", 5)) {

        // File is stored as binary
        in.close();
        in.open (path.c_str(), std::ios_base::in | std::ios_base::binary);
        char header[80];
        in.read (header, 80);

        uint32_t count;
        in.read (reinterpret_cast<char*>(&count), sizeof(uint32_t));

        uint16_t attribute_byte_count;
        bool warn_attribute = false;

        Eigen::Vector3f vertex, normal;

        while (in.read (reinterpret_cast<char*>(normal.data()), 3 * sizeof(float))) {
          for (size_t index = 0; index != 3; ++index) {
            if (!in.read (reinterpret_cast<char*>(vertex.data()), 3 * sizeof(float)))
              throw Exception ("Error in parsing STL file");
            vertices.push_back (vertex.cast<default_type>());
          }
          in.read (reinterpret_cast<char*>(&attribute_byte_count), sizeof(uint16_t));
          if (attribute_byte_count)
            warn_attribute = true;

          triangles.push_back ( vector<uint32_t> { uint32_t(vertices.size()-3), uint32_t(vertices.size()-2), uint32_t(vertices.size()-1) } );
          const Eigen::Vector3 computed_normal = Surface::normal (*this, triangles.back());
          if (computed_normal.dot (normal.cast<default_type>()) < 0.0)
            warn_right_hand_rule = true;
          if (abs (computed_normal.dot (normal.cast<default_type>())) < 0.99)
            warn_nonstandard_normals = true;
        }
        if (triangles.size() != count)
          WARN ("Number of triangles indicated in file " + Path::basename (path) + "(" + str(count) + ") does not match number actually read (" + str(triangles.size()) + ")");
        if (warn_attribute)
          WARN ("Some facets in file " + Path::basename (path) + " have extended attributes; ignoring");

      } else {

        // File is stored as ASCII
        std::string rest_of_header;
        std::getline (in, rest_of_header);

        Vertex vertex, normal;

        std::string line;
        size_t vertex_index = 0;
        bool inside_solid = true, inside_facet = false, inside_loop = false;
        while (std::getline (in, line)) {
          // Strip leading whitespace
          line = line.substr (line.find_first_not_of (' '), line.npos);
          if (line.substr(0, 12) == "facet normal") {
            if (!inside_solid)
              throw Exception ("Error parsing STL file " + Path::basename (path) + ": facet outside solid");
            if (inside_facet)
              throw Exception ("Error parsing STL file " + Path::basename (path) + ": nested facets");
            inside_facet = true;
            line = line.substr (12);
            sscanf (line.c_str(), "%lf %lf %lf", &normal[0], &normal[1], &normal[2]);
          } else if (line.substr(0, 10) == "outer loop") {
            if (inside_loop)
              throw Exception ("Error parsing STL file " + Path::basename (path) + ": nested loops");
            if (!inside_facet)
              throw Exception ("Error parsing STL file " + Path::basename (path) + ": loop outside facet");
            inside_loop = true;
          } else if (line.substr(0, 6) == "vertex") {
            if (!inside_loop)
              throw Exception ("Error parsing STL file " + Path::basename (path) + ": vertex outside loop");
            if (!inside_facet)
              throw Exception ("Error parsing STL file " + Path::basename (path) + ": vertex outside facet");
            line = line.substr (6);
            sscanf (line.c_str(), "%lf %lf %lf", &vertex[0], &vertex[1], &vertex[2]);
            vertices.push_back (vertex);
            ++vertex_index;
          } else if (line.substr(0, 7) == "endloop") {
            if (!inside_loop)
              throw Exception ("Error parsing STL file " + Path::basename (path) + ": loop ending without start");
            if (!inside_facet)
              throw Exception ("Error parsing STL file " + Path::basename (path) + ": loop ending outside facet");
            inside_loop = false;
          } else if (line.substr(0, 8) == "endfacet") {
            if (inside_loop)
              throw Exception ("Error parsing STL file " + Path::basename (path) + ": facet ending inside loop");
            if (!inside_facet)
              throw Exception ("Error parsing STL file " + Path::basename (path) + ": facet ending without start");
            inside_facet = false;
            if (vertex_index != 3)
              throw Exception ("Error parsing STL file " + Path::basename (path) + ": facet ended with " + str(vertex_index) + " vertices");
            triangles.push_back ( vector<uint32_t> { uint32_t(vertices.size()-3), uint32_t(vertices.size()-2), uint32_t(vertices.size()-1) } );
            vertex_index = 0;
            const Eigen::Vector3 computed_normal = Surface::normal (*this, triangles.back());
            if (computed_normal.dot (normal) < 0.0)
              warn_right_hand_rule = true;
            if (abs (computed_normal.dot (normal)) < 0.99)
              warn_nonstandard_normals = true;
          } else if (line.substr(0, 8) == "endsolid") {
            if (inside_facet)
              throw Exception ("Error parsing STL file " + Path::basename (path) + ": solid ending inside facet");
            inside_solid = false;
          } else if (line.substr(0, 5) == "solid") {
            throw Exception ("Error parsing STL file " + Path::basename (path) + ": multiple solids in file");
          } else {
            throw Exception ("Error parsing STL file " + Path::basename (path) + ": unknown key (" + line + ")");
          }
        }
        if (inside_solid)
          throw Exception ("Error parsing STL file " + Path::basename (path) + ": Failed to close solid");
        if (inside_facet)
          throw Exception ("Error parsing STL file " + Path::basename (path) + ": Failed to close facet");
        if (inside_loop)
          throw Exception ("Error parsing STL file " + Path::basename (path) + ": Failed to close loop");
        if (vertex_index)
          throw Exception ("Error parsing STL file " + Path::basename (path) + ": Failed to complete triangle");
      }

      if (warn_right_hand_rule)
        WARN ("File " + Path::basename (path) + " does not strictly conform to the right-hand rule");
      if (warn_nonstandard_normals)
        WARN ("File " + Path::basename (path) + " contains non-standard normals, which will be ignored");

      verify_data();
    }



    void Mesh::load_obj (const std::string& path)
    {

      struct FaceData { NOMEMALIGN
          uint32_t vertex, texture, normal;
      };

      std::ifstream in (path.c_str(), std::ios_base::in);
      if (!in)
        throw Exception ("Error opening input file!");
      std::string line;
      std::string group, object;
      int counter = -1;
      while (std::getline (in, line)) {
        ++counter;
        if (!line.size()) continue;
        if (line[0] == '#') continue;
        const size_t divider = line.find_first_of (' ');
        const std::string prefix (line.substr (0, divider));
        std::string data (line.substr (divider+1, line.npos));
        if (prefix == "v") {
          float values[4];
          sscanf (data.c_str(), "%f %f %f %f", &values[0], &values[1], &values[2], &values[3]);
          vertices.push_back (Vertex (values[0], values[1], values[2]));
        } else if (prefix == "vt") {
          // Texture data; do nothing
        } else if (prefix == "vn") {
          float values[3];
          sscanf (data.c_str(), "%f %f %f", &values[0], &values[1], &values[2]);
          normals.push_back (Vertex (values[0], values[1], values[2]));
        } else if (prefix == "vp") {
          // Parameter space vertices; do nothing
        } else if (prefix == "f") {
          // Parse face information
          // Need to handle:
          // * Either 3 or 4 vertices - write to either triangles or quads
          // * Vertices only, vertices & texture coordinates, vertices & normals, all 3
          vector<std::string> elements;
          do {
            const size_t first_space = data.find_first_of (' ');
            if (first_space == data.npos) {
              if (std::isalnum (data[0]))
                elements.push_back (data);
              data.clear();
            } else {
              elements.push_back (data.substr (0, first_space));
              data = data.substr (first_space+1);
            }
          } while (data.size());
          if (elements.size() != 3 && elements.size() != 4)
            throw Exception ("Malformed face information in input OBJ file (face with neither 3 nor 4 vertices; line " + str(counter) + ")");
          vector<FaceData> face_data;
          size_t values_per_element = 0;
          for (vector<std::string>::iterator i = elements.begin(); i != elements.end(); ++i) {
            FaceData temp;
            temp.vertex = 0; temp.texture = 0; temp.normal = 0;
            const size_t first_slash = i->find_first_of ('/');
            // OBJ format counts from 1 - therefore need to decrement
            temp.vertex = to<uint32_t> (i->substr (0, first_slash)) - 1;
            size_t this_values_count = 0;
            if (first_slash == i->npos) {
              this_values_count = 1;
            } else {
              const size_t last_slash = i->find_last_of ('/');
              if (last_slash == first_slash) {
                temp.texture = to<uint32_t> (i->substr (last_slash+1)) - 1;
                this_values_count = 2;
              } else {
                temp.texture = to<uint32_t> (i->substr (first_slash, last_slash)) - 1;
                temp.normal = to<uint32_t> (i->substr (last_slash+1)) - 1;
                this_values_count = 3;
              }
            }
            if (!values_per_element)
              values_per_element = this_values_count;
            else if (values_per_element != this_values_count)
              throw Exception ("Malformed face information in input OBJ file (inconsistent vertex / texture / normal detail); line " + str(counter));
            face_data.push_back (temp);
          }
          if (face_data.size() == 3) {
            vector<uint32_t> temp { face_data[0].vertex, face_data[1].vertex, face_data[2].vertex };
            triangles.push_back (Triangle (temp));
          } else {
            vector<uint32_t> temp { face_data[0].vertex, face_data[1].vertex, face_data[2].vertex, face_data[3].vertex };
            quads.push_back (Quad (temp));
          }
          // The OBJ format allows defining different vertex-based normals for different faces that reference the same vertex
          // This isn't consistent with the internal storage mechanism used in the Mesh class, and isn't really a feature
          //   worth providing support for in this context.
          // Therefore, just ignore this data
        } else if (prefix == "g") {
          //if (!group.size())
          //  group = data;
          //else
          //  throw Exception ("Multiple groups in input OBJ file");
          group = data;
        } else if (prefix == "o") {
          if (!object.size())
            object = data;
          else
            throw Exception ("Multiple objects in input OBJ file");
        } // Do nothing for all other prefixes
      }

      if (object.size())
        name = object;

      verify_data();
    }


    void Mesh::load_fs (const std::string& path)
    {

      std::ifstream in (path.c_str(), std::ios_base::in | std::ios_base::binary);
      if (!in)
        throw Exception ("Error opening input file!");

      const int32_t magic_number = FreeSurfer::get_int24_BE (in);

      if (magic_number == FreeSurfer::triangle_file_magic_number) {

        char c;
        for (size_t i = 0; i != 2; ++i) {
          do {
            in.read (&c, 1);
          } while (c != '\n');
        }
        const int32_t num_vertices = FreeSurfer::get_BE<int32_t> (in);
        const int32_t num_polygons = FreeSurfer::get_BE<int32_t> (in);
        vertices.reserve (num_vertices);
        for (int32_t i = 0; i != num_vertices; ++i) {
          float temp[3];
          for (size_t axis = 0; axis != 3; ++axis)
            temp[axis] = FreeSurfer::get_BE<float> (in);
          vertices.push_back (Vertex (temp[0], temp[1], temp[2]));
        }
        if (!in.good())
          throw Exception ("Error reading FreeSurfer file: EOF reached");
        for (int32_t i = 0; i != num_polygons; ++i) {
          std::array<int32_t, 3> temp;
          for (size_t v = 0; v != 3; ++v)
            temp[v] = FreeSurfer::get_BE<int32_t> (in);
          triangles.push_back (Triangle (temp));
        }
        if (!in.good())
          throw Exception ("Error reading FreeSurfer file: EOF reached");

      } else if (magic_number == FreeSurfer::quad_file_magic_number) {

        const int32_t num_vertices = FreeSurfer::get_int24_BE (in);
        const int32_t num_polygons = FreeSurfer::get_int24_BE (in);
        vertices.reserve (num_vertices);
        for (int32_t i = 0; i != num_vertices; ++i) {
          int16_t temp[3];
          for (size_t axis = 0; axis != 3; ++axis)
            temp[axis] = FreeSurfer::get_BE<int16_t> (in);
          vertices.push_back (Vertex (0.01 * temp[0], 0.01 * temp[1], 0.01 * temp[2]));
        }
        for (int32_t i = 0; i != num_polygons; ++i) {
          std::array<int32_t, 4> temp;
          for (size_t v = 0; v != 4; ++v)
            temp[v] = FreeSurfer::get_int24_BE (in);
          quads.push_back (Quad (temp));
        }

      } else {
        throw Exception ("File " + Path::basename (path) + " is not a FreeSurfer surface file");
      }

      verify_data();
    }




    void Mesh::save_vtk (const std::string& path, const bool binary) const
    {
      File::OFStream out (path, std::ios_base::out);
      out << "# vtk DataFile Version 1.0\n";
      out << "\n";
      if (binary)
        out << "BINARY\n";
      else
        out << "ASCII\n";
      out << "DATASET POLYDATA\n";

      ProgressBar progress ("writing mesh to file", vertices.size() + triangles.size() + quads.size());
      if (binary) {

        // FIXME Binary VTK output _still_ not working (crashes ParaView)
        // Can however export as binary then -reconvert to ASCII and al is well...?
        // Changed to big-endian output, doesn't seem to have fixed...

        out.close();
        out.open (path, std::ios_base::out | std::ios_base::app | std::ios_base::binary);
        const bool is_double = (sizeof(default_type) == 8);
        const std::string str_datatype = is_double ? "double" : "float";
        const std::string points_header ("POINTS " + str(vertices.size()) + " " + str_datatype + "\n");
        out.write (points_header.c_str(), points_header.size());
        for (VertexList::const_iterator i = vertices.begin(); i != vertices.end(); ++i) {
          //float temp[3];
          //for (size_t id = 0; id != 3; ++id)
          //  MR::putBE ((*i)[id], &temp[id]);
          if (is_double) {
            const double temp[3] { double((*i)[0]), double((*i)[1]), double((*i)[2]) };
            out.write (reinterpret_cast<const char*>(temp), 3 * sizeof(double));
          } else {
            const float temp[3] { float((*i)[0]), float((*i)[1]), float((*i)[2]) };
            out.write (reinterpret_cast<const char*>(temp), 3 * sizeof(float));
          }
          ++progress;
        }
        const std::string polygons_header ("POLYGONS " + str(triangles.size() + quads.size()) + " " + str(4*triangles.size() + 5*quads.size()) + "\n");
        out.write (polygons_header.c_str(), polygons_header.size());
        const uint32_t num_points_triangle = 3;
        for (TriangleList::const_iterator i = triangles.begin(); i != triangles.end(); ++i) {
          out.write (reinterpret_cast<const char*>(&num_points_triangle), sizeof(uint32_t));
          //uint32_t temp[3];
          //for (size_t id = 0; id != 3; ++id)
          //  MR::putBE ((*i)[id], &temp[id]);
          const uint32_t temp[3] { (*i)[0], (*i)[1], (*i)[2] };
          out.write (reinterpret_cast<const char*>(temp), 3 * sizeof(uint32_t));
          ++progress;
        }
        const uint32_t num_points_quad = 4;
        for (QuadList::const_iterator i = quads.begin(); i != quads.end(); ++i) {
          out.write (reinterpret_cast<const char*>(&num_points_quad), sizeof(uint32_t));
          //uint32_t temp[4];
          //for (size_t id = 0; id != 4; ++id)
          //  MR::putBE ((*i)[id], &temp[id]);
          const uint32_t temp[4] { (*i)[0], (*i)[1], (*i)[2], (*i)[3] };
          out.write (reinterpret_cast<const char*>(temp), 4 * sizeof(uint32_t));
          ++progress;
        }

      } else {

        out << "POINTS " << str(vertices.size()) << " float\n";
        for (VertexList::const_iterator i = vertices.begin(); i != vertices.end(); ++i) {
          out << str((*i)[0]) << " " << str((*i)[1]) << " " << str((*i)[2]) << "\n";
          ++progress;
        }
        out << "POLYGONS " + str(triangles.size() + quads.size()) + " " + str(4*triangles.size() + 5*quads.size()) + "\n";
        for (TriangleList::const_iterator i = triangles.begin(); i != triangles.end(); ++i) {
          out << "3 " << str((*i)[0]) << " " << str((*i)[1]) << " " << str((*i)[2]) << "\n";
          ++progress;
        }
        for (QuadList::const_iterator i = quads.begin(); i != quads.end(); ++i) {
          out << "4 " << str((*i)[0]) << " " << str((*i)[1]) << " " << str((*i)[2]) << " " << str((*i)[3]) << "\n";
          ++progress;
        }

      }
    }



    void Mesh::save_stl (const std::string& path, const bool binary) const
    {
      if (quads.size())
          throw Exception ("STL binary file format does not support quads; only triangles");

      ProgressBar progress ("writing mesh to file", triangles.size());

      if (binary) {

        File::OFStream out (path, std::ios_base::binary | std::ios_base::out);
        const std::string string = std::string ("mrtrix_version: ") + App::mrtrix_version;
<<<<<<< HEAD
        char header[81];
        strncpy (header, string.c_str(), 80);
=======
        char header[80];
        strncpy (header, string.c_str(), 79);
>>>>>>> 32afe60f
        out.write (header, 80);
        const uint32_t count = triangles.size();
        out.write (reinterpret_cast<const char*>(&count), sizeof(uint32_t));
        const uint16_t attribute_byte_count = 0;
        for (TriangleList::const_iterator i = triangles.begin(); i != triangles.end(); ++i) {
          const Eigen::Vector3 n (normal (*this, *i));
          const float n_temp[3] { float(n[0]), float(n[1]), float(n[2]) };
          out.write (reinterpret_cast<const char*>(&n_temp[0]), 3 * sizeof(float));
          for (size_t v = 0; v != 3; ++v) {
            const Vertex& p (vertices[(*i)[v]]);
            const float p_temp[3] { float(p[0]), float(p[1]), float(p[2]) };
            out.write (reinterpret_cast<const char*>(&p_temp[0]), 3 * sizeof(float));
          }
          out.write (reinterpret_cast<const char*>(&attribute_byte_count), sizeof(uint16_t));
          ++progress;
        }

      } else {

        File::OFStream out (path);
        out << "solid \n";
        for (TriangleList::const_iterator i = triangles.begin(); i != triangles.end(); ++i) {
          const Eigen::Vector3 n (normal (*this, *i));
          out << "facet normal " << str (n[0]) << " " << str (n[1]) << " " << str (n[2]) << "\n";
          out << "    outer loop\n";
          for (size_t v = 0; v != 3; ++v) {
            const Vertex p (vertices[(*i)[v]]);
            out << "        vertex " << str (p[0]) << " " << str (p[1]) << " " << str (p[2]) << "\n";
          }
          out << "    endloop\n";
          out << "endfacet\n";
          ++progress;
        }
        out << "endsolid \n";

      }
    }



    void Mesh::save_obj (const std::string& path) const
    {
      File::OFStream out (path);
      out << "# mrtrix_version: " << App::mrtrix_version << "\n";
      out << "o " << name << "\n";
      for (VertexList::const_iterator v = vertices.begin(); v != vertices.end(); ++v)
        out << "v " << str((*v)[0]) << " " << str((*v)[1]) << " " << str((*v)[2]) << " 1.0\n";
      for (TriangleList::const_iterator t = triangles.begin(); t != triangles.end(); ++t)
        out << "f " << str((*t)[0]+1) << " " << str((*t)[1]+1) << " " << str((*t)[2]+1) << "\n";
      for (QuadList::const_iterator q = quads.begin(); q != quads.end(); ++q)
        out << "f " << str((*q)[0]+1) << " " << str((*q)[1]+1) << " " << str((*q)[2]+1) << " " << str((*q)[3]+1) << "\n";
    }



    void Mesh::load_triangle_vertices (VertexList& output, const size_t index) const
    {
      output.clear();
      for (size_t axis = 0; axis != 3; ++axis)
        output.push_back (vertices[triangles[index][axis]]);
    }

    void Mesh::load_quad_vertices (VertexList& output, const size_t index) const
    {
      output.clear();
      for (size_t axis = 0; axis != 4; ++axis)
        output.push_back (vertices[quads[index][axis]]);
    }



    void Mesh::verify_data() const
    {
      for (VertexList::const_iterator i = vertices.begin(); i != vertices.end(); ++i) {
        if (std::isnan ((*i)[0]) || std::isnan ((*i)[1]) || std::isnan ((*i)[2]))
          throw Exception ("NaN values in mesh vertex data");
      }
      for (TriangleList::const_iterator i = triangles.begin(); i != triangles.end(); ++i)
        for (size_t j = 0; j != 3; ++j)
          if ((*i)[j] >= vertices.size())
            throw Exception ("Mesh vertex index exceeds number of vertices read");
      for (QuadList::const_iterator i = quads.begin(); i != quads.end(); ++i)
        for (size_t j = 0; j != 4; ++j)
          if ((*i)[j] >= vertices.size())
            throw Exception ("Mesh vertex index exceeds number of vertices read");
    }




  }
}

<|MERGE_RESOLUTION|>--- conflicted
+++ resolved
@@ -657,13 +657,8 @@
 
         File::OFStream out (path, std::ios_base::binary | std::ios_base::out);
         const std::string string = std::string ("mrtrix_version: ") + App::mrtrix_version;
-<<<<<<< HEAD
-        char header[81];
-        strncpy (header, string.c_str(), 80);
-=======
         char header[80];
         strncpy (header, string.c_str(), 79);
->>>>>>> 32afe60f
         out.write (header, 80);
         const uint32_t count = triangles.size();
         out.write (reinterpret_cast<const char*>(&count), sizeof(uint32_t));
