/* Copyright (c) 2008-2019 the MRtrix3 contributors.
 *
 * This Source Code Form is subject to the terms of the Mozilla Public
 * License, v. 2.0. If a copy of the MPL was not distributed with this
 * file, You can obtain one at http://mozilla.org/MPL/2.0/.
 *
 * Covered Software is provided under this License on an "as is"
 * basis, without warranty of any kind, either expressed, implied, or
 * statutory, including, without limitation, warranties that the
 * Covered Software is free of defects, merchantable, fit for a
 * particular purpose or non-infringing.
 * See the Mozilla Public License v. 2.0 for more details.
 *
 * For more details, see http://www.mrtrix.org/.
 */

#ifndef __gui_mrview_image_h__
#define __gui_mrview_image_h__

#include "image.h"
#include "types.h"
#include "gui/opengl/gl.h"
#include "gui/mrview/volume.h"
#include "interp/linear.h"
#include "interp/nearest.h"
#include <unordered_map>


namespace MR
{
  namespace GUI
  {

    class Projection;

    namespace MRView
    {

      class Window;

      namespace Tool
      {
        class ODF;
      }





      class ImageBase : public Volume
      { MEMALIGN(ImageBase)
        public:
          ImageBase (MR::Header&&);
          virtual ~ImageBase();

          void render2D (Displayable::Shader& shader_program, const Projection& projection, const int plane, const int slice);
          void render3D (Displayable::Shader& shader_program, const Projection& projection, const float depth);

          virtual void update_texture2D (const int plane, const int slice) = 0;
          virtual void update_texture3D() = 0;

          void get_axes (const int plane, int& x, int& y) const;

        protected:
          GL::Texture texture2D[3];
          vector<ssize_t> tex_positions;

      };






      class Image : public ImageBase
      { MEMALIGN(Image)
        public:
          Image (MR::Header&&);

          void update_texture2D (const int plane, const int slice) override;
          void update_texture3D() override;

          void request_render_colourbar (DisplayableVisitor& visitor) override
          { if (show_colour_bar) visitor.render_image_colourbar (*this); }

          MR::Image<cfloat> image;

          cfloat trilinear_value (const Eigen::Vector3f&) const;
          cfloat nearest_neighbour_value (const Eigen::Vector3f&) const;

          const vector<std::string>& comments() const { return _comments; }

          void reset_windowing (const int, const bool);

        protected:
<<<<<<< HEAD
=======
          mutable MR::Interp::Linear <MR::Image<cfloat>> linear_interp;
          mutable MR::Interp::Nearest<MR::Image<cfloat>> nearest_interp;
          friend class Tool::ODF;

          struct CachedTexture { MEMALIGN(CachedTexture)
            GL::Texture tex;
            float value_min, value_max;
          };

>>>>>>> 199bca44
          std::array<float, 3> slice_min, slice_max;
          std::unordered_map<size_t, CachedTexture> tex_4d_cache;

        private:
          bool volume_unchanged ();
          bool format_unchanged ();
          size_t guess_colourmap () const;

          template <typename T> void copy_texture_3D ();
          void copy_texture_3D_complex ();
          void lookup_texture_4D_cache ();
          void update_texture_4D_cache ();

          vector<std::string> _comments;

      };


    }
  }
}

#endif
<|MERGE_RESOLUTION|>--- conflicted
+++ resolved
@@ -93,18 +93,12 @@
           void reset_windowing (const int, const bool);
 
         protected:
-<<<<<<< HEAD
-=======
-          mutable MR::Interp::Linear <MR::Image<cfloat>> linear_interp;
-          mutable MR::Interp::Nearest<MR::Image<cfloat>> nearest_interp;
-          friend class Tool::ODF;
 
           struct CachedTexture { MEMALIGN(CachedTexture)
             GL::Texture tex;
             float value_min, value_max;
           };
 
->>>>>>> 199bca44
           std::array<float, 3> slice_min, slice_max;
           std::unordered_map<size_t, CachedTexture> tex_4d_cache;
 
