<<<<<<< HEAD
/* Copyright (c) 2008-2020 the MRtrix3 contributors.
 *
 * This Source Code Form is subject to the terms of the Mozilla Public
 * License, v. 2.0. If a copy of the MPL was not distributed with this
 * file, You can obtain one at http://mozilla.org/MPL/2.0/.
 *
 * Covered Software is provided under this License on an "as is"
 * basis, without warranty of any kind, either expressed, implied, or
 * statutory, including, without limitation, warranties that the
 * Covered Software is free of defects, merchantable, fit for a
 * particular purpose or non-infringing.
 * See the Mozilla Public License v. 2.0 for more details.
 *
 * For more details, see http://www.mrtrix.org/.
 */

=======
/*
* Copyright (c) 2008-2018 the MRtrix3 contributors.
*
* This Source Code Form is subject to the terms of the Mozilla Public
* License, v. 2.0. If a copy of the MPL was not distributed with this
* file, you can obtain one at http://mozilla.org/MPL/2.0/
*
* MRtrix3 is distributed in the hope that it will be useful,
* but WITHOUT ANY WARRANTY; without even the implied warranty
* of MERCHANTABILITY or FITNESS FOR A PARTICULAR PURPOSE.
*
* For more details, see http://www.mrtrix.org/
*/
>>>>>>> ea8a333f
#ifndef __sync_enums_h__
#define __sync_enums_h__

namespace MR
{
  namespace GUI
  {
    namespace MRView
    {
      namespace Sync
      {
        /**
        * The type of message being sent between processes
        */
        enum class MessageKey {
          ConnectedID = 1,
          SyncData = 2 //Data to be synced
        };
        /**
        * For MessageKey::SyncData. This is type of data being sent for syncronising
        */
        enum class DataKey {
          WindowFocus = 1
        };

      }
    }
  }
}
<<<<<<< HEAD
#endif
=======
#endif
>>>>>>> ea8a333f
<|MERGE_RESOLUTION|>--- conflicted
+++ resolved
@@ -1,4 +1,3 @@
-<<<<<<< HEAD
 /* Copyright (c) 2008-2020 the MRtrix3 contributors.
  *
  * This Source Code Form is subject to the terms of the Mozilla Public
@@ -15,21 +14,6 @@
  * For more details, see http://www.mrtrix.org/.
  */
 
-=======
-/*
-* Copyright (c) 2008-2018 the MRtrix3 contributors.
-*
-* This Source Code Form is subject to the terms of the Mozilla Public
-* License, v. 2.0. If a copy of the MPL was not distributed with this
-* file, you can obtain one at http://mozilla.org/MPL/2.0/
-*
-* MRtrix3 is distributed in the hope that it will be useful,
-* but WITHOUT ANY WARRANTY; without even the implied warranty
-* of MERCHANTABILITY or FITNESS FOR A PARTICULAR PURPOSE.
-*
-* For more details, see http://www.mrtrix.org/
-*/
->>>>>>> ea8a333f
 #ifndef __sync_enums_h__
 #define __sync_enums_h__
 
@@ -59,8 +43,4 @@
     }
   }
 }
-<<<<<<< HEAD
-#endif
-=======
-#endif
->>>>>>> ea8a333f
+#endif