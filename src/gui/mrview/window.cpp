--- conflicted
+++ resolved
@@ -1164,27 +1164,16 @@
       void Window::set_image_volume (size_t axis, ssize_t index)
       {
         assert (image());
-<<<<<<< HEAD
+        assert (axis < image()->image.ndim());
         if (index < 0)
           index = wrap_volumes_action->isChecked() ? index+image()->image.size(axis) : 0;
         else if (index >= image()->image.size(axis))
           index = wrap_volumes_action->isChecked() ? index-image()->image.size(axis) : image()->image.size(axis)-1;
         image()->image.index (axis) = index;
         set_image_navigation_menu();
-        if (axis == 3)
-          emit volumeChanged (index);
-        else if (axis == 4)
-          emit volumeGroupChanged (index);
+        if (axis >= 3)
+          emit volumeChanged ();
         updateGL();
-=======
-        assert (axis < image()->image.ndim());
-        if (image()->image.index (axis) != index) {
-          image()->image.index (axis) = index;
-          set_image_navigation_menu();
-          emit volumeChanged ();
-          updateGL();
-        }
->>>>>>> 282d450d
       }
 
 
