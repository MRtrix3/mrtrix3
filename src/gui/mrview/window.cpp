--- conflicted
+++ resolved
@@ -1644,11 +1644,7 @@
         buttons_ = event->buttons();
         modifiers_ = event->modifiers() & ( FocusModifier | MoveModifier | RotateModifier );
         mouse_displacement_ = QPoint (0,0);
-<<<<<<< HEAD
-        mouse_position_ = grab_mouse_position (*event);
-=======
         mouse_position_ = position (event);
->>>>>>> 8322af1c
         mouse_position_.setY (glarea->height() - mouse_position_.y());
       }
 
