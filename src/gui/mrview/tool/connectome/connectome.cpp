--- conflicted
+++ resolved
@@ -811,11 +811,8 @@
 
         void Connectome::draw_colourbars()
         {
-<<<<<<< HEAD
           ASSERT_GL_MRVIEW_CONTEXT_IS_CURRENT;
-=======
           if (!buffer) return;
->>>>>>> 17e390db
           if (hide_all_button->isChecked()) return;
           if (((node_colour == node_colour_t::CONNECTOME && matrix_list_model->rowCount()) || node_colour == node_colour_t::VECTOR_FILE || node_colour == node_colour_t::MATRIX_FILE) && show_node_colour_bar)
             window().colourbar_renderer.render (node_colourmap_index, node_colourmap_invert,
@@ -824,16 +821,10 @@
                                                 node_fixed_colour);
           if (((edge_colour == edge_colour_t::CONNECTOME && matrix_list_model->rowCount()) || edge_colour == edge_colour_t::MATRIX_FILE) && show_edge_colour_bar)
             window().colourbar_renderer.render (edge_colourmap_index, edge_colourmap_invert,
-<<<<<<< HEAD
-                                              edge_colour_lower_button->value(), edge_colour_upper_button->value(),
-                                              edge_colour_lower_button->value(), edge_colour_upper_button->value() - edge_colour_lower_button->value(),
-                                              edge_fixed_colour);
-          ASSERT_GL_MRVIEW_CONTEXT_IS_CURRENT;
-=======
                                                 edge_colour_lower_button->value(), edge_colour_upper_button->value(),
                                                 edge_colour_lower_button->value(), edge_colour_upper_button->value() - edge_colour_lower_button->value(),
                                                 edge_fixed_colour);
->>>>>>> 17e390db
+          ASSERT_GL_MRVIEW_CONTEXT_IS_CURRENT;
         }
 
 
