--- conflicted
+++ resolved
@@ -52,20 +52,12 @@
             QVariant headerData (int section, Qt::Orientation orientation, int role) const override;
 
             Qt::ItemFlags flags (const QModelIndex& index) const override {
-<<<<<<< HEAD
-              if (!index.isValid()) return Qt::ItemFlags();
-=======
               if (!index.isValid()) return {};
->>>>>>> 8322af1c
               return Qt::ItemIsEnabled | Qt::ItemIsSelectable;
             }
 
             QModelIndex parent (const QModelIndex&) const override {
-<<<<<<< HEAD
-              return QModelIndex();
-=======
               return {};
->>>>>>> 8322af1c
             }
 
             int rowCount (const QModelIndex& parent = QModelIndex()) const override;
