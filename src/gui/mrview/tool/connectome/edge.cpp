/* Copyright (c) 2008-2019 the MRtrix3 contributors.
 *
 * This Source Code Form is subject to the terms of the Mozilla Public
 * License, v. 2.0. If a copy of the MPL was not distributed with this
 * file, You can obtain one at http://mozilla.org/MPL/2.0/.
 *
 * Covered Software is provided under this License on an "as is"
 * basis, without warranty of any kind, either expressed, implied, or
 * statutory, including, without limitation, warranties that the
 * Covered Software is free of defects, merchantable, fit for a
 * particular purpose or non-infringing.
 * See the Mozilla Public License v. 2.0 for more details.
 *
 * For more details, see http://www.mrtrix.org/.
 */

#include "gui/mrview/tool/connectome/edge.h"

#include "math/rng.h"
#include "math/versor.h"

#include "dwi/tractography/file.h"
#include "dwi/tractography/properties.h"
#include "dwi/tractography/streamline.h"
#include "gui/mrview/tool/connectome/connectome.h"

namespace MR
{
  namespace GUI
  {
    namespace MRView
    {
      namespace Tool
      {







        Edge::Edge (const node_t one, const node_t two, const Eigen::Vector3f& c_one, const Eigen::Vector3f& c_two) :
            node_indices { one, two },
            node_centres { c_one, c_two },
            dir ((node_centres[1] - node_centres[0]).normalized()),
            rot_matrix (new GLfloat[9]),
            size (1.0f),
            colour (0.5f, 0.5f, 0.5f),
            alpha (1.0f),
            visible (one != two),
            line (new Line (*this))
        {
          static const Eigen::Vector3f z_axis (0.0f, 0.0f, 1.0f);
          if (is_diagonal()) {

            rot_matrix[0] = 0.0f; rot_matrix[1] = 0.0f; rot_matrix[2] = 0.0f;
            rot_matrix[3] = 0.0f; rot_matrix[4] = 0.0f; rot_matrix[5] = 0.0f;
            rot_matrix[6] = 0.0f; rot_matrix[7] = 0.0f; rot_matrix[8] = 0.0f;

          } else {

            // First, let's get an axis of rotation, s.t. the rotation angle is positive
            Eigen::Vector3f v = (z_axis.cross (dir)).normalized();
            // Now, a rotation angle
            const float angle = std::acos (z_axis.dot (dir));
            // Convert to rotation matrix representation
            const Eigen::Matrix<float, 3, 3> matrix (Math::Versorf (Eigen::AngleAxisf (angle, v)).matrix());
            // Put into the GLfloat array
            rot_matrix[0] = matrix(0,0); rot_matrix[1] = matrix(0,1); rot_matrix[2] = matrix(0,2);
            rot_matrix[3] = matrix(1,0); rot_matrix[4] = matrix(1,1); rot_matrix[5] = matrix(1,2);
            rot_matrix[6] = matrix(2,0); rot_matrix[7] = matrix(2,1); rot_matrix[8] = matrix(2,2);

          }
        }

        Edge::Edge (Edge&& that) :
            node_indices { that.node_indices[0], that.node_indices[1] },
            node_centres { that.node_centres[0], that.node_centres[1] },
            dir (that.dir),
            rot_matrix (that.rot_matrix),
            size (that.size),
            colour (that.colour),
            alpha (that.alpha),
            visible (that.visible),
            line (std::move (that.line)),
            exemplar (std::move (that.exemplar)),
            streamline (std::move (that.streamline)),
            streamtube (std::move (that.streamtube))
        {
          that.rot_matrix = nullptr;
        }

        Edge::~Edge()
        {
          if (rot_matrix) {
            delete[] rot_matrix;
            rot_matrix = nullptr;
          }
        }






        Edge::Line::Line (const Edge& parent)
        {
          vector<Eigen::Vector3f> data;
          data.push_back (parent.get_node_centre (0));
          data.push_back (parent.get_node_centre (1));

          GL::Context::Grab context;
          GL::assert_context_is_current();

          vertex_buffer.gen();
          vertex_buffer.bind (gl::ARRAY_BUFFER);
          gl::BufferData (gl::ARRAY_BUFFER, 2 * sizeof (Eigen::Vector3f), &data[0][0], gl::STATIC_DRAW);

          data.assign (2, parent.get_dir());

          tangent_buffer.gen();
          tangent_buffer.bind (gl::ARRAY_BUFFER);
          gl::BufferData (gl::ARRAY_BUFFER, 2 * sizeof (Eigen::Vector3f), &data[0][0], gl::STATIC_DRAW);

          vertex_array_object.gen();
          vertex_array_object.bind();
          vertex_buffer.bind (gl::ARRAY_BUFFER);
          gl::EnableVertexAttribArray (0);
          gl::VertexAttribPointer (0, 3, gl::FLOAT, gl::FALSE_, 0, (void*)(0));
          tangent_buffer.bind (gl::ARRAY_BUFFER);
          gl::EnableVertexAttribArray (1);
          gl::VertexAttribPointer (1, 3, gl::FLOAT, gl::FALSE_, 0, (void*)(0));
          GL::assert_context_is_current();
        }

        Edge::Line::~Line()
        {
          GL::Context::Grab context;
          vertex_buffer.clear();
          tangent_buffer.clear();
          vertex_array_object.clear();
        }

        void Edge::Line::render() const
        {
<<<<<<< HEAD
          ASSERT_GL_MRVIEW_CONTEXT_IS_CURRENT;
          GL_CHECK_ERROR;
=======
          GL::assert_context_is_current();
>>>>>>> daab5d3f
          if (!vertex_buffer || !tangent_buffer || !vertex_array_object)
            return;
          vertex_buffer.bind (gl::ARRAY_BUFFER);
          tangent_buffer.bind (gl::ARRAY_BUFFER);
          vertex_array_object.bind();
          GL_CHECK_ERROR;
          gl::DrawArrays (gl::LINES, 0, 2);
<<<<<<< HEAD
          GL_CHECK_ERROR;
          ASSERT_GL_MRVIEW_CONTEXT_IS_CURRENT;
=======
          GL::assert_context_is_current();
>>>>>>> daab5d3f
        }








        Edge::Exemplar::Exemplar (const Edge& parent, const MR::DWI::Tractography::Streamline<float>& data) :
            endpoints { parent.get_node_centre(0), parent.get_node_centre(1) }
        {
          Math::RNG::Normal<float> rng;
          for (size_t i = 0; i != data.size(); ++i) {
            vertices.push_back (data[i]);
            if (!i)
              tangents.push_back ((data[i+1] - data[i]).normalized());
            else if (i == data.size() - 1)
              tangents.push_back ((data[i] - data[i-1]).normalized());
            else
              tangents.push_back ((data[i+1] - data[i-1]).normalized());
            Eigen::Vector3f n;
            if (i)
              n = binormals.back().cross (tangents[i]).normalized();
            else
              n = Eigen::Vector3f (rng(), rng(), rng()).cross (tangents[i]).normalized();
            normals.push_back (n);
            binormals.push_back (tangents[i].cross (n).normalized());
          }
        }




        Edge::Streamline::Streamline (const Exemplar& data)
        {
          GL::Context::Grab context;
          GL::assert_context_is_current();
          assert (data.tangents.size() == data.vertices.size());

          count = data.vertices.size();

          vertex_buffer.gen();
          vertex_buffer.bind (gl::ARRAY_BUFFER);
          if (data.vertices.size())
            gl::BufferData (gl::ARRAY_BUFFER, data.vertices.size() * sizeof (Eigen::Vector3f), &data.vertices[0][0], gl::STATIC_DRAW);

          tangent_buffer.gen();
          tangent_buffer.bind (gl::ARRAY_BUFFER);
          if (data.tangents.size())
            gl::BufferData (gl::ARRAY_BUFFER, data.tangents.size() * sizeof (Eigen::Vector3f), &data.tangents[0][0], gl::STATIC_DRAW);

          vertex_array_object.gen();
          vertex_array_object.bind();
          vertex_buffer.bind (gl::ARRAY_BUFFER);
          gl::EnableVertexAttribArray (0);
          gl::VertexAttribPointer (0, 3, gl::FLOAT, gl::FALSE_, 0, (void*)(0));
          tangent_buffer.bind (gl::ARRAY_BUFFER);
          gl::EnableVertexAttribArray (1);
          gl::VertexAttribPointer (1, 3, gl::FLOAT, gl::FALSE_, 0, (void*)(0));
          GL::assert_context_is_current();
        }

        Edge::Streamline::~Streamline()
        {
          GL::Context::Grab context;
          vertex_buffer.clear();
          tangent_buffer.clear();
          vertex_array_object.clear();
        }

        void Edge::Streamline::render() const
        {
          GL::assert_context_is_current();
          if (!vertex_buffer || !tangent_buffer || !vertex_array_object)
            return;
          vertex_buffer.bind (gl::ARRAY_BUFFER);
          tangent_buffer.bind (gl::ARRAY_BUFFER);
          vertex_array_object.bind();
          gl::DrawArrays (gl::LINE_STRIP, 0, count);
          GL::assert_context_is_current();
        }










        Edge::Streamtube::Streamtube (const Exemplar& data) :
            count (data.vertices.size())
        {
          GL::Context::Grab context;
          GL::assert_context_is_current();

          assert (data.normals.size() == data.vertices.size());
          assert (data.binormals.size() == data.vertices.size());

          shared.check_num_points (count);

          vector<Eigen::Vector3f> vertices;
          const size_t N = shared.points_per_vertex();
          vertices.reserve (N * data.vertices.size());
          for (vector<Eigen::Vector3f>::const_iterator i = data.vertices.begin(); i != data.vertices.end(); ++i) {
            for (size_t j = 0; j != N; ++j)
              vertices.push_back (*i);
          }
          vertex_buffer.gen();
          vertex_buffer.bind (gl::ARRAY_BUFFER);
          if (vertices.size())
            gl::BufferData (gl::ARRAY_BUFFER, vertices.size() * sizeof (Eigen::Vector3f), &vertices[0][0], gl::STATIC_DRAW);

          vector<Eigen::Vector3f> tangents;
          tangents.reserve (vertices.size());
          for (vector<Eigen::Vector3f>::const_iterator i = data.tangents.begin(); i != data.tangents.end(); ++i) {
            for (size_t j = 0; j != N; ++j)
              tangents.push_back (*i);
          }
          tangent_buffer.gen();
          tangent_buffer.bind (gl::ARRAY_BUFFER);
          if (tangents.size())
            gl::BufferData (gl::ARRAY_BUFFER, tangents.size() * sizeof (Eigen::Vector3f), &tangents[0][0], gl::STATIC_DRAW);

          vector< std::pair<float, float> > normal_multipliers;
          const float angle_multiplier = 2.0 * Math::pi / float(shared.points_per_vertex());
          for (size_t i = 0; i != shared.points_per_vertex(); ++i)
            normal_multipliers.push_back (std::make_pair (std::cos (i * angle_multiplier), std::sin (i * angle_multiplier)));
          vector<Eigen::Vector3f> normals;
          normals.reserve (vertices.size());
          for (size_t i = 0; i != data.vertices.size(); ++i) {
            for (vector< std::pair<float, float> >::const_iterator j = normal_multipliers.begin(); j != normal_multipliers.end(); ++j)
              normals.push_back ((j->first * data.normals[i]) + (j->second * data.binormals[i]));
          }
          normal_buffer.gen();
          normal_buffer.bind (gl::ARRAY_BUFFER);
          if (normals.size())
            gl::BufferData (gl::ARRAY_BUFFER, normals.size() * sizeof (Eigen::Vector3f), &normals[0][0], gl::STATIC_DRAW);

          vertex_array_object.gen();
          vertex_array_object.bind();
          vertex_buffer.bind (gl::ARRAY_BUFFER);
          gl::EnableVertexAttribArray (0);
          gl::VertexAttribPointer (0, 3, gl::FLOAT, gl::FALSE_, 0, (void*)(0));
          tangent_buffer.bind (gl::ARRAY_BUFFER);
          gl::EnableVertexAttribArray (1);
          gl::VertexAttribPointer (1, 3, gl::FLOAT, gl::FALSE_, 0, (void*)(0));
          normal_buffer.bind (gl::ARRAY_BUFFER);
          gl::EnableVertexAttribArray (2);
          gl::VertexAttribPointer (2, 3, gl::FLOAT, gl::FALSE_, 0, (void*)(0));
          GL::assert_context_is_current();
        }

        Edge::Streamtube::~Streamtube()
        {
          GL::Context::Grab context;
          vertex_buffer.clear();
          tangent_buffer.clear();
          normal_buffer.clear();
          vertex_array_object.clear();
        }

        void Edge::Streamtube::render() const
        {
          GL::assert_context_is_current();
          if (!vertex_buffer || !tangent_buffer || !normal_buffer || !vertex_array_object)
            return;
          vertex_buffer.bind (gl::ARRAY_BUFFER);
          tangent_buffer.bind (gl::ARRAY_BUFFER);
          normal_buffer.bind (gl::ARRAY_BUFFER);
          vertex_array_object.bind();
          gl::MultiDrawElements (gl::TRIANGLE_STRIP, shared.element_counts, gl::UNSIGNED_INT, (const GLvoid* const*)shared.element_indices, count-1);
          GL::assert_context_is_current();
        }





        Edge::Streamtube::Shared Edge::Streamtube::shared;

        void Edge::Streamtube::Shared::regenerate()
        {
          clear();
          if (!max_num_points)
            return;

          const size_t N = points_per_vertex();

          element_indices = new GLuint* [max_num_points];
          size_t prev_set_first = 0;
          for (size_t i = 0; i != max_num_points; ++i) {
            element_indices[i] = new GLuint[2*(N+1)];
            const size_t this_set_first = (i+1)*N;
            for (size_t j = 0; j != N; ++j) {
              element_indices[i][2*j]   = this_set_first + j;
              element_indices[i][2*j+1] = prev_set_first + j;
            }
            element_indices[i][2*N]   = this_set_first;
            element_indices[i][2*N+1] = prev_set_first;
            prev_set_first = this_set_first;
          }
          element_counts = new GLsizei[max_num_points];
          for (size_t i = 0; i != max_num_points; ++i)
            element_counts[i] = 2*(N+1);

        }



        void Edge::Streamtube::Shared::clear()
        {
          if (element_counts) {
            delete[] element_counts;
            element_counts = nullptr;
          }
          if (element_indices) {
            for (size_t i = 0; i != max_num_points; ++i) {
              delete[] element_indices[i];
              element_indices[i] = nullptr;
            }
            delete[] element_indices;
            element_indices = nullptr;
          }
        }





      }
    }
  }
}




<|MERGE_RESOLUTION|>--- conflicted
+++ resolved
@@ -143,12 +143,7 @@
 
         void Edge::Line::render() const
         {
-<<<<<<< HEAD
-          ASSERT_GL_MRVIEW_CONTEXT_IS_CURRENT;
-          GL_CHECK_ERROR;
-=======
-          GL::assert_context_is_current();
->>>>>>> daab5d3f
+          GL::assert_context_is_current();
           if (!vertex_buffer || !tangent_buffer || !vertex_array_object)
             return;
           vertex_buffer.bind (gl::ARRAY_BUFFER);
@@ -156,12 +151,7 @@
           vertex_array_object.bind();
           GL_CHECK_ERROR;
           gl::DrawArrays (gl::LINES, 0, 2);
-<<<<<<< HEAD
-          GL_CHECK_ERROR;
-          ASSERT_GL_MRVIEW_CONTEXT_IS_CURRENT;
-=======
-          GL::assert_context_is_current();
->>>>>>> daab5d3f
+          GL::assert_context_is_current();
         }
 
 
