/*
 * Copyright (c) 2008-2016 the MRtrix3 contributors
 * 
 * This Source Code Form is subject to the terms of the Mozilla Public
 * License, v. 2.0. If a copy of the MPL was not distributed with this
 * file, You can obtain one at http://mozilla.org/MPL/2.0/
 * 
 * MRtrix is distributed in the hope that it will be useful,
 * but WITHOUT ANY WARRANTY; without even the implied warranty of
 * MERCHANTABILITY or FITNESS FOR A PARTICULAR PURPOSE.
 * 
 * For more details, see www.mrtrix.org
 * 
 */

#include "mrtrix.h"
#include "dwi/gradient.h"
#include "dwi/shells.h"
#include "dwi/directions/set.h"
#include "gui/dialog/file.h"
#include "gui/lighting_dock.h"
#include "gui/dwi/render_frame.h"
#include "gui/mrview/window.h"
#include "gui/mrview/tool/odf/item.h"
#include "gui/mrview/tool/odf/model.h"
#include "gui/mrview/tool/odf/odf.h"
#include "gui/mrview/tool/odf/preview.h"
#include "gui/mrview/mode/base.h"

namespace MR
{
  namespace GUI
  {
    namespace MRView
    {
      namespace Tool
      {




        ODF::ODF (Dock* parent) :
          Base (parent),
          preview (nullptr),
          renderer (nullptr),
          lighting_dock (nullptr),
          lmax (0) {
            lighting = new GL::Lighting (this);

            VBoxLayout *main_box = new VBoxLayout (this);

            HBoxLayout* layout = new HBoxLayout;
            layout->setContentsMargins (0, 0, 0, 0);
            layout->setSpacing (0);

            QPushButton* button = new QPushButton (this);
            button->setToolTip (tr ("Open SH image"));
            button->setIcon (QIcon (":/odf_sh.svg"));
            connect (button, SIGNAL (clicked()), this, SLOT (sh_open_slot ()));
            layout->addWidget (button, 1);

            button = new QPushButton (this);
            button->setToolTip (tr ("Open Tensor image"));
            button->setIcon (QIcon (":/odf_tensor.svg"));
            connect (button, SIGNAL (clicked()), this, SLOT (tensor_open_slot ()));
            layout->addWidget (button, 1);

            button = new QPushButton (this);
            button->setToolTip (tr ("Open Dixel image"));
            button->setIcon (QIcon (":/odf_dixel.svg"));
            connect (button, SIGNAL (clicked()), this, SLOT (dixel_open_slot ()));
            layout->addWidget (button, 1);

            button = new QPushButton (this);
            button->setToolTip (tr ("Close ODF image"));
            button->setIcon (QIcon (":/close.svg"));
            connect (button, SIGNAL (clicked()), this, SLOT (image_close_slot ()));
            layout->addWidget (button, 1);

            hide_all_button = new QPushButton (this);
            hide_all_button->setToolTip (tr ("Hide all ODFs"));
            hide_all_button->setIcon (QIcon (":/hide.svg"));
            hide_all_button->setCheckable (true);
            connect (hide_all_button, SIGNAL (clicked()), this, SLOT (hide_all_slot ()));
            layout->addWidget (hide_all_button, 1);

            main_box->addLayout (layout, 0);


            image_list_view = new QListView (this);
            image_list_view->setSelectionMode (QAbstractItemView::SingleSelection);
            image_list_view->setDragEnabled (true);
            image_list_view->viewport()->setAcceptDrops (true);
            image_list_view->setDropIndicatorShown (true);

            image_list_model = new ODF_Model (this);
            image_list_view->setModel (image_list_model);

            main_box->addWidget (image_list_view, 1);


            show_preview_button = new QPushButton ("Inspect ODF at focus",this);
            show_preview_button->setToolTip (tr ("Inspect ODF at focus<br>(opens separate window)"));
            connect (show_preview_button, SIGNAL (clicked()), this, SLOT (show_preview_slot ()));
            main_box->addWidget (show_preview_button, 1);
            

            QGroupBox* group_box = new QGroupBox (tr("Display settings"));
            main_box->addWidget (group_box);
            GridLayout* box_layout = new GridLayout;
            group_box->setLayout (box_layout);

            level_of_detail_label = new QLabel ("detail");
            level_of_detail_label->setAlignment (Qt::AlignHCenter);
            box_layout->addWidget (level_of_detail_label, 0, 0);
            level_of_detail_selector = new SpinBox (this);
            level_of_detail_selector->setMinimum (1);
            level_of_detail_selector->setMaximum (6);
            level_of_detail_selector->setSingleStep (1);
            level_of_detail_selector->setValue (3);
            connect (level_of_detail_selector, SIGNAL (valueChanged(int)), this, SLOT(updateGL()));
            box_layout->addWidget (level_of_detail_selector, 0, 1);

            lmax_label = new QLabel ("lmax");
            lmax_label->setAlignment (Qt::AlignHCenter);
            box_layout->addWidget (lmax_label, 0, 2);
            lmax_selector = new SpinBox (this);
            lmax_selector->setMinimum (2);
            lmax_selector->setMaximum (16);
            lmax_selector->setSingleStep (2);
            lmax_selector->setValue (8);
            connect (lmax_selector, SIGNAL (valueChanged(int)), this, SLOT(lmax_slot(int)));
            box_layout->addWidget (lmax_selector, 0, 3);

            dirs_label = new QLabel ("directions");
            dirs_label->setAlignment (Qt::AlignHCenter);
            dirs_label->setVisible (false);
            box_layout->addWidget (dirs_label, 1, 0);
            dirs_selector = new QComboBox (this);
            dirs_selector->addItem ("DW scheme");
            dirs_selector->addItem ("Header");
            dirs_selector->addItem ("Internal");
            dirs_selector->addItem ("None");
            dirs_selector->addItem ("From file");
            dirs_selector->setVisible (false);
            connect (dirs_selector, SIGNAL (currentIndexChanged(int)), this, SLOT(dirs_slot()));
            box_layout->addWidget (dirs_selector, 1, 1);

            shell_label = new QLabel ("shell");
            shell_label->setAlignment (Qt::AlignHCenter);
            shell_label->setVisible (false);
            box_layout->addWidget (shell_label, 1, 2);
            shell_selector = new QComboBox (this);
            shell_selector->setVisible (false);
            connect (shell_selector, SIGNAL (currentIndexChanged(int)), this, SLOT(shell_slot()));
            box_layout->addWidget (shell_selector, 1, 3);

            QLabel* label = new QLabel ("scale");
            label->setAlignment (Qt::AlignHCenter);
            box_layout->addWidget (label, 2, 0);
            scale = new AdjustButton (this, 1.0);
            scale->setValue (1.0);
            scale->setMin (0.0);
            connect (scale, SIGNAL (valueChanged()), this, SLOT (adjust_scale_slot()));
            box_layout->addWidget (scale, 2, 1, 1, 3);
            
            interpolation_box = new QCheckBox ("interpolation");
            interpolation_box->setChecked (true);
            connect (interpolation_box, SIGNAL (stateChanged(int)), this, SLOT (updateGL()));
            box_layout->addWidget (interpolation_box, 3, 0, 1, 2);

            hide_negative_values_box = new QCheckBox ("hide negative values");
            hide_negative_values_box->setChecked (true);
            connect (hide_negative_values_box, SIGNAL (stateChanged(int)), this, SLOT (hide_negative_values_slot(int)));
            box_layout->addWidget (hide_negative_values_box, 3, 2, 1, 2);

            lock_to_grid_box = new QCheckBox ("lock to grid");
            lock_to_grid_box->setChecked (true);
            connect (lock_to_grid_box, SIGNAL (stateChanged(int)), this, SLOT (updateGL()));
            box_layout->addWidget (lock_to_grid_box, 4, 0, 1, 2);

            colour_by_direction_box = new QCheckBox ("colour by direction");
            colour_by_direction_box->setChecked (true);
            connect (colour_by_direction_box, SIGNAL (stateChanged(int)), this, SLOT (colour_by_direction_slot(int)));
            box_layout->addWidget (colour_by_direction_box, 4, 2, 1, 2);

            colour_button = new QColorButton;
            colour_button->setVisible (false);
            connect (colour_button, SIGNAL (clicked()), this, SLOT (colour_change_slot()));
            box_layout->addWidget (colour_button, 4, 3, 1, 1);


            main_grid_box = new QCheckBox ("use main grid");
            main_grid_box->setToolTip (tr ("Show individual ODFs at the spatial resolution of the main image instead of the ODF image's own spatial resolution"));
            main_grid_box->setChecked (false);
            connect (main_grid_box, SIGNAL (stateChanged(int)), this, SLOT (updateGL()));
            box_layout->addWidget (main_grid_box, 5, 0, 1, 2);

            use_lighting_box = new QCheckBox ("use lighting");
            use_lighting_box->setCheckable (true);
            use_lighting_box->setChecked (true);
            connect (use_lighting_box, SIGNAL (stateChanged(int)), this, SLOT (use_lighting_slot(int)));
            box_layout->addWidget (use_lighting_box, 5, 2, 1, 2);

            QPushButton *lighting_settings_button = new QPushButton ("ODF lighting...", this);
            connect (lighting_settings_button, SIGNAL(clicked(bool)), this, SLOT (lighting_settings_slot (bool)));
            box_layout->addWidget (lighting_settings_button, 6, 0, 1, 4);


            connect (image_list_view->selectionModel(),
                SIGNAL(selectionChanged(const QItemSelection &, const QItemSelection &)),
                SLOT (selection_changed_slot(const QItemSelection &, const QItemSelection &)) );

            connect (lighting, SIGNAL (changed()), this, SLOT (updateGL()));


            renderer = new DWI::Renderer ((QGLWidget*)Window::main->glarea);
            renderer->initGL();
            colour_button->setColor (renderer->get_colour());


            hide_negative_values_slot (0);
            colour_by_direction_slot (0);
            lmax_slot (0);
            adjust_scale_slot ();

          }

        ODF::~ODF()
        {
          if (renderer) {
            delete renderer;
            renderer = nullptr;
          }
          if (preview) {
            delete preview;
            preview = nullptr;
          }
          if (lighting_dock) {
            delete lighting_dock;
            lighting_dock = nullptr;
          }
        }






        void ODF::draw (const Projection& projection, bool is_3D, int, int)
        {
          ASSERT_GL_MRVIEW_CONTEXT_IS_CURRENT;
          if (is_3D) 
            return;

          ODF_Item* settings = get_image();
          if (!settings)
            return;

          if (settings->odf_type == odf_type_t::DIXEL && settings->dixel->dir_type == ODF_Item::DixelPlugin::dir_t::NONE)
            return;

          MRView::Image& image (main_grid_box->isChecked() ? *window().image() : settings->image);

          if (!hide_all_button->isChecked()) {

            if (settings->odf_type == odf_type_t::SH) {
              if (lmax != settings->lmax || renderer->sh.get_LOD() != level_of_detail_selector->value()) {
                lmax = settings->lmax;
                renderer->sh.update_mesh (level_of_detail_selector->value(), lmax);
              }
            } else if (settings->odf_type == odf_type_t::TENSOR) {
              if (renderer->tensor.get_LOD() != level_of_detail_selector->value())
                renderer->tensor.update_mesh (level_of_detail_selector->value());
            }

            renderer->set_mode (settings->odf_type);

            renderer->start (projection, *lighting, settings->scale, 
                use_lighting_box->isChecked(), settings->color_by_direction, settings->hide_negative, true);

            gl::Enable (gl::DEPTH_TEST);
            gl::DepthMask (gl::TRUE_);

            Eigen::Vector3f pos (window().target());
            pos += projection.screen_normal() * (projection.screen_normal().dot (window().focus() - window().target()));
            if (lock_to_grid_box->isChecked()) {
              Eigen::Vector3f p = image.transform().scanner2voxel.cast<float>() * pos;
              p[0] = std::round (p[0]);
              p[1] = std::round (p[1]);
              p[2] = std::round (p[2]);
              pos = image.transform().voxel2scanner.cast<float>() * p;
            }

            Eigen::Vector3f x_dir = projection.screen_to_model_direction (1.0, 0.0, projection.depth_of (pos));
            x_dir.normalize();
            x_dir = image.transform().scanner2image.rotation().cast<float>() * x_dir;
            x_dir[0] *= image.header().spacing (0);
            x_dir[1] *= image.header().spacing (1);
            x_dir[2] *= image.header().spacing (2);
            x_dir = image.transform().image2scanner.rotation().cast<float>() * x_dir;

            Eigen::Vector3f y_dir = projection.screen_to_model_direction (0.0, 1.0, projection.depth_of (pos));
            y_dir.normalize();
            y_dir = image.transform().scanner2image.rotation().cast<float>() * y_dir;
            y_dir[0] *= image.header().spacing (0);
            y_dir[1] *= image.header().spacing (1);
            y_dir[2] *= image.header().spacing (2);
            y_dir = image.transform().image2scanner.rotation().cast<float>() * y_dir;

            const Eigen::Vector3f x_width = projection.screen_to_model_direction (projection.width()/2.0, 0.0, projection.depth_of (pos));
            const int nx = std::ceil (x_width.norm() / x_dir.norm());
            const Eigen::Vector3f y_width = projection.screen_to_model_direction (0.0, projection.height()/2.0, projection.depth_of (pos));
            const int ny = std::ceil (y_width.norm() / y_dir.norm());

            Eigen::VectorXf values;
            switch (settings->odf_type) {
              case odf_type_t::SH:
                values.resize (Math::SH::NforL (settings->lmax));
                break;
              case odf_type_t::TENSOR:
                values.resize (6);
                break;
              case odf_type_t::DIXEL:
                values.resize (settings->image.header().size (3));
                break;
            }
            Eigen::VectorXf r_del_daz;

            for (int y = -ny; y <= ny; ++y) {
              for (int x = -nx; x <= nx; ++x) {
                Eigen::Vector3f p = pos + float(x)*x_dir + float(y)*y_dir;

                // values gets shrunk by the previous get_values() call
                if (settings->mode == GUI::DWI::Renderer::mode_t::DIXEL && settings->dixel.dir_type == ODF_Item::DixelPlugin::dir_t::DW_SCHEME)
                  values.resize (settings->image.header().size (3));

                get_values (values, *settings, p, interpolation_box->isChecked());
                if (!std::isfinite (values[0])) continue;

                switch (settings->odf_type) {
                  case odf_type_t::SH:
                    if (values[0] == 0.0) continue;
                    renderer->sh.compute_r_del_daz (r_del_daz, values.topRows (Math::SH::NforL (lmax)));
                    renderer->sh.set_data (r_del_daz);
                    break;
                  case odf_type_t::TENSOR:
                    renderer->tensor.set_data (values);
                    break;
<<<<<<< HEAD
                  case odf_type_t::DIXEL:
                    if (settings->dixel->dir_type == ODF_Item::DixelPlugin::dir_t::DW_SCHEME) {
                      const Eigen::VectorXf shell_values = settings->dixel->get_shell_data (values);
                      renderer->dixel.set_data (shell_values);
                    } else {
                      renderer->dixel.set_data (values);
                    }
=======
                  case GUI::DWI::Renderer::mode_t::DIXEL:
                    renderer->dixel.set_data (values);
>>>>>>> 23d3ad19
                    break;
                }

                GL_CHECK_ERROR;
                renderer->draw (p);
                GL_CHECK_ERROR;
              }
            }

            renderer->stop();

            gl::Disable (gl::DEPTH_TEST);
            gl::DepthMask (gl::FALSE_);
          }
          ASSERT_GL_MRVIEW_CONTEXT_IS_CURRENT;

          update_preview();
        }







        inline ODF_Item* ODF::get_image ()
        {
          QModelIndexList list = image_list_view->selectionModel()->selectedRows();
          if (!list.size())
            return nullptr;
          return image_list_model->get_image (list[0]);
        }






        void ODF::get_values (Eigen::VectorXf& values, ODF_Item& item, const Eigen::Vector3f& pos, const bool interp)
        {
          MRView::Image& image (item.image);
          values.setZero();
          if (interp) {
            if (image.linear_interp.scanner (pos)) {
              for (image.linear_interp.index(3) = 0; image.linear_interp.index(3) < std::min (ssize_t(values.size()), image.linear_interp.size(3)); ++image.linear_interp.index(3))
                values[image.linear_interp.index(3)] = image.linear_interp.value().real();
            }
          } else {
            if (image.nearest_interp.scanner (pos)) {
              for (image.nearest_interp.index(3) = 0; image.nearest_interp.index(3) < std::min (ssize_t(values.size()), image.nearest_interp.size(3)); ++image.nearest_interp.index(3))
                values[image.nearest_interp.index(3)] = image.nearest_interp.value().real();
            }
          }
          if (item.mode == GUI::DWI::Renderer::mode_t::DIXEL && item.dixel.dir_type == ODF_Item::DixelPlugin::dir_t::DW_SCHEME) {
            Eigen::VectorXf shell_values = item.dixel.get_shell_data (values);
            std::swap (values, shell_values);
          }
        }




        void ODF::setup_ODFtype_UI (const ODF_Item* image)
        {
          assert (image);
          lmax_label->setVisible (image->odf_type == odf_type_t::SH);
          lmax_selector->setVisible (image->odf_type == odf_type_t::SH);
          if (image->odf_type == odf_type_t::SH)
            lmax_selector->setValue (image->lmax);
          level_of_detail_label->setVisible (image->odf_type == odf_type_t::SH || image->odf_type == odf_type_t::TENSOR);
          level_of_detail_selector->setVisible (image->odf_type == odf_type_t::SH || image->odf_type == odf_type_t::TENSOR);
          dirs_label->setVisible (image->odf_type == odf_type_t::DIXEL);
          shell_label->setVisible (image->odf_type == odf_type_t::DIXEL);
          dirs_selector->setVisible (image->odf_type == odf_type_t::DIXEL);
          if (image->odf_type == odf_type_t::DIXEL)
            dirs_selector->setCurrentIndex (image->dixel->dir_type);
          shell_selector->setVisible (image->odf_type == odf_type_t::DIXEL);
          shell_selector->blockSignals (true);
          shell_selector->clear();
<<<<<<< HEAD
          if (image->odf_type == odf_type_t::DIXEL && image->dixel->shells) {
            for (size_t i = 0; i != image->dixel->shells->count(); ++i)
              shell_selector->addItem (QString::fromStdString (str (int (std::round ((*image->dixel->shells)[i].get_mean())))));
          }
          shell_selector->blockSignals (false);
          if (image->odf_type == odf_type_t::DIXEL && shell_selector->count() && image->dixel->dir_type == ODF_Item::DixelPlugin::dir_t::DW_SCHEME)
            shell_selector->setCurrentIndex (image->dixel->shell_index);
          shell_selector->setEnabled (image->odf_type == odf_type_t::DIXEL && image->dixel->dir_type == ODF_Item::DixelPlugin::dir_t::DW_SCHEME && image->dixel->shells && image->dixel->shells->count() > 1);
=======
          if (image->dixel.shells) {
            for (size_t i = 0; i != image->dixel.shells->count(); ++i) {
              if (!(*image->dixel.shells)[i].is_bzero())
                shell_selector->addItem (QString::fromStdString (str (int (std::round ((*image->dixel.shells)[i].get_mean())))));
            }
            if (image->mode == GUI::DWI::Renderer::mode_t::DIXEL && shell_selector->count() && image->dixel.dir_type == ODF_Item::DixelPlugin::dir_t::DW_SCHEME)
              shell_selector->setCurrentIndex (image->dixel.shell_index - (image->dixel.shells->smallest().is_bzero() ? 1 : 0));
          }
          shell_selector->blockSignals (false);
          shell_selector->setEnabled (image->mode == GUI::DWI::Renderer::mode_t::DIXEL && image->dixel.dir_type == ODF_Item::DixelPlugin::dir_t::DW_SCHEME && image->dixel.shells && image->dixel.shells->count() > 1);
          if (preview)
            preview->set_lod_enabled (image->mode != GUI::DWI::Renderer::mode_t::DIXEL);
>>>>>>> 23d3ad19
        }





        void ODF::add_images (std::vector<std::string>& list, const odf_type_t mode)
        {
          size_t previous_size = image_list_model->rowCount();
          if (!image_list_model->add_items (list, mode,
                                            colour_by_direction_box->isChecked(),
                                            hide_negative_values_box->isChecked(),
                                            scale->value()))
            return;
          QModelIndex first = image_list_model->index (previous_size, 0, QModelIndex());
          image_list_view->selectionModel()->select (first, QItemSelectionModel::ClearAndSelect);
          ODF_Item* settings = get_image();
          setup_ODFtype_UI (settings);
          assert (renderer);
<<<<<<< HEAD
          if (settings->odf_type == odf_type_t::DIXEL && settings->dixel->dirs)
            renderer->dixel.update_mesh (*(settings->dixel->dirs));
=======
          if (settings->mode == GUI::DWI::Renderer::mode_t::DIXEL) {
            assert (settings->dixel.dirs);
            renderer->dixel.update_mesh (*(settings->dixel.dirs));
            if (preview)
              preview->render_frame->set_dixels (*(settings->dixel.dirs));
          }
>>>>>>> 23d3ad19
          updateGL();
        }



        void ODF::closeEvent (QCloseEvent*) {
          window().disconnect (this);
        }






        void ODF::onPreviewClosed ()
        {
          show_preview_button->setChecked (false);
        }





        void ODF::sh_open_slot ()
        {
          std::vector<std::string> list = Dialog::File::get_images (&window(), "Select SH-based ODF images to open");
          if (list.empty())
            return;

          add_images (list, odf_type_t::SH);
        }

        void ODF::tensor_open_slot ()
        {
          std::vector<std::string> list = Dialog::File::get_images (&window(), "Select tensor images to open");
          if (list.empty())
            return;

          add_images (list, odf_type_t::TENSOR);
        }

        void ODF::dixel_open_slot ()
        {
          std::vector<std::string> list = Dialog::File::get_images (&window(), "Select dixel-based ODF images to open");
          if (list.empty())
            return;

          add_images (list, odf_type_t::DIXEL);
        }






        void ODF::image_close_slot ()
        {
          QModelIndexList indexes = image_list_view->selectionModel()->selectedIndexes();
          if (indexes.size())
            image_list_model->remove_item (indexes.first());
          updateGL();
        }


        void ODF::show_preview_slot ()
        {
          if (!preview) {
            preview = new ODF_Preview (this);
            connect (lighting, SIGNAL (changed()), preview, SLOT (lighting_update_slot()));
          }

          ODF_Item* settings = get_image();
          if (settings) {
            preview->render_frame->set_mode (settings->odf_type);
            preview->render_frame->set_scale (settings->scale);
            preview->render_frame->set_hide_neg_values (settings->hide_negative);
            preview->render_frame->set_color_by_dir (settings->color_by_direction);
<<<<<<< HEAD
            if (settings->odf_type == odf_type_t::SH)
=======
            preview->set_lod_enabled (settings->mode != GUI::DWI::Renderer::mode_t::DIXEL);

            if (settings->mode == GUI::DWI::Renderer::mode_t::SH)
>>>>>>> 23d3ad19
              preview->render_frame->set_lmax (settings->lmax);
            else if (settings->odf_type == odf_type_t::DIXEL && settings->dixel->dirs)
              preview->render_frame->set_dixels (*(settings->dixel->dirs));
          }
          preview->render_frame->set_colour (renderer->get_colour());

          preview->show();
          update_preview();
        }


        void ODF::hide_all_slot ()
        {
          window().updateGL();
        }



        void ODF::colour_by_direction_slot (int) 
        {
          if (colour_by_direction_box->isChecked()) {
            colour_by_direction_box->setText ("colour by direction");
            colour_button->setVisible (false);
          } else {
            colour_by_direction_box->setText ("colour");
            colour_button->setVisible (true);
          }
          ODF_Item* settings = get_image();
          if (!settings)
            return;
          settings->color_by_direction = colour_by_direction_box->isChecked();
          if (preview)
            preview->render_frame->set_color_by_dir (colour_by_direction_box->isChecked());
          updateGL();
          update_preview();
        }





        void ODF::hide_negative_values_slot (int)
        {
          ODF_Item* settings = get_image();
          if (!settings)
            return;
          settings->hide_negative = hide_negative_values_box->isChecked();
          if (preview) 
            preview->render_frame->set_hide_neg_values (hide_negative_values_box->isChecked());
          updateGL();
          update_preview();
        }


        void ODF::colour_change_slot()
        {
          assert (!colour_by_direction_box->isChecked());
          const QColor c = colour_button->color();
          renderer->set_colour (c);
          if (preview)
            preview->render_frame->set_colour (c);
          updateGL();
          update_preview();
        }





        void ODF::lmax_slot (int) 
        { 
          ODF_Item* settings = get_image();
          if (!settings)
            return;
          assert (settings->odf_type == odf_type_t::SH);
          settings->lmax = lmax_selector->value();
          if (preview) 
            preview->render_frame->set_lmax (lmax_selector->value());
          updateGL();
        }



        void ODF::dirs_slot ()
        {
          ODF_Item* settings = get_image();
          if (!settings)
            return;
          assert (settings->odf_type == odf_type_t::DIXEL);
          const size_t dir_type = dirs_selector->currentIndex();
          if (dir_type == settings->dixel->dir_type)
            return;
          try {
            switch (dir_type) {
              case 0: // DW scheme
                if (!settings->dixel->num_DW_shells())
                  throw Exception ("Cannot draw orientation information from DW scheme: no such scheme stored in header");
                settings->dixel->set_shell (settings->dixel->shell_index);
                break;
              case 1: // Header
                if (!settings->dixel->header_dirs.rows())
                  throw Exception ("Cannot draw orientation information from header: no such data exist");
                settings->dixel->set_header();
                break;
              case 2: // Internal
                settings->dixel->set_internal (settings->image.header().size (3));
                break;
              case 3: // None
<<<<<<< HEAD
                settings->dixel->set_none();
=======
                settings->dixel.set_none();
                if (preview)
                  preview->render_frame->clear_dixels();
>>>>>>> 23d3ad19
                break;
              case 4: // From file
                const std::string path = Dialog::File::get_file (this, "Select directions file", "Text files (*.txt)");
                if (!path.size()) {
                  dirs_selector->setCurrentIndex (settings->dixel->dir_type);
                  return;
                }
                settings->dixel->set_from_file (path);
                break;
            }
<<<<<<< HEAD
            shell_selector->setEnabled (dir_type == 0 && settings->dixel->shells && settings->dixel->shells->count() > 1);
            if (dir_type == 3) {
              if (preview)
                preview->render_frame->clear_dixels();
            } else {
              assert (settings->dixel->dirs);
=======
            shell_selector->setEnabled (dir_type == 0 && settings->dixel.shells && settings->dixel.shells->count() > 1);
            if (dir_type != 3) {
              assert (settings->dixel.dirs);
>>>>>>> 23d3ad19
              assert (renderer);
              renderer->dixel.update_mesh (*(settings->dixel->dirs));
              if (preview)
                preview->render_frame->set_dixels (*(settings->dixel->dirs));
            }
          } catch (Exception& e) {
            e.display();
            dirs_selector->setCurrentIndex (settings->dixel->dir_type);
          }

          updateGL();
        }



        void ODF::shell_slot ()
        {
          ODF_Item* settings = get_image();
          if (!settings)
            return;
<<<<<<< HEAD
          assert (settings->odf_type == odf_type_t::DIXEL);
          assert (settings->dixel->dir_type == ODF_Item::DixelPlugin::dir_t::DW_SCHEME);
          const size_t index = shell_selector->currentIndex();
          assert (index < settings->dixel->num_DW_shells());
          settings->dixel->set_shell (index);
          assert (settings->dixel->dirs);
          assert (renderer);
          renderer->dixel.update_mesh (*(settings->dixel->dirs));
          if (preview)
            preview->render_frame->set_dixels (*(settings->dixel->dirs));
=======
          assert (settings->mode == GUI::DWI::Renderer::mode_t::DIXEL);
          assert (settings->dixel.dir_type == ODF_Item::DixelPlugin::dir_t::DW_SCHEME);
          size_t index = shell_selector->currentIndex();
          if (settings->dixel.shells->smallest().is_bzero())
            ++index;
          assert (index < settings->dixel.num_DW_shells());
          settings->dixel.set_shell (index);
          assert (settings->dixel.dirs);
          assert (renderer);
          renderer->dixel.update_mesh (*(settings->dixel.dirs));
          if (preview) {
            preview->render_frame->set_dixels (*(settings->dixel.dirs));
            // Values at the focus point change if we're now looking at a different shell
            update_preview();
          }
>>>>>>> 23d3ad19
          updateGL();
        }



        void ODF::adjust_scale_slot ()
        {
          scale->setRate (0.01 * scale->value());
          ODF_Item* settings = get_image();
          if (!settings)
            return;
          settings->scale = scale->value();
          if (preview)
            preview->render_frame->set_scale (scale->value());
          updateGL();
        }



        void ODF::use_lighting_slot (int)
        {
          if (preview) 
            preview->render_frame->set_use_lighting (use_lighting_box->isChecked());
          updateGL();
          update_preview();
        }




        void ODF::lighting_settings_slot (bool)
        {
          if (!lighting_dock) {
            lighting_dock = new LightingDock("ODF lighting", *lighting);
            window().addDockWidget (Qt::RightDockWidgetArea, lighting_dock);
          }
          lighting_dock->show();
        }






        void ODF::close_event ()
        {
          if (preview) 
            preview->hide();
          if (lighting_dock)
            lighting_dock->hide();
        }



        void ODF::updateGL () 
        {
          if (!hide_all_button->isChecked())
            window().updateGL();
        }

        void ODF::update_preview()
        {
          if (!preview) 
            return;
          if (!preview->isVisible())
            return;
          ODF_Item* settings = get_image();
          if (!settings)
            return;
          Eigen::VectorXf values;
          switch (settings->odf_type) {
            case odf_type_t::SH:
              values.resize (Math::SH::NforL (lmax_selector->value()));
              break;
            case odf_type_t::TENSOR:
              values.resize (6);
              break;
            case odf_type_t::DIXEL:
              values.resize (settings->image.header().size (3));
              break;
          }
          get_values (values, *settings, window().focus(), preview->interpolate());
          preview->set (values);
<<<<<<< HEAD
=======
          preview->set_lod_enabled (settings->mode != GUI::DWI::Renderer::mode_t::DIXEL);
          preview->lock_orientation_to_image_slot (0);
>>>>>>> 23d3ad19
        }




        void ODF::selection_changed_slot (const QItemSelection &, const QItemSelection &)
        {
          ODF_Item* settings = get_image();
          if (!settings)
            return;
          switch (settings->odf_type) {
            case odf_type_t::SH:
              if (renderer->sh.get_LOD())
                level_of_detail_selector->setValue (renderer->sh.get_LOD());
              break;
            case odf_type_t::TENSOR:
              if (renderer->tensor.get_LOD())
                level_of_detail_selector->setValue (renderer->tensor.get_LOD());
              break;
            case odf_type_t::DIXEL:
              if (settings->dixel->dirs)
                renderer->dixel.update_mesh (*(settings->dixel->dirs));
              break;
          }
          setup_ODFtype_UI (settings);
          scale->setValue (settings->scale);
          hide_negative_values_box->setChecked (settings->hide_negative);
          colour_by_direction_box->setChecked (settings->color_by_direction);
          if (preview) {
            preview->render_frame->set_mode (settings->odf_type);
            preview->render_frame->set_scale (settings->scale);
            preview->render_frame->set_hide_neg_values (settings->hide_negative);
            preview->render_frame->set_color_by_dir (settings->color_by_direction);
<<<<<<< HEAD
            if (settings->odf_type == odf_type_t::SH) {
=======
            preview->set_lod_enabled (settings->mode != GUI::DWI::Renderer::mode_t::DIXEL);
            if (settings->mode == GUI::DWI::Renderer::mode_t::SH) {
>>>>>>> 23d3ad19
              preview->render_frame->set_lmax (settings->lmax);
            } else if (settings->odf_type == odf_type_t::DIXEL) {
              if (settings->dixel->dirs)
                preview->render_frame->set_dixels (*(settings->dixel->dirs));
              else
                preview->render_frame->clear_dixels();
            }
          }
          updateGL();
          update_preview();
        }





        void ODF::add_commandline_options (MR::App::OptionList& options) 
        { 
          using namespace MR::App;
          options
            + OptionGroup ("ODF tool options")

            + Option ("odf.load_sh", "Loads the specified SH-based ODF image on the ODF tool.")
            +   Argument ("image").type_image_in()

            + Option ("odf.load_tensor", "Loads the specified tensor image on the ODF tool.")
            +   Argument ("image").type_image_in()

            + Option ("odf.load_dixel", "Loads the specified dixel-based image on the ODF tool.")
            +   Argument ("image").type_image_in();
            
        }





        bool ODF::process_commandline_option (const MR::App::ParsedOption& opt) 
        {
          if (opt.opt->is ("odf.load_sh")) {
            try {
              std::vector<std::string> list (1, opt[0]);
              add_images (list, odf_type_t::SH);
            }
            catch (Exception& e) {
              e.display();
            }
            return true;
          }

          if (opt.opt->is ("odf.load_tensor")) {
            try {
              std::vector<std::string> list (1, opt[0]);
              add_images (list, odf_type_t::TENSOR);
            }
            catch (Exception& e) {
              e.display();
            }
            return true;
          }

          if (opt.opt->is ("odf.load_dixel")) {
            try {
              std::vector<std::string> list (1, opt[0]);
              add_images (list, odf_type_t::DIXEL);
            }
            catch (Exception& e) {
              e.display();
            }
            return true;
          }

          return false;
        }



      }
    }
  }
}




<|MERGE_RESOLUTION|>--- conflicted
+++ resolved
@@ -332,7 +332,7 @@
                 Eigen::Vector3f p = pos + float(x)*x_dir + float(y)*y_dir;
 
                 // values gets shrunk by the previous get_values() call
-                if (settings->mode == GUI::DWI::Renderer::mode_t::DIXEL && settings->dixel.dir_type == ODF_Item::DixelPlugin::dir_t::DW_SCHEME)
+                if (settings->odf_type == odf_type_t::DIXEL && settings->dixel->dir_type == ODF_Item::DixelPlugin::dir_t::DW_SCHEME)
                   values.resize (settings->image.header().size (3));
 
                 get_values (values, *settings, p, interpolation_box->isChecked());
@@ -347,18 +347,8 @@
                   case odf_type_t::TENSOR:
                     renderer->tensor.set_data (values);
                     break;
-<<<<<<< HEAD
                   case odf_type_t::DIXEL:
-                    if (settings->dixel->dir_type == ODF_Item::DixelPlugin::dir_t::DW_SCHEME) {
-                      const Eigen::VectorXf shell_values = settings->dixel->get_shell_data (values);
-                      renderer->dixel.set_data (shell_values);
-                    } else {
-                      renderer->dixel.set_data (values);
-                    }
-=======
-                  case GUI::DWI::Renderer::mode_t::DIXEL:
                     renderer->dixel.set_data (values);
->>>>>>> 23d3ad19
                     break;
                 }
 
@@ -412,8 +402,8 @@
                 values[image.nearest_interp.index(3)] = image.nearest_interp.value().real();
             }
           }
-          if (item.mode == GUI::DWI::Renderer::mode_t::DIXEL && item.dixel.dir_type == ODF_Item::DixelPlugin::dir_t::DW_SCHEME) {
-            Eigen::VectorXf shell_values = item.dixel.get_shell_data (values);
+          if (item.odf_type == odf_type_t::DIXEL && item.dixel->dir_type == ODF_Item::DixelPlugin::dir_t::DW_SCHEME) {
+            Eigen::VectorXf shell_values = item.dixel->get_shell_data (values);
             std::swap (values, shell_values);
           }
         }
@@ -438,29 +428,19 @@
           shell_selector->setVisible (image->odf_type == odf_type_t::DIXEL);
           shell_selector->blockSignals (true);
           shell_selector->clear();
-<<<<<<< HEAD
+
           if (image->odf_type == odf_type_t::DIXEL && image->dixel->shells) {
-            for (size_t i = 0; i != image->dixel->shells->count(); ++i)
-              shell_selector->addItem (QString::fromStdString (str (int (std::round ((*image->dixel->shells)[i].get_mean())))));
+            for (size_t i = 0; i != image->dixel->shells->count(); ++i) {
+              if (!(*image->dixel->shells)[i].is_bzero())
+                shell_selector->addItem (QString::fromStdString (str (int (std::round ((*image->dixel->shells)[i].get_mean())))));
+            }
+            if (shell_selector->count() && image->dixel->dir_type == ODF_Item::DixelPlugin::dir_t::DW_SCHEME)
+              shell_selector->setCurrentIndex (image->dixel->shell_index - (image->dixel->shells->smallest().is_bzero() ? 1 : 0));
           }
           shell_selector->blockSignals (false);
-          if (image->odf_type == odf_type_t::DIXEL && shell_selector->count() && image->dixel->dir_type == ODF_Item::DixelPlugin::dir_t::DW_SCHEME)
-            shell_selector->setCurrentIndex (image->dixel->shell_index);
           shell_selector->setEnabled (image->odf_type == odf_type_t::DIXEL && image->dixel->dir_type == ODF_Item::DixelPlugin::dir_t::DW_SCHEME && image->dixel->shells && image->dixel->shells->count() > 1);
-=======
-          if (image->dixel.shells) {
-            for (size_t i = 0; i != image->dixel.shells->count(); ++i) {
-              if (!(*image->dixel.shells)[i].is_bzero())
-                shell_selector->addItem (QString::fromStdString (str (int (std::round ((*image->dixel.shells)[i].get_mean())))));
-            }
-            if (image->mode == GUI::DWI::Renderer::mode_t::DIXEL && shell_selector->count() && image->dixel.dir_type == ODF_Item::DixelPlugin::dir_t::DW_SCHEME)
-              shell_selector->setCurrentIndex (image->dixel.shell_index - (image->dixel.shells->smallest().is_bzero() ? 1 : 0));
-          }
-          shell_selector->blockSignals (false);
-          shell_selector->setEnabled (image->mode == GUI::DWI::Renderer::mode_t::DIXEL && image->dixel.dir_type == ODF_Item::DixelPlugin::dir_t::DW_SCHEME && image->dixel.shells && image->dixel.shells->count() > 1);
           if (preview)
-            preview->set_lod_enabled (image->mode != GUI::DWI::Renderer::mode_t::DIXEL);
->>>>>>> 23d3ad19
+            preview->set_lod_enabled (image->odf_type != odf_type_t::DIXEL);
         }
 
 
@@ -480,17 +460,11 @@
           ODF_Item* settings = get_image();
           setup_ODFtype_UI (settings);
           assert (renderer);
-<<<<<<< HEAD
-          if (settings->odf_type == odf_type_t::DIXEL && settings->dixel->dirs)
+          if (settings->odf_type == odf_type_t::DIXEL && settings->dixel->dirs) {
             renderer->dixel.update_mesh (*(settings->dixel->dirs));
-=======
-          if (settings->mode == GUI::DWI::Renderer::mode_t::DIXEL) {
-            assert (settings->dixel.dirs);
-            renderer->dixel.update_mesh (*(settings->dixel.dirs));
             if (preview)
-              preview->render_frame->set_dixels (*(settings->dixel.dirs));
-          }
->>>>>>> 23d3ad19
+              preview->render_frame->set_dixels (*(settings->dixel->dirs));
+          }
           updateGL();
         }
 
@@ -568,13 +542,10 @@
             preview->render_frame->set_scale (settings->scale);
             preview->render_frame->set_hide_neg_values (settings->hide_negative);
             preview->render_frame->set_color_by_dir (settings->color_by_direction);
-<<<<<<< HEAD
+
+            preview->set_lod_enabled (settings->odf_type != odf_type_t::DIXEL);
+
             if (settings->odf_type == odf_type_t::SH)
-=======
-            preview->set_lod_enabled (settings->mode != GUI::DWI::Renderer::mode_t::DIXEL);
-
-            if (settings->mode == GUI::DWI::Renderer::mode_t::SH)
->>>>>>> 23d3ad19
               preview->render_frame->set_lmax (settings->lmax);
             else if (settings->odf_type == odf_type_t::DIXEL && settings->dixel->dirs)
               preview->render_frame->set_dixels (*(settings->dixel->dirs));
@@ -683,13 +654,9 @@
                 settings->dixel->set_internal (settings->image.header().size (3));
                 break;
               case 3: // None
-<<<<<<< HEAD
                 settings->dixel->set_none();
-=======
-                settings->dixel.set_none();
                 if (preview)
                   preview->render_frame->clear_dixels();
->>>>>>> 23d3ad19
                 break;
               case 4: // From file
                 const std::string path = Dialog::File::get_file (this, "Select directions file", "Text files (*.txt)");
@@ -700,18 +667,12 @@
                 settings->dixel->set_from_file (path);
                 break;
             }
-<<<<<<< HEAD
             shell_selector->setEnabled (dir_type == 0 && settings->dixel->shells && settings->dixel->shells->count() > 1);
             if (dir_type == 3) {
               if (preview)
                 preview->render_frame->clear_dixels();
             } else {
               assert (settings->dixel->dirs);
-=======
-            shell_selector->setEnabled (dir_type == 0 && settings->dixel.shells && settings->dixel.shells->count() > 1);
-            if (dir_type != 3) {
-              assert (settings->dixel.dirs);
->>>>>>> 23d3ad19
               assert (renderer);
               renderer->dixel.update_mesh (*(settings->dixel->dirs));
               if (preview)
@@ -732,34 +693,21 @@
           ODF_Item* settings = get_image();
           if (!settings)
             return;
-<<<<<<< HEAD
           assert (settings->odf_type == odf_type_t::DIXEL);
           assert (settings->dixel->dir_type == ODF_Item::DixelPlugin::dir_t::DW_SCHEME);
-          const size_t index = shell_selector->currentIndex();
+          size_t index = shell_selector->currentIndex();
+          if (settings->dixel->shells->smallest().is_bzero())
+            ++index;
           assert (index < settings->dixel->num_DW_shells());
           settings->dixel->set_shell (index);
           assert (settings->dixel->dirs);
           assert (renderer);
           renderer->dixel.update_mesh (*(settings->dixel->dirs));
-          if (preview)
+          if (preview) {
             preview->render_frame->set_dixels (*(settings->dixel->dirs));
-=======
-          assert (settings->mode == GUI::DWI::Renderer::mode_t::DIXEL);
-          assert (settings->dixel.dir_type == ODF_Item::DixelPlugin::dir_t::DW_SCHEME);
-          size_t index = shell_selector->currentIndex();
-          if (settings->dixel.shells->smallest().is_bzero())
-            ++index;
-          assert (index < settings->dixel.num_DW_shells());
-          settings->dixel.set_shell (index);
-          assert (settings->dixel.dirs);
-          assert (renderer);
-          renderer->dixel.update_mesh (*(settings->dixel.dirs));
-          if (preview) {
-            preview->render_frame->set_dixels (*(settings->dixel.dirs));
             // Values at the focus point change if we're now looking at a different shell
             update_preview();
           }
->>>>>>> 23d3ad19
           updateGL();
         }
 
@@ -843,11 +791,8 @@
           }
           get_values (values, *settings, window().focus(), preview->interpolate());
           preview->set (values);
-<<<<<<< HEAD
-=======
-          preview->set_lod_enabled (settings->mode != GUI::DWI::Renderer::mode_t::DIXEL);
+          preview->set_lod_enabled (settings->odf_type != odf_type_t::DIXEL);
           preview->lock_orientation_to_image_slot (0);
->>>>>>> 23d3ad19
         }
 
 
@@ -881,12 +826,10 @@
             preview->render_frame->set_scale (settings->scale);
             preview->render_frame->set_hide_neg_values (settings->hide_negative);
             preview->render_frame->set_color_by_dir (settings->color_by_direction);
-<<<<<<< HEAD
+
+            preview->set_lod_enabled (settings->odf_type != odf_type_t::DIXEL);
+
             if (settings->odf_type == odf_type_t::SH) {
-=======
-            preview->set_lod_enabled (settings->mode != GUI::DWI::Renderer::mode_t::DIXEL);
-            if (settings->mode == GUI::DWI::Renderer::mode_t::SH) {
->>>>>>> 23d3ad19
               preview->render_frame->set_lmax (settings->lmax);
             } else if (settings->odf_type == odf_type_t::DIXEL) {
               if (settings->dixel->dirs)
