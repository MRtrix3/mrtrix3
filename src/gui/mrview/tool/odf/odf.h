--- conflicted
+++ resolved
@@ -108,11 +108,7 @@
              virtual void closeEvent (QCloseEvent* event) override;
 
              ODF_Item* get_image ();
-<<<<<<< HEAD
-             void get_values (Eigen::VectorXf&, MRView::Image&, const Eigen::Vector3f&, const bool);
-=======
              void get_values (Eigen::VectorXf&, ODF_Item&, const Eigen::Vector3f&, const bool);
->>>>>>> 23d3ad19
              void setup_ODFtype_UI (const ODF_Item*);
 
              friend class ODF_Preview;
