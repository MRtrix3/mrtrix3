--- conflicted
+++ resolved
@@ -84,12 +84,8 @@
           name << "ROI" << std::setfill('0') << std::setw(5) << new_roi_counter++ << ".mif";
           filename = name.str();
 
-<<<<<<< HEAD
-          Window::GrabContext context;
+          MRView::GrabContext context;
           ASSERT_GL_MRVIEW_CONTEXT_IS_CURRENT;
-=======
-          MRView::GrabContext context;
->>>>>>> 8429bb9b
           bind();
           allocate();
           ASSERT_GL_MRVIEW_CONTEXT_IS_CURRENT;
@@ -99,12 +95,8 @@
 
         void ROI_Item::zero () 
         {
-<<<<<<< HEAD
-          Window::GrabContext context;
+          MRView::GrabContext context;
           ASSERT_GL_MRVIEW_CONTEXT_IS_CURRENT;
-=======
-          MRView::GrabContext context;
->>>>>>> 8429bb9b
           bind();
           std::vector<GLubyte> data (header().size(0)*header().size(1));
           for (int n = 0; n < header().size(2); ++n)
@@ -116,12 +108,8 @@
 
         void ROI_Item::load (MR::Header& header)
         {
-<<<<<<< HEAD
-          Window::GrabContext context;
           ASSERT_GL_MRVIEW_CONTEXT_IS_CURRENT;
-=======
           MRView::GrabContext context;
->>>>>>> 8429bb9b
           bind();
           auto image = header.get_image<bool>();
           std::vector<GLubyte> data (image.size(0)*image.size(1));
