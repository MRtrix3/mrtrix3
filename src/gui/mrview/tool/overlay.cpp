/* Copyright (c) 2008-2019 the MRtrix3 contributors.
 *
 * This Source Code Form is subject to the terms of the Mozilla Public
 * License, v. 2.0. If a copy of the MPL was not distributed with this
 * file, You can obtain one at http://mozilla.org/MPL/2.0/.
 *
 * Covered Software is provided under this License on an "as is"
 * basis, without warranty of any kind, either expressed, implied, or
 * statutory, including, without limitation, warranties that the
 * Covered Software is free of defects, merchantable, fit for a
 * particular purpose or non-infringing.
 * See the Mozilla Public License v. 2.0 for more details.
 *
 * For more details, see http://www.mrtrix.org/.
 */

#include "gui/mrview/tool/overlay.h"

#include "mrtrix.h"
#include "gui/mrview/gui_image.h"
#include "gui/mrview/window.h"
#include "gui/mrview/mode/slice.h"
#include "gui/dialog/file.h"
#include "gui/mrview/tool/list_model_base.h"

namespace MR
{
  namespace GUI
  {
    namespace MRView
    {
      namespace Tool
      {



        class Overlay::Item : public Image { MEMALIGN(Overlay::Item)
          public:
            Item (MR::Header&& H) : Image (std::move (H)) { }
            Mode::Slice::Shader slice_shader;
        };


        class Overlay::Model : public ListModelBase
        { MEMALIGN(Overlay::Model)
          public:
            Model (QObject* parent) :
              ListModelBase (parent) { }

            void add_items (vector<std::unique_ptr<MR::Header>>& list);

            Item* get_image (QModelIndex& index) {
              return dynamic_cast<Item*>(items[index.row()].get());
            }
        };


        void Overlay::Model::add_items (vector<std::unique_ptr<MR::Header>>& list)
        {
          beginInsertRows (QModelIndex(), items.size(), items.size()+list.size());
          for (size_t i = 0; i < list.size(); ++i) {
            Item* overlay = new Item (std::move (*list[i]));
            overlay->set_allowed_features (true, true, false);
            if (!overlay->colourmap)
              overlay->colourmap = 1;
            overlay->alpha = 1.0f;
            overlay->set_use_transparency (true);
            items.push_back (std::unique_ptr<Displayable> (overlay));
          }
          endInsertRows();
        }




        Overlay::Overlay (Dock* parent) :
          Base (parent) {
            VBoxLayout* main_box = new VBoxLayout (this);
            HBoxLayout* layout = new HBoxLayout;
            layout->setContentsMargins (0, 0, 0, 0);
            layout->setSpacing (0);

            QPushButton* button = new QPushButton (this);
            button->setToolTip (tr ("Open overlay image"));
            button->setIcon (QIcon (":/open.svg"));
            connect (button, SIGNAL (clicked()), this, SLOT (image_open_slot ()));
            layout->addWidget (button, 1);

            button = new QPushButton (this);
            button->setToolTip (tr ("Close overlay image"));
            button->setIcon (QIcon (":/close.svg"));
            connect (button, SIGNAL (clicked()), this, SLOT (image_close_slot ()));
            layout->addWidget (button, 1);

            hide_all_button = new QPushButton (this);
            hide_all_button->setToolTip (tr ("Hide all overlays"));
            hide_all_button->setIcon (QIcon (":/hide.svg"));
            hide_all_button->setCheckable (true);
            connect (hide_all_button, SIGNAL (clicked()), this, SLOT (hide_all_slot ()));
            layout->addWidget (hide_all_button, 1);

            main_box->addLayout (layout, 0);

            image_list_view = new QListView (this);
            image_list_view->setSelectionMode (QAbstractItemView::ExtendedSelection);
            image_list_view->setHorizontalScrollBarPolicy (Qt::ScrollBarAlwaysOff);
            image_list_view->setTextElideMode (Qt::ElideLeft);
            image_list_view->setDragEnabled (true);
            image_list_view->setDragDropMode (QAbstractItemView::InternalMove);
            image_list_view->setAcceptDrops (true);
            image_list_view->viewport()->setAcceptDrops (true);
            image_list_view->setDropIndicatorShown (true);

            image_list_model = new Model (this);
            image_list_view->setModel (image_list_model);

            image_list_view->setContextMenuPolicy (Qt::CustomContextMenu);
            connect (image_list_view, SIGNAL (customContextMenuRequested (const QPoint&)),
                     this, SLOT (right_click_menu_slot (const QPoint&)));

            main_box->addWidget (image_list_view, 1);

            // Volume selecter
            volume_box = new QGroupBox ("Volume indices (dimension: index)");
            main_box->addWidget (volume_box);
            volume_index_layout = new GridLayout;
            volume_box->setLayout (volume_index_layout);


            QGroupBox* group_box = new QGroupBox (tr("Colour map and scaling"));
            main_box->addWidget (group_box);
            HBoxLayout* hlayout = new HBoxLayout;
            group_box->setLayout (hlayout);

            colourmap_button = new ColourMapButton(this, *this);
            hlayout->addWidget (colourmap_button);

            min_value = new AdjustButton (this);
            connect (min_value, SIGNAL (valueChanged()), this, SLOT (values_changed()));
            hlayout->addWidget (min_value);

            max_value = new AdjustButton (this);
            connect (max_value, SIGNAL (valueChanged()), this, SLOT (values_changed()));
            hlayout->addWidget (max_value);


            QGroupBox* threshold_box = new QGroupBox (tr("Thresholds"));
            main_box->addWidget (threshold_box);
            hlayout = new HBoxLayout;
            threshold_box->setLayout (hlayout);

            lower_threshold_check_box = new QCheckBox (this);
            connect (lower_threshold_check_box, SIGNAL (stateChanged(int)), this, SLOT (lower_threshold_changed(int)));
            hlayout->addWidget (lower_threshold_check_box);
            lower_threshold = new AdjustButton (this, 0.1);
            lower_threshold->setEnabled (false);
            connect (lower_threshold, SIGNAL (valueChanged()), this, SLOT (lower_threshold_value_changed()));
            hlayout->addWidget (lower_threshold);

            upper_threshold_check_box = new QCheckBox (this);
            hlayout->addWidget (upper_threshold_check_box);
            upper_threshold = new AdjustButton (this, 0.1);
            upper_threshold->setEnabled (false);
            connect (upper_threshold_check_box, SIGNAL (stateChanged(int)), this, SLOT (upper_threshold_changed(int)));
            connect (upper_threshold, SIGNAL (valueChanged()), this, SLOT (upper_threshold_value_changed()));
            hlayout->addWidget (upper_threshold);


            opacity_slider = new QSlider (Qt::Horizontal);
            opacity_slider->setRange (1,1000);
            opacity_slider->setSliderPosition (int (1000));
            connect (opacity_slider, SIGNAL (valueChanged (int)), this, SLOT (opacity_changed(int)));
            main_box->addWidget (new QLabel ("opacity"), 0);
            main_box->addWidget (opacity_slider, 0);

            interpolate_check_box = new InterpolateCheckBox (tr ("interpolate"));
            interpolate_check_box->setTristate (true);
            interpolate_check_box->setCheckState (Qt::Checked);
            connect (interpolate_check_box, SIGNAL (clicked ()), this, SLOT (interpolate_changed ()));
            main_box->addWidget (interpolate_check_box, 0);

            connect (image_list_view->selectionModel(),
                SIGNAL(selectionChanged(const QItemSelection &, const QItemSelection &)),
                SLOT (selection_changed_slot(const QItemSelection &, const QItemSelection &)) );

            connect (image_list_model, SIGNAL (dataChanged (const QModelIndex&, const QModelIndex&)),
                     this, SLOT (toggle_shown_slot (const QModelIndex&, const QModelIndex&)));

            update_selection();
          }


        void Overlay::image_open_slot ()
        {
          vector<std::string> overlay_names = Dialog::File::get_images (this, "Select overlay images to open", &current_folder);
          if (overlay_names.empty())
            return;
          vector<std::unique_ptr<MR::Header>> list;
          for (size_t n = 0; n < overlay_names.size(); ++n)
            list.push_back (make_unique<MR::Header> (MR::Header::open (overlay_names[n])));

          add_images (list);
        }





        void Overlay::add_images (vector<std::unique_ptr<MR::Header>>& list)
        {
          size_t previous_size = image_list_model->rowCount();
          image_list_model->add_items (list);

          QModelIndex first = image_list_model->index (previous_size, 0, QModelIndex());
          QModelIndex last = image_list_model->index (image_list_model->rowCount()-1, 0, QModelIndex());
          image_list_view->selectionModel()->select (QItemSelection (first, last), QItemSelectionModel::ClearAndSelect);
        }




        void Overlay::dropEvent (QDropEvent* event)
        {
          static constexpr int max_files = 32;

          const QMimeData* mimeData = event->mimeData();
          if (mimeData->hasUrls()) {
            vector<std::unique_ptr<MR::Header>> list;
            QList<QUrl> urlList = mimeData->urls();
            for (int i = 0; i < urlList.size() && i < max_files; ++i) {
              try {
                list.push_back (make_unique<MR::Header> (MR::Header::open (urlList.at (i).path().toUtf8().constData())));
              }
              catch (Exception& e) {
                e.display();
              }
            }
            if (list.size())
              add_images (list);
          }
        }




        void Overlay::image_close_slot ()
        {
          QModelIndexList indexes = image_list_view->selectionModel()->selectedIndexes();
          GL::Context::Grab context;
          GL::assert_context_is_current();
          while (indexes.size()) {
          GL::assert_context_is_current();
            image_list_model->remove_item (indexes.first());
          GL::assert_context_is_current();
            indexes = image_list_view->selectionModel()->selectedIndexes();
          GL::assert_context_is_current();
          }
          GL::assert_context_is_current();
          updateGL();
        }


        void Overlay::hide_all_slot ()
        {
          updateGL();
        }


        void Overlay::draw (const Projection& projection, bool is_3D, int, int)
        {
          GL::assert_context_is_current();
          if (!is_3D) {
            // set up OpenGL environment:
            gl::Enable (gl::BLEND);
            gl::Disable (gl::DEPTH_TEST);
            gl::DepthMask (gl::FALSE_);
            gl::ColorMask (gl::TRUE_, gl::TRUE_, gl::TRUE_, gl::TRUE_);
            gl::BlendFunc (gl::SRC_ALPHA, gl::ONE_MINUS_SRC_ALPHA);
            gl::BlendEquation (gl::FUNC_ADD);
          }

          bool need_to_update = false;
          for (int i = 0; i < image_list_model->rowCount(); ++i) {
            if (image_list_model->items[i]->show && !hide_all_button->isChecked()) {
              Overlay::Item* image = dynamic_cast<Overlay::Item*>(image_list_model->items[i].get());
              need_to_update |= !std::isfinite (image->intensity_min());
              image->transparent_intensity = image->opaque_intensity = image->intensity_min();
              if (is_3D)
                window().get_current_mode()->overlays_for_3D.push_back (image);
              else
                image->render3D (image->slice_shader, projection, projection.depth_of (window().focus()));
            }
          }

          if (need_to_update)
            update_selection();

          if (!is_3D) {
            // restore OpenGL environment:
            gl::Disable (gl::BLEND);
            gl::Enable (gl::DEPTH_TEST);
            gl::DepthMask (gl::TRUE_);
          }
          GL::assert_context_is_current();
        }


        size_t Overlay::visible_number_colourbars () {
           size_t total_visible(0);

           if(!hide_all_button->isChecked()) {
             for (size_t i = 0, N = image_list_model->rowCount(); i < N; ++i) {
               Image* image  = dynamic_cast<Image*>(image_list_model->items[i].get());
               if (image && image->show && !ColourMap::maps[image->colourmap].special)
                 total_visible += 1;
             }
           }

           return total_visible;
        }


        void Overlay::draw_colourbars ()
        {
          if(hide_all_button->isChecked())
            return;

          for (size_t i = 0, N = image_list_model->rowCount(); i < N; ++i) {
            if (image_list_model->items[i]->show)
              image_list_model->items[i]->request_render_colourbar(*this);
          }
        }


        int Overlay::draw_tool_labels (int position, int start_line_num, const Projection& transform) const
        {
          if(hide_all_button->isChecked()) return 0;

          int num_of_new_lines = 0;

          for (size_t i = 0, N = image_list_model->rowCount(); i < N; ++i) {

            Image* image = dynamic_cast<Image*>(image_list_model->items[i].get());
            if (image && image->show) {
              std::string value_str = Path::basename(image->get_filename()) + " ";
              cfloat value;
              if (image->interpolate()) {
                value_str += "interp value: ";
                value = image->trilinear_value (window().focus());
              } else {
                value_str += "voxel value: ";
                value = image->nearest_neighbour_value (window().focus());
              }
              if (std::isnan(abs(value)))
                value_str += "?";
              else
                value_str += str(value);
              transform.render_text (value_str, position, start_line_num + num_of_new_lines);
              num_of_new_lines += 1;
            }
          }

          return num_of_new_lines;
        }


        void Overlay::selected_colourmap (size_t index, const ColourMapButton&)
        {
            QModelIndexList indices = image_list_view->selectionModel()->selectedIndexes();
            for (size_t i = 0, N = indices.size(); i < N; ++i) {
              Image* overlay = dynamic_cast<Image*> (image_list_model->get_image (indices[i]));
              overlay->set_colourmap (index);
            }
            updateGL();
        }

        void Overlay::selected_custom_colour(const QColor& colour, const ColourMapButton&)
        {
            QModelIndexList indices = image_list_view->selectionModel()->selectedIndexes();
            for (size_t i = 0, N = indices.size(); i < N; ++i) {
              Image* overlay = dynamic_cast<Image*> (image_list_model->get_image (indices[i]));
              std::array<GLubyte, 3> c_colour{{GLubyte(colour.red()), GLubyte(colour.green()), GLubyte(colour.blue())}};
              overlay->set_colour(c_colour);
            }
            updateGL();
        }

        void Overlay::toggle_show_colour_bar(bool visible, const ColourMapButton&)
        {
            QModelIndexList indices = image_list_view->selectionModel()->selectedIndexes();
            for (size_t i = 0, N = indices.size(); i < N; ++i) {
              Image* overlay = dynamic_cast<Image*> (image_list_model->get_image (indices[i]));
              overlay->show_colour_bar = visible;
            }
            updateGL();
        }


        void Overlay::toggle_invert_colourmap(bool invert, const ColourMapButton&)
        {
            QModelIndexList indices = image_list_view->selectionModel()->selectedIndexes();
            for (size_t i = 0, N = indices.size(); i < N; ++i) {
              Image* overlay = dynamic_cast<Image*> (image_list_model->get_image (indices[i]));
              overlay->set_invert_scale(invert);
            }
            updateGL();
        }


        void Overlay::reset_colourmap(const ColourMapButton&)
        {
            QModelIndexList indices = image_list_view->selectionModel()->selectedIndexes();
            Displayable* overlay = nullptr;
            for (size_t i = 0, N = indices.size(); i < N; ++i) {
              overlay = dynamic_cast<Displayable*> (image_list_model->get_image (indices[i]));
              overlay->reset_windowing();
            }

            // Reset the min/max adjust button fields of last selected overlay
            if(overlay) {
             min_value->setValue(overlay->intensity_min());
             max_value->setValue(overlay->intensity_max());
            }

            updateGL();
        }


        void Overlay::render_image_colourbar (const Image& image)
        {
            float min_value = image.use_discard_lower() ?
                        image.scaling_min_thresholded() :
                        image.scaling_min();

            float max_value = image.use_discard_upper() ?
                        image.scaling_max_thresholded() :
                        image.scaling_max();

            window().colourbar_renderer.render (image.colourmap, image.scale_inverted(),
                                                min_value, max_value,
                                                image.scaling_min(), image.display_range,
                                                Eigen::Vector3f { image.colour[0] / 255.0f, image.colour[1] / 255.0f, image.colour[2] / 255.0f });
        }


        void Overlay::toggle_shown_slot (const QModelIndex& index, const QModelIndex& index2)
        {
          if (index.row() == index2.row()) {
            image_list_view->setCurrentIndex(index);
          } else {
            for (size_t i = 0; i < image_list_model->items.size(); ++i) {
              if (image_list_model->items[i]->show) {
                image_list_view->setCurrentIndex (image_list_model->index (i, 0));
                break;
              }
            }
          }
          updateGL();
        }


        void Overlay::onSetVolumeIndex ()
        {
          QModelIndexList indices = image_list_view->selectionModel()->selectedIndexes();
          if (indices.size() != 1) return;
          Image* overlay = dynamic_cast<Image*> (image_list_model->get_image (indices[0]));
          if (overlay->header().ndim() < 4) return;
          assert (overlay->header().ndim() == size_t(volume_index_layout->count()+3));

          for (int i = 0; i < volume_index_layout->count(); ++i) {
            auto* box = dynamic_cast<SpinBox*> (volume_index_layout->itemAt(i)->widget());
            if (overlay->header().ndim() <= size_t(i+3))
              break;
            overlay->image.index(i+3) = box->value();
          }
          if (overlay->show)
            updateGL();
        }


        void Overlay::update_slot (int)
        {
          updateGL();
        }



        void Overlay::values_changed ()
        {
          QModelIndexList indices = image_list_view->selectionModel()->selectedIndexes();
          for (int i = 0; i < indices.size(); ++i) {
            Image* overlay = dynamic_cast<Image*> (image_list_model->get_image (indices[i]));
            overlay->set_windowing (min_value->value(), max_value->value());
          }
          updateGL();
        }


        void Overlay::lower_threshold_changed (int)
        {
          QModelIndexList indices = image_list_view->selectionModel()->selectedIndexes();
          for (int i = 0; i < indices.size(); ++i) {
            Image* overlay = dynamic_cast<Image*> (image_list_model->get_image (indices[i]));
            overlay->lessthan = lower_threshold->value();
            overlay->set_use_discard_lower (lower_threshold_check_box->isChecked());
          }
          lower_threshold->setEnabled (indices.size() && lower_threshold_check_box->isChecked());
          updateGL();
        }


        void Overlay::upper_threshold_changed (int)
        {
          QModelIndexList indices = image_list_view->selectionModel()->selectedIndexes();
          for (int i = 0; i < indices.size(); ++i) {
            Image* overlay = dynamic_cast<Image*> (image_list_model->get_image (indices[i]));
            overlay->greaterthan = upper_threshold->value();
            overlay->set_use_discard_upper (upper_threshold_check_box->isChecked());
          }
          upper_threshold->setEnabled (indices.size() && upper_threshold_check_box->isChecked());
          updateGL();
        }



        void Overlay::lower_threshold_value_changed ()
        {
          if (lower_threshold_check_box->isChecked()) {
            QModelIndexList indices = image_list_view->selectionModel()->selectedIndexes();
            for (int i = 0; i < indices.size(); ++i) {
              Image* overlay = dynamic_cast<Image*> (image_list_model->get_image (indices[i]));
              overlay->lessthan = lower_threshold->value();
            }
          }
          updateGL();
        }



        void Overlay::upper_threshold_value_changed ()
        {
          if (upper_threshold_check_box->isChecked()) {
            QModelIndexList indices = image_list_view->selectionModel()->selectedIndexes();
            for (int i = 0; i < indices.size(); ++i) {
              Image* overlay = dynamic_cast<Image*> (image_list_model->get_image (indices[i]));
              overlay->greaterthan = upper_threshold->value();
            }
          }
          updateGL();
        }


        void Overlay::opacity_changed (int)
        {
          QModelIndexList indices = image_list_view->selectionModel()->selectedIndexes();
          for (int i = 0; i < indices.size(); ++i) {
            Image* overlay = dynamic_cast<Image*> (image_list_model->get_image (indices[i]));
            overlay->alpha = opacity_slider->value() / 1.0e3f;
          }
          window().updateGL();
        }

        void Overlay::interpolate_changed ()
        {
          QModelIndexList indices = image_list_view->selectionModel()->selectedIndexes();
          for (int i = 0; i < indices.size(); ++i) {
            Image* overlay = dynamic_cast<Image*> (image_list_model->get_image (indices[i]));
            overlay->set_interpolate (interpolate_check_box->isChecked());
          }
          window().updateGL();
        }


        void Overlay::selection_changed_slot (const QItemSelection &, const QItemSelection &)
        {
          update_selection();
        }


        void Overlay::right_click_menu_slot (const QPoint& pos)
        {
          QModelIndex index = image_list_view->indexAt (pos);
          if (index.isValid()) {
            QPoint globalPos = image_list_view->mapToGlobal (pos);
            image_list_view->selectionModel()->select(index, QItemSelectionModel::Select);
            colourmap_button->open_menu (globalPos);
          }
        }



        void Overlay::update_selection ()
        {
          QModelIndexList indices = image_list_view->selectionModel()->selectedIndexes();
          while (volume_index_layout->count())
            delete volume_index_layout->takeAt (volume_index_layout->count()-1)->widget();
          colourmap_button->setEnabled (indices.size());
          max_value->setEnabled (indices.size());
          min_value->setEnabled (indices.size());
          lower_threshold_check_box->setEnabled (indices.size());
          upper_threshold_check_box->setEnabled (indices.size());
          lower_threshold->setEnabled (indices.size());
          upper_threshold->setEnabled (indices.size());
          opacity_slider->setEnabled (indices.size());
          interpolate_check_box->setEnabled (indices.size());

          if (!indices.size()) {
            max_value->setValue (NAN);
            min_value->setValue (NAN);
            lower_threshold->setValue (NAN);
            upper_threshold->setValue (NAN);
            updateGL();
            return;
          }

          float rate = 0.0f, min_val = 0.0f, max_val = 0.0f;
          float lower_threshold_val = 0.0f, upper_threshold_val = 0.0f;
          float opacity = 0.0f;
          int num_lower_threshold = 0, num_upper_threshold = 0;
          int colourmap_index = -2;
          int num_interp = 0;
          for (int i = 0; i < indices.size(); ++i) {
            Image* overlay = dynamic_cast<Image*> (image_list_model->get_image (indices[i]));
            if (colourmap_index != int(overlay->colourmap)) {
              if (colourmap_index == -2)
                colourmap_index = overlay->colourmap;
              else
                colourmap_index = -1;
            }
            rate += overlay->scaling_rate();
            min_val += overlay->scaling_min();
            max_val += overlay->scaling_max();
            num_lower_threshold += overlay->use_discard_lower();
            num_upper_threshold += overlay->use_discard_upper();
            opacity += overlay->alpha;
            if (overlay->interpolate())
              ++num_interp;
            if (!std::isfinite (overlay->lessthan))
              overlay->lessthan = overlay->intensity_min();
            if (!std::isfinite (overlay->greaterthan))
              overlay->greaterthan = overlay->intensity_max();
            lower_threshold_val += overlay->lessthan;
            upper_threshold_val += overlay->greaterthan;
          }

          rate /= indices.size();
          min_val /= indices.size();
          max_val /= indices.size();
          lower_threshold_val /= indices.size();
          upper_threshold_val /= indices.size();
          opacity /= indices.size();

          if (indices.size() == 1) {
            Image* overlay = dynamic_cast<Image*> (image_list_model->get_image (indices[0]));

            // volume_box->setVisible(overlay->header().ndim() > 3); // causes shift in FOV due to resizing of tool pane
            for (size_t d = 3; d < overlay->image.ndim(); ++d) {
              SpinBox* vol_index = new SpinBox (this);
              vol_index->setMinimum (0);
              vol_index->setPrefix (tr((str(d+1) + ": ").c_str()));;
              vol_index->setValue (overlay->image.index(d));
              vol_index->setMaximum (overlay->image.size(d) - 1);
              vol_index->setEnabled (overlay->image.size(d) > 1);
              volume_index_layout->addWidget (vol_index, volume_index_layout->count()/3, volume_index_layout->count()%3);
              connect (vol_index, SIGNAL (valueChanged(int)), this, SLOT (onSetVolumeIndex()));
            }
          }
          if (volume_index_layout->count() == 0) {
            if (indices.size() != 1)
              volume_index_layout->addWidget (new QLabel ("Requires single image selected"));
            else
              volume_index_layout->addWidget (new QLabel ("No volumes to select"));
          }

          colourmap_button->set_colourmap_index(colourmap_index);
          opacity_slider->setValue (1.0e3f * opacity);
          if (num_interp == 0)
            interpolate_check_box->setCheckState (Qt::Unchecked);
          else if (num_interp == indices.size())
            interpolate_check_box->setCheckState (Qt::Checked);
          else
            interpolate_check_box->setCheckState (Qt::PartiallyChecked);

          min_value->setRate (rate);
          max_value->setRate (rate);
          min_value->setValue (min_val);
          max_value->setValue (max_val);

          lower_threshold->setValue (lower_threshold_val);
          lower_threshold_check_box->setCheckState (num_lower_threshold ?
              ( num_lower_threshold == indices.size() ?
                Qt::Checked :
                Qt::PartiallyChecked ) :
              Qt::Unchecked);
          lower_threshold->setRate (rate);

          upper_threshold->setValue (upper_threshold_val);
          upper_threshold_check_box->setCheckState (num_upper_threshold ?
              ( num_upper_threshold == indices.size() ?
                Qt::Checked :
                Qt::PartiallyChecked ) :
              Qt::Unchecked);
          upper_threshold->setRate (rate);
        }




        void Overlay::add_commandline_options (MR::App::OptionList& options)
        {
          using namespace MR::App;
          options
            + OptionGroup ("Overlay tool options")

            + Option ("overlay.load", "Loads the specified image on the overlay tool.").allow_multiple()
            +   Argument ("image").type_image_in()

            + Option ("overlay.opacity", "Sets the overlay opacity to floating value [0-1].").allow_multiple()
            +   Argument ("value").type_float (0.0, 1.0)

            + Option ("overlay.colourmap", "Sets the colourmap of the overlay as indexed in the colourmap dropdown menu.").allow_multiple()
            +   Argument ("index").type_integer()

            + Option ("overlay.colour", "Specify a manual colour for the overlay, as three comma-separated values").allow_multiple()
            +   Argument ("R,G,B").type_sequence_float()

            + Option ("overlay.intensity", "Set the intensity windowing of the overlay").allow_multiple()
            +   Argument ("Min,Max").type_sequence_float()

            + Option ("overlay.threshold_min", "Set the lower threshold value of the overlay").allow_multiple()
            +   Argument ("value").type_float()

            + Option ("overlay.threshold_max", "Set the upper threshold value of the overlay").allow_multiple()
            +   Argument ("value").type_float()

            + Option ("overlay.no_threshold_min", "Disable the lower threshold for the overlay").allow_multiple()
            + Option ("overlay.no_threshold_max", "Disable the upper threshold for the overlay").allow_multiple()

            + Option ("overlay.interpolation", "Enable or disable overlay image interpolation.").allow_multiple()
            +   Argument ("value").type_bool();

        }

        bool Overlay::process_commandline_option (const MR::App::ParsedOption& opt)
        {
          if (opt.opt->is ("overlay.load")) {
            vector<std::unique_ptr<MR::Header>> list;
            try { list.push_back (make_unique<MR::Header> (MR::Header::open (opt[0]))); }
            catch (Exception& e) { e.display(); }
            add_images (list);
            return true;
          }

          if (opt.opt->is ("overlay.opacity")) {
            try {
              float value = opt[0];
              opacity_slider->setSliderPosition(int(1.e3f*value));
            }
            catch (Exception& e) { e.display(); }
            return true;
          }

          if (opt.opt->is ("overlay.colourmap")) {
            try {
              int n = opt[0];
              if (n < 0 || !ColourMap::maps[n].name)
                throw Exception ("invalid overlay colourmap index \"" + std::string (opt[0]) + "\" for -overlay.colourmap option");
              colourmap_button->set_colourmap_index(n);
            }
            catch (Exception& e) { e.display(); }
            return true;
          }

          if (opt.opt->is ("overlay.colour")) {
            try {
              auto values = parse_floats (opt[0]);
              if (values.size() != 3)
                throw Exception ("must provide exactly three comma-separated values to the -overlay.colour option");
              const float max_value = std::max ({ values[0], values[1], values[2] });
              if (std::min ({ values[0], values[1], values[2] }) < 0.0 || max_value > 255)
                throw Exception ("values provided to -overlay.colour must be either between 0.0 and 1.0, or between 0 and 255");
              const float multiplier = max_value <= 1.0 ? 255.0 : 1.0;
              QColor colour (int(values[0] * multiplier), int(values[1]*multiplier), int(values[2]*multiplier));
              selected_custom_colour (colour, *colourmap_button);
              colourmap_button->set_fixed_colour();
            }
            catch (Exception& e) { e.display(); }
            return true;
          }

          if (opt.opt->is ("overlay.intensity")) {
            try {
              auto values = parse_floats (opt[0]);
              if (values.size() != 2)
                throw Exception ("must provide exactly two comma-separated values to the -overlay.intensity option");
              min_value->setValue (values[0]);
              max_value->setValue (values[1]);
              values_changed();
            }
            catch (Exception& e) { e.display(); }
            return true;
          }

          if (opt.opt->is ("overlay.threshold_min")) {
            try {
              float value = opt[0];
              lower_threshold->setValue (value);
              lower_threshold_check_box->setChecked (true);
            }
            catch (Exception& e) { e.display(); }
            return true;
          }

          if (opt.opt->is ("overlay.threshold_max")) {
            try {
              float value = opt[0];
              upper_threshold->setValue (value);
              upper_threshold_check_box->setChecked (true);
            }
            catch (Exception& e) { e.display(); }
            return true;
          }

<<<<<<< HEAD
          else if (cmd == "overlay.colourmap") {
            try {
              int n = to<int> (args);
              if (n < 0 || !ColourMap::maps[n].name)
                throw Exception ("invalid overlay colourmap index \"" + args + "\" requested in batch command");
              colourmap_combobox->setCurrentIndex (n);
              colourmap_changed(n);
            }
            catch (Exception& e) { e.display(); }
            return true;
          }

=======
          if (opt.opt->is ("overlay.no_threshold_min")) {
            lower_threshold_check_box->setChecked (false);
            return true;
          }

          if (opt.opt->is ("overlay.no_threshold_max")) {
            upper_threshold_check_box->setChecked (false);
            return true;
          }

          if (opt.opt->is ("overlay.interpolation")) {
            interpolate_check_box->setCheckState (bool(opt[0]) ? Qt::Checked : Qt::Unchecked);
            interpolate_changed();
            return true;
          }


>>>>>>> e0d62b6a
          return false;
        }




      }
    }
  }
}




<|MERGE_RESOLUTION|>--- conflicted
+++ resolved
@@ -821,20 +821,6 @@
             return true;
           }
 
-<<<<<<< HEAD
-          else if (cmd == "overlay.colourmap") {
-            try {
-              int n = to<int> (args);
-              if (n < 0 || !ColourMap::maps[n].name)
-                throw Exception ("invalid overlay colourmap index \"" + args + "\" requested in batch command");
-              colourmap_combobox->setCurrentIndex (n);
-              colourmap_changed(n);
-            }
-            catch (Exception& e) { e.display(); }
-            return true;
-          }
-
-=======
           if (opt.opt->is ("overlay.no_threshold_min")) {
             lower_threshold_check_box->setChecked (false);
             return true;
@@ -852,7 +838,6 @@
           }
 
 
->>>>>>> e0d62b6a
           return false;
         }
 
