--- conflicted
+++ resolved
@@ -47,13 +47,8 @@
 
             Overlay (Window& main_window, Dock* parent);
 
-<<<<<<< HEAD
-            void draw2D (const Projection& projection);
-            void draw3D (const Projection& projection);
+            void draw (const Projection& projection, bool is_3D);
             bool process_batch_command (const std::string& cmd, const std::string& args);
-=======
-            void draw (const Projection& projection, bool is_3D);
->>>>>>> d134595f
 
           private slots:
             void image_open_slot ();
