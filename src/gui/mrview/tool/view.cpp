--- conflicted
+++ resolved
@@ -600,13 +600,8 @@
           if(!window().image())
             return;
 
-<<<<<<< HEAD
           Eigen::VectorXf focus = window().image()->scanner2voxel() * window().focus();
-          Eigen::IOFormat fmt(Eigen::FullPrecision, Eigen::DontAlignCols, " ", "\n", "", "", "", "");
-=======
-          Eigen::VectorXf focus = window().image()->transform().scanner2voxel.cast<float>() * window().focus();
           Eigen::IOFormat fmt(Eigen::FullPrecision, Eigen::DontAlignCols, ",", "\n", "", "", "", "");
->>>>>>> ac5f54d0
           std::cout << focus.transpose().format(fmt) << "\n";
 
           QClipboard *clip = QApplication::clipboard();
