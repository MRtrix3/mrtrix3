--- conflicted
+++ resolved
@@ -81,11 +81,7 @@
             }
 
             Qt::ItemFlags flags (const QModelIndex& index) const {
-<<<<<<< HEAD
-              if (!index.isValid()) return Qt::ItemFlags();
-=======
               if (!index.isValid()) return {};
->>>>>>> 8322af1c
               return Qt::ItemIsEnabled | Qt::ItemIsSelectable | Qt::ItemIsUserCheckable;
             }
 
