/*
   Copyright 2009 Brain Research Institute, Melbourne, Australia

   Written by J-Donald Tournier, 13/11/09.

   This file is part of MRtrix.

   MRtrix is free software: you can redistribute it and/or modify
   it under the terms of the GNU General Public License as published by
   the Free Software Foundation, either version 3 of the License, or
   (at your option) any later version.

   MRtrix is distributed in the hope that it will be useful,
   but WITHOUT ANY WARRANTY; without even the implied warranty of
   MERCHANTABILITY or FITNESS FOR A PARTICULAR PURPOSE.  See the
   GNU General Public License for more details.

   You should have received a copy of the GNU General Public License
   along with MRtrix.  If not, see <http://www.gnu.org/licenses/>.

*/

#include "file/config.h"
#include "gui/opengl/gl.h"
#include "gui/mrview/mode/base.h"

namespace MR
{
  namespace GUI
  {
    namespace MRView
    {
      namespace Mode
      {

        Base::Base (int flags) :
          projection (window().glarea, window().font),
          features (flags),
          update_overlays (false),
          visible (true) { }


        Base::~Base ()
        {
          glarea()->setCursor (Cursor::crosshair);
        }

        const Projection* Base::get_current_projection () const { return &projection; }

        void Base::paintGL ()
        {
          GL_CHECK_ERROR;

          projection.set_viewport (window(), 0, 0, width(), height());

          GL_CHECK_ERROR;
          gl::Clear (gl::COLOR_BUFFER_BIT | gl::DEPTH_BUFFER_BIT);
          if (!image()) {
            projection.setup_render_text();
            projection.render_text (10, 10, "No image loaded");
            projection.done_render_text();
            goto done_painting;
          }

          GL_CHECK_ERROR;
          if (!focus() || !target()) 
            reset_view();

          {
            GL_CHECK_ERROR;
            // call mode's draw method:
            paint (projection);

            gl::Disable (gl::MULTISAMPLE);
            GL_CHECK_ERROR;

            projection.setup_render_text();
            if (window().show_voxel_info()) {
              Point<> voxel (image()->interp.scanner2voxel (focus()));
              Image::VoxelType& imvox (image()->voxel());
              ssize_t vox [] = { ssize_t(std::round (voxel[0])), ssize_t(std::round (voxel[1])), ssize_t(std::round (voxel[2])) };

              std::string vox_str = printf ("voxel: [ %d %d %d ", vox[0], vox[1], vox[2]);
              for (size_t n = 3; n < imvox.ndim(); ++n)
                vox_str += str(imvox[n]) + " ";
              vox_str += "]";

              projection.render_text (printf ("position: [ %.4g %.4g %.4g ] mm", focus() [0], focus() [1], focus() [2]), LeftEdge | BottomEdge);
              projection.render_text (vox_str, LeftEdge | BottomEdge, 1);
              std::string value_str = "value: ";
              cfloat value = image()->interpolate() ?
                image()->trilinear_value(window().focus()) :
                image()->nearest_neighbour_value(window().focus());
              if(std::isnan(std::abs(value)))
                value_str += "?";
              else value_str += str(value);
              projection.render_text (value_str, LeftEdge | BottomEdge, 2);

              // Draw additional labels from tools
              QList<QAction*> tools = window().tools()->actions();
              for (size_t i = 0, line_num = 3, N = tools.size(); i < N; ++i) {
                Tool::Dock* dock = dynamic_cast<Tool::__Action__*>(tools[i])->dock;
                if (dock)
                  line_num += dock->tool->draw_tool_labels (LeftEdge | BottomEdge, line_num, projection);
              }
            }
            GL_CHECK_ERROR;

            if (window().show_comments()) {
              for (size_t i = 0; i < image()->header().comments().size(); ++i)
                projection.render_text (image()->header().comments() [i], LeftEdge | TopEdge, i);
            }

            projection.done_render_text();

<<<<<<< HEAD
            if (window.show_colourbar()) {
              window.colourbar_renderer.render (projection, *image(), window.colourbar_position_index, image()->scale_inverted());

              QList<QAction*> tools = window.tools()->actions();
              for (int i = 0; i < tools.size(); ++i) {
                Tool::Dock* dock = dynamic_cast<Tool::__Action__*>(tools[i])->dock;
                if (dock)
                  dock->tool->drawOverlays (projection);
              }
            }
=======
            GL_CHECK_ERROR;
            if (window().show_colourbar()) {

              auto &colourbar_renderer = window().colourbar_renderer;

              colourbar_renderer.begin_render_colourbars (&projection, window().colourbar_position, 1);
              colourbar_renderer.render (*image(), image()->scale_inverted());
              colourbar_renderer.end_render_colourbars ();

              QList<QAction*> tools = window().tools()->actions();
              size_t num_tool_colourbars = 0;
              for (size_t i = 0, N = tools.size(); i < N; ++i) {
                Tool::Dock* dock = dynamic_cast<Tool::__Action__*>(tools[i])->dock;
                if (dock)
                  num_tool_colourbars += dock->tool->visible_number_colourbars ();
              }


              colourbar_renderer.begin_render_colourbars (&projection, window().tools_colourbar_position, num_tool_colourbars);

              for (size_t i = 0, N = tools.size(); i < N; ++i) {
                Tool::Dock* dock = dynamic_cast<Tool::__Action__*>(tools[i])->dock;
                if (dock)
                  dock->tool->draw_colourbars ();
              }

              colourbar_renderer.end_render_colourbars ();

            }
            GL_CHECK_ERROR;
>>>>>>> 5d43dbc7

          }

done_painting:
          update_overlays = false;
        }


        void Base::paint (Projection&) { }
        void Base::mouse_press_event () { }
        void Base::mouse_release_event () { }

        void Base::slice_move_event (int x) 
        {
          const Projection* proj = get_current_projection();
          if (!proj) return;
          const auto &header = image()->header();
          float increment = snap_to_image() ?
            x * header.vox(plane()) :
            x * std::pow (header.vox(0) * header.vox(1) * header.vox(2), 1/3.f);
          move_in_out (increment, *proj);
          move_target_to_focus_plane (*proj);
          updateGL();
        }




        void Base::set_focus_event ()
        {
          const Projection* proj = get_current_projection();
          if (!proj) return;
          set_focus (proj->screen_to_model (window().mouse_position(), focus()));
          updateGL();
        }




        void Base::contrast_event ()
        {
          image()->adjust_windowing (window().mouse_displacement());
          window().on_scaling_changed();
          updateGL();
        }



        void Base::pan_event ()
        {
          const Projection* proj = get_current_projection();
          if (!proj) return;
          set_target (target() - proj->screen_to_model_direction (window().mouse_displacement(), target()));
          updateGL();
        }



        void Base::panthrough_event ()
        {
          const Projection* proj = get_current_projection();
          if (!proj) return;
          move_in_out_FOV (window().mouse_displacement().y(), *proj);
          move_target_to_focus_plane (*proj);
          updateGL();
        }






        Math::Versor<float> Base::get_tilt_rotation () const 
        {
          Math::Versor<float> rot;
          const Projection* proj = get_current_projection();
          if (!proj) {
            rot.invalidate(); 
            return rot;
          }

          QPoint dpos = window().mouse_displacement();
          if (dpos.x() == 0 && dpos.y() == 0) {
            rot.invalidate();
            return rot;
          }

          Point<> x = proj->screen_to_model_direction (dpos, target());
          Point<> z = proj->screen_normal();
          Point<> v (x.cross (z));
          float angle = -ROTATION_INC * std::sqrt (float (Math::pow2 (dpos.x()) + Math::pow2 (dpos.y())));
          v.normalise();
          if (angle > Math::pi_2) 
            angle = Math::pi_2;

          return Math::Versor<float> (angle, v);
        }






        Math::Versor<float> Base::get_rotate_rotation () const
        {
          Math::Versor<float> rot;
          rot.invalidate();

          const Projection* proj = get_current_projection();
          if (!proj) 
            return rot;

          QPoint dpos = window().mouse_displacement();
          if (dpos.x() == 0 && dpos.y() == 0) 
            return rot;

          Point<> x1 (window().mouse_position().x() - proj->x_position() - proj->width()/2,
              window().mouse_position().y() - proj->y_position() - proj->height()/2,
              0.0);

          if (x1.norm() < 16.0f) 
            return rot;

          Point<> x0 (dpos.x() - x1[0], dpos.y() - x1[1], 0.0);

          x1.normalise();
          x0.normalise();

          Point<> n = x1.cross (x0);

          Point<> v = proj->screen_normal();
          v.normalise();

          return Math::Versor<float> (n[2], v);
        }





        void Base::tilt_event ()
        {
          if (snap_to_image()) 
            window().set_snap_to_image (false);

          Math::Versor<float> rot = get_tilt_rotation();
          if (!rot) 
            return;
          Math::Versor<float> orient = rot * orientation();
          orient.normalise();
          set_orientation (orient);
          updateGL();
        }





        void Base::rotate_event ()
        {
          if (snap_to_image()) 
            window().set_snap_to_image (false);

          Math::Versor<float> rot = get_rotate_rotation();
          if (!rot) 
            return;
          Math::Versor<float> orient = rot * orientation();
          orient.normalise();
          set_orientation (orient);
          updateGL();
        }







        void Base::reset_event () 
        { 
          reset_view();
          updateGL();
        }


        void Base::reset_view () 
        {
          if (!image()) return;
          const Projection* proj = get_current_projection();
          if (!proj) return;

          float dim[] = {
            image()->header().dim (0) * image()->header().vox (0),
            image()->header().dim (1) * image()->header().vox (1),
            image()->header().dim (2) * image()->header().vox (2)
          };
          if (dim[0] < dim[1] && dim[0] < dim[2])
            set_plane (0);
          else if (dim[1] < dim[0] && dim[1] < dim[2])
            set_plane (1);
          else
            set_plane (2);

          Point<> p (
              floor ((image()->header().dim(0)-1)/2.0f),
              floor ((image()->header().dim(1)-1)/2.0f),
              floor ((image()->header().dim(2)-1)/2.0f)
              );

          set_focus (image()->interp.voxel2scanner (p));
          set_target (focus());
          reset_orientation();

          int x, y;
          image()->get_axes (plane(), x, y);
          set_FOV (std::max (dim[x], dim[y]));

          updateGL();
        }





        GL::mat4 Base::adjust_projection_matrix (const GL::mat4& Q, int proj) const
        {
          GL::mat4 M;
          M(3,0) = M(3,1) = M(3,2) = M(0,3) = M(1,3) = M(2,3) = 0.0f;
          M(3,3) = 1.0f;
          if (proj == 0) { // sagittal
            for (size_t n = 0; n < 3; n++) {
              M(0,n) = -Q(1,n);  // x: -y
              M(1,n) =  Q(2,n);  // y: z
              M(2,n) = -Q(0,n);  // z: -x
            }
          }
          else if (proj == 1) { // coronal
            for (size_t n = 0; n < 3; n++) {
              M(0,n) = -Q(0,n);  // x: -x
              M(1,n) =  Q(2,n);  // y: z
              M(2,n) =  Q(1,n);  // z: y
            }
          }
          else { // axial
            for (size_t n = 0; n < 3; n++) {
              M(0,n) = -Q(0,n);  // x: -x
              M(1,n) =  Q(1,n);  // y: y
              M(2,n) = -Q(2,n);  // z: -z
            }
          }
          return M;
        }

      }
    }
  }
}

#undef MODE

<|MERGE_RESOLUTION|>--- conflicted
+++ resolved
@@ -113,18 +113,6 @@
 
             projection.done_render_text();
 
-<<<<<<< HEAD
-            if (window.show_colourbar()) {
-              window.colourbar_renderer.render (projection, *image(), window.colourbar_position_index, image()->scale_inverted());
-
-              QList<QAction*> tools = window.tools()->actions();
-              for (int i = 0; i < tools.size(); ++i) {
-                Tool::Dock* dock = dynamic_cast<Tool::__Action__*>(tools[i])->dock;
-                if (dock)
-                  dock->tool->drawOverlays (projection);
-              }
-            }
-=======
             GL_CHECK_ERROR;
             if (window().show_colourbar()) {
 
@@ -155,7 +143,6 @@
 
             }
             GL_CHECK_ERROR;
->>>>>>> 5d43dbc7
 
           }
 
