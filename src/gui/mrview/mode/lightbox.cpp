/* Copyright (c) 2008-2019 the MRtrix3 contributors.
 *
 * This Source Code Form is subject to the terms of the Mozilla Public
 * License, v. 2.0. If a copy of the MPL was not distributed with this
 * file, You can obtain one at http://mozilla.org/MPL/2.0/.
 *
 * Covered Software is provided under this License on an "as is"
 * basis, without warranty of any kind, either expressed, implied, or
 * statutory, including, without limitation, warranties that the
 * Covered Software is free of defects, merchantable, fit for a
 * particular purpose or non-infringing.
 * See the Mozilla Public License v. 2.0 for more details.
 *
 * For more details, see http://www.mrtrix.org/.
 */

#include "gui/mrview/mode/lightbox.h"

namespace MR
{
  namespace GUI
  {
    namespace MRView
    {
      namespace Mode
      {

        bool LightBox::show_grid_lines = true;
        bool LightBox::show_volumes = false;
        ssize_t LightBox::n_rows = 3;
        ssize_t LightBox::n_cols = 5;
        ssize_t LightBox::volume_increment = 1;
        float LightBox::slice_focus_increment = 1.0f;
        float LightBox::slice_focus_inc_adjust_rate = 0.2f;
        std::string LightBox::prev_image_name;
        ssize_t LightBox::current_slice_index = 0;






        LightBox::LightBox () :
            frames_dirty (true)
        {
          Image* img = image();

          if(!img || prev_image_name != img->header().name())
            image_changed_event();
          else {
            set_volume_increment (volume_increment);
            set_slice_increment (slice_focus_increment);
          }
        }




        void LightBox::set_rows (size_t rows)
        {
          n_rows = rows;
          frames_dirty = true;
          updateGL();
        }




        void LightBox::set_cols (size_t cols)
        {
          n_cols = cols;
          frames_dirty = true;
          updateGL();
        }





        void LightBox::set_volume_increment (size_t vol_inc)
        {
          volume_increment = vol_inc;
          updateGL();
        }





        void LightBox::set_slice_increment (float inc)
        {
          slice_focus_increment = inc;
          updateGL();
        }





        void LightBox::set_show_grid (bool show_grid)
        {
          show_grid_lines = show_grid;
          updateGL();
        }





        void LightBox::set_show_volumes (bool show_vol)
        {
          show_volumes = show_vol;
          updateGL();
        }



<<<<<<< HEAD
            const Eigen::Vector3f slice_focus = get_through_plane_translation (focus_delta, slice_proj);
            set_focus(focus() + slice_focus);
          } else if (volume_indices[slice_index] == -1)
              current_slice_index = prev_index;
=======
>>>>>>> f7397a1f


        inline bool LightBox::render_volumes()
        {
          return show_volumes && image () && image()->image.ndim() == 4;
        }






        void LightBox::draw_plane_primitive (int axis, Displayable::Shader& shader_program, Projection& with_projection)
        {
          GL::assert_context_is_current();
          // Setup OpenGL environment:
          gl::Disable (gl::BLEND);
          gl::Disable (gl::DEPTH_TEST);
          gl::DepthMask (gl::FALSE_);
          gl::ColorMask (gl::TRUE_, gl::TRUE_, gl::TRUE_, gl::TRUE_);

          if (visible)
            image()->render3D (shader_program, with_projection, with_projection.depth_of (focus()));

          render_tools (with_projection, false, axis, slice (axis));
          GL::assert_context_is_current();
        }






        void LightBox::paint (Projection&)
        {
          GL::assert_context_is_current();
          GLint x = projection.x_position(), y = projection.y_position();
          GLint w = projection.width(), h = projection.height();
          GLfloat dw = w / (float)n_cols, dh = h / (float)n_rows;

          const Eigen::Vector3f orig_focus = window().focus();
          const ssize_t original_slice_index = image()->image.index(3);

          if (render_volumes()) {
            if (current_slice_index < 0)
              current_slice_index = 0;
            if (current_slice_index >= n_rows*n_cols)
              current_slice_index = n_rows*n_cols-1;
            if (original_slice_index + volume_increment * (n_rows*n_cols-1 - current_slice_index) >= image()->image.size(3))
              current_slice_index = n_rows*n_cols-1-(image()->image.size(3)-1-original_slice_index)/volume_increment;
            if (original_slice_index < volume_increment * current_slice_index)
              current_slice_index = original_slice_index / volume_increment;
          }

          float value_min = NaN, value_max = NaN;

          ssize_t slice_idx = 0;
          for (ssize_t row = 0; row < n_rows; ++row) {
            for (ssize_t col = 0; col < n_cols; ++col, ++slice_idx) {

              bool render_plane = true;

              // Place the first slice in the top-left corner
              projection.set_viewport (window(), x + dw * col, y + h - (dh * (row+1)), dw, dh);

              // We need to setup the modelview/proj matrices before we set the new focus
<<<<<<< HEAD
              // because get_through_plane_translation is reliant on MVP
              setup_projection (plane(), slice_proj);
=======
              // because move_in_out_displacement is reliant on MVP
              setup_projection (plane(), projection);
>>>>>>> f7397a1f

              if (render_volumes()) {
                int vol_index = original_slice_index + volume_increment * (slice_idx - current_slice_index);
                if (vol_index >= 0 && vol_index < image()->image.size(3))
                  image()->image.index(3) = vol_index;
                else
                  render_plane = false;
              }
              else {
<<<<<<< HEAD
                float focus_delta = slices_proj_focusdelta[slice_idx].second;
                auto move = get_through_plane_translation (focus_delta, slice_proj);
                set_focus (orig_focus + move);
=======
                float focus_delta = slice_focus_increment * (slice_idx - current_slice_index);
                Eigen::Vector3f slice_focus = move_in_out_displacement(focus_delta, projection);
                set_focus (orig_focus + slice_focus);
>>>>>>> f7397a1f
              }
              if (render_plane)
                draw_plane_primitive (plane(), slice_shader, projection);

              if (render_volumes() && image()->image.index(3) == original_slice_index) {
                value_min = image()->intensity_min();
                value_max = image()->intensity_max();
              }

              if (slice_idx == current_slice_index) {
                // Drawing plane may alter the depth test state
                // so need to ensure that crosshairs/labels will be visible
                gl::Disable (gl::DEPTH_TEST);
                draw_crosshairs (projection);
                draw_orientation_labels (projection);
              }
            }
          }

          // Restore view state
          if (render_volumes()) {
            image()->image.index(3) = original_slice_index;
            image()->set_min_max (value_min, value_max);
          }

          set_focus (orig_focus);
          projection.set_viewport (window(), x, y, w, h);

          // Users may want to screen capture without grid lines
          if (show_grid_lines) {
            gl::Disable(gl::DEPTH_TEST);
            draw_grid();
          }


          GL::assert_context_is_current();
        }






        void LightBox::draw_grid()
        {
          GL::assert_context_is_current();
          if(n_cols < 1 && n_rows < 1)
            return;

          size_t num_points = ((n_rows - 1) + (n_cols - 1)) * 4;

          GL::mat4 MV = GL::identity();
          GL::mat4 P = GL::ortho (0, width(), 0, height(), -1.0, 1.0);
          projection.set (MV, P);

          if (frames_dirty) {
            frame_VB.gen();
            frame_VAO.gen();

            frame_VB.bind (gl::ARRAY_BUFFER);
            frame_VAO.bind();

            gl::EnableVertexAttribArray (0);
            gl::VertexAttribPointer (0, 2, gl::FLOAT, gl::FALSE_, 0, (void*)0);

            GLfloat data[num_points];

            // Grid line stride
            float x_inc = 2.f / n_cols;
            float y_inc = 2.f / n_rows;

            size_t pt_idx = 0;
            // Row grid lines
            for (ssize_t row = 1; row < n_rows; ++row, pt_idx += 4) {
              float y_pos = (y_inc * row) - 1.f;
              data[pt_idx] = -1.f;
              data[pt_idx+1] = y_pos;
              data[pt_idx+2] = 1.f;
              data[pt_idx+3] = y_pos;
            }

            // Column grid lines
            for (ssize_t col = 1; col < n_cols; ++col, pt_idx += 4) {
              float x_pos = (x_inc * col) - 1.f;
              data[pt_idx] = x_pos;
              data[pt_idx+1] = -1.f;
              data[pt_idx+2] = x_pos;
              data[pt_idx+3] = 1.f;
            }

            gl::BufferData (gl::ARRAY_BUFFER, sizeof(data), data, gl::STATIC_DRAW);

            frames_dirty = false;
          }
          else
            frame_VAO.bind();

          if (!frame_program) {
            GL::Shader::Vertex vertex_shader (
                "layout(location=0) in vec2 pos;\n"
                "void main () {\n"
                "  gl_Position = vec4 (pos, 0.0, 1.0);\n"
                "}\n");
            GL::Shader::Fragment fragment_shader (
                "out vec3 color;\n"
                "void main () {\n"
                "  color = vec3 (0.1);\n"
                "}\n");
            frame_program.attach (vertex_shader);
            frame_program.attach (fragment_shader);
            frame_program.link();
          }

          frame_program.start();
          gl::DrawArrays (gl::LINES, 0, num_points / 2);
          frame_program.stop();
          GL::assert_context_is_current();
        }



        ModelViewProjection LightBox::get_projection_at (int row, int col) const
        {
          GLint x = projection.x_position();
          GLint y = projection.y_position();
          GLint dw = projection.width() / n_cols;
          GLint dh = projection.height() / n_rows;

          ModelViewProjection proj;
          proj.set_viewport (x + dw * col, y + projection.height() - (dh * (row+1)), dw, dh);
          setup_projection (plane(), proj);

          return proj;
        }



        void LightBox::set_focus_event()
        {
          const auto& mouse_pos = window().mouse_position();

          GLint dw = projection.width() / n_cols;
          GLint dh = projection.height() / n_rows;
          ssize_t col = (mouse_pos.x() - projection.x_position()) / dw;
          ssize_t row = n_rows - 1 - (mouse_pos.y() - projection.y_position()) / dh;

          ssize_t new_slice_index = col + row*n_cols;

          ModelViewProjection proj = get_projection_at (row, col);

          Eigen::Vector3f slice_focus = focus();
          if (render_volumes()) {
            ssize_t vol = image()->image.index(3) +
              volume_increment * (new_slice_index - current_slice_index);
            if (vol < 0 || vol >= image()->image.size(3))
              return;
            window().set_image_volume (3, vol);
          }
          else {
            float focus_delta = slice_focus_increment * (new_slice_index - current_slice_index);
            slice_focus += move_in_out_displacement(focus_delta, proj);
          }
          set_focus (proj.screen_to_model (mouse_pos, slice_focus));

          current_slice_index = new_slice_index;
          updateGL();
        }


        void LightBox::slice_move_event (float x)
        {
          int row = current_slice_index / n_cols;
          int col = current_slice_index - row*n_cols;
          ModelViewProjection proj = get_projection_at (row, col);
          Slice::slice_move_event (proj, x);
        }



        void LightBox::pan_event ()
        {
          int row = current_slice_index / n_cols;
          int col = current_slice_index - row*n_cols;
          ModelViewProjection proj = get_projection_at (row, col);
          Slice::pan_event (proj);
        }


        void LightBox::panthrough_event ()
        {
          int row = current_slice_index / n_cols;
          int col = current_slice_index - row*n_cols;
          ModelViewProjection proj = get_projection_at (row, col);
          Slice::panthrough_event (proj);
        }


        void LightBox::tilt_event ()
        {
          int row = current_slice_index / n_cols;
          int col = current_slice_index - row*n_cols;
          ModelViewProjection proj = get_projection_at (row, col);
          Slice::tilt_event (proj);
        }


        void LightBox::rotate_event ()
        {
          int row = current_slice_index / n_cols;
          int col = current_slice_index - row*n_cols;
          ModelViewProjection proj = get_projection_at (row, col);
          Slice::rotate_event (proj);
        }




        void LightBox::reset_windowing ()
        {
          if (image()) {
            image()->reset_windowing (plane(), false);
            emit window().on_scaling_changed();
            updateGL();
          }
        }




        void LightBox::image_changed_event()
        {
          Base::image_changed_event();

          if (image()) {
            const auto& header = image()->header();
            if (prev_image_name.empty()) {
              float slice_inc = std::pow (header.spacing(0)*header.spacing(1)*header.spacing(2), 1.f/3.f);
              slice_focus_inc_adjust_rate = slice_inc / 5.f;

              set_slice_increment(slice_inc);
              emit slice_increment_reset();
            }

            prev_image_name = image()->header().name();
          }
          else
            prev_image_name.clear();
        }

      }
    }
  }
}<|MERGE_RESOLUTION|>--- conflicted
+++ resolved
@@ -115,14 +115,6 @@
 
 
 
-<<<<<<< HEAD
-            const Eigen::Vector3f slice_focus = get_through_plane_translation (focus_delta, slice_proj);
-            set_focus(focus() + slice_focus);
-          } else if (volume_indices[slice_index] == -1)
-              current_slice_index = prev_index;
-=======
->>>>>>> f7397a1f
-
 
         inline bool LightBox::render_volumes()
         {
@@ -188,13 +180,8 @@
               projection.set_viewport (window(), x + dw * col, y + h - (dh * (row+1)), dw, dh);
 
               // We need to setup the modelview/proj matrices before we set the new focus
-<<<<<<< HEAD
               // because get_through_plane_translation is reliant on MVP
-              setup_projection (plane(), slice_proj);
-=======
-              // because move_in_out_displacement is reliant on MVP
               setup_projection (plane(), projection);
->>>>>>> f7397a1f
 
               if (render_volumes()) {
                 int vol_index = original_slice_index + volume_increment * (slice_idx - current_slice_index);
@@ -204,15 +191,9 @@
                   render_plane = false;
               }
               else {
-<<<<<<< HEAD
-                float focus_delta = slices_proj_focusdelta[slice_idx].second;
-                auto move = get_through_plane_translation (focus_delta, slice_proj);
+                float focus_delta = slice_focus_increment * (slice_idx - current_slice_index);
+                auto move = get_through_plane_translation (focus_delta, projection);
                 set_focus (orig_focus + move);
-=======
-                float focus_delta = slice_focus_increment * (slice_idx - current_slice_index);
-                Eigen::Vector3f slice_focus = move_in_out_displacement(focus_delta, projection);
-                set_focus (orig_focus + slice_focus);
->>>>>>> f7397a1f
               }
               if (render_plane)
                 draw_plane_primitive (plane(), slice_shader, projection);
@@ -373,7 +354,7 @@
           }
           else {
             float focus_delta = slice_focus_increment * (new_slice_index - current_slice_index);
-            slice_focus += move_in_out_displacement(focus_delta, proj);
+            slice_focus += get_through_plane_translation (focus_delta, proj);
           }
           set_focus (proj.screen_to_model (mouse_pos, slice_focus));
 
