/* Copyright (c) 2008-2019 the MRtrix3 contributors.
 *
 * This Source Code Form is subject to the terms of the Mozilla Public
 * License, v. 2.0. If a copy of the MPL was not distributed with this
 * file, You can obtain one at http://mozilla.org/MPL/2.0/.
 *
 * Covered Software is provided under this License on an "as is"
 * basis, without warranty of any kind, either expressed, implied, or
 * statutory, including, without limitation, warranties that the
 * Covered Software is free of defects, merchantable, fit for a
 * particular purpose or non-infringing.
 * See the Mozilla Public License v. 2.0 for more details.
 *
 * For more details, see http://www.mrtrix.org/.
 */

#ifndef __gui_mrview_mode_base_h__
#define __gui_mrview_mode_base_h__

#include "gui/opengl/gl.h"
#include "gui/opengl/transformation.h"
#include "gui/projection.h"
#include "gui/mrview/window.h"
#include "gui/mrview/tool/base.h"

#define ROTATION_INC 0.002
#define MOVE_IN_OUT_FOV_MULTIPLIER 1.0e-3f

namespace MR
{
  namespace GUI
  {
    namespace MRView
    {

      namespace Tool {
        class Dock;
      }

      namespace Mode
      {

        const int FocusContrast = 0x00000001;
        const int MoveTarget = 0x00000002;
        const int TiltRotate = 0x00000004;
        const int MoveSlice = 0x00000008;
        const int ShaderThreshold = 0x10000000;
        const int ShaderTransparency = 0x20000000;
        const int ShaderLighting = 0x40000000;
        const int ShaderClipping = 0x80000008;



        class Slice;
        class Ortho;
        class Volume;
        class LightBox;
        class ModeGuiVisitor
        { MEMALIGN(ModeGuiVisitor)
          public:
            virtual void update_base_mode_gui(const Base&) {}
            virtual void update_slice_mode_gui(const Slice&) {}
            virtual void update_ortho_mode_gui(const Ortho&) {}
            virtual void update_volume_mode_gui(const Volume&) {}
            virtual void update_lightbox_mode_gui(const LightBox&) {}
        };



        class Base : public QObject
        { MEMALIGN(Base)
          public:
            Base (int flags = FocusContrast | MoveTarget);
            virtual ~Base ();

            Window& window () const { return *Window::main; }
            Projection projection;
            const int features;
            QList<ImageBase*> overlays_for_3D;
            bool update_overlays;

            virtual void paint (Projection& projection);
            virtual void mouse_press_event ();
            virtual void mouse_release_event ();
            virtual void reset_event ();
            virtual void slice_move_event (float x);
            virtual void set_focus_event ();
            virtual void contrast_event ();
            virtual void pan_event ();
            virtual void panthrough_event ();
            virtual void tilt_event ();
            virtual void rotate_event ();
            virtual void image_changed_event () {}
            virtual const Projection* get_current_projection() const;
            virtual void reset_windowing ();

            virtual void request_update_mode_gui(ModeGuiVisitor& visitor) const {
              visitor.update_base_mode_gui(*this); }

            void paintGL ();

            const Image* image () const { return window().image(); }
            const Eigen::Vector3f& focus () const { return window().focus(); }
            const Eigen::Vector3f& target () const { return window().target(); }
            float FOV () const { return window().FOV(); }
            int plane () const { return window().plane(); }
            Eigen::Quaternionf orientation () const {
              if (snap_to_image()) {
                if (image())
                  return Eigen::Quaternionf (image()->header().transform().rotation().cast<float>());
                else
                  return Eigen::Quaternionf::Identity();
              }
              return window().orientation();
            }

            int width () const { return glarea()->width(); }
            int height () const { return glarea()->height(); }
            bool snap_to_image () const { return window().snap_to_image(); }

            Image* image () { return window().image(); }

            void move_target_to_focus_plane (const ModelViewProjection& projection) {
              Eigen::Vector3f in_plane_target = projection.model_to_screen (target());
              in_plane_target[2] = projection.depth_of (focus());
              set_target (projection.screen_to_model (in_plane_target));
            }
            void set_visible (bool v) { if(visible != v) { visible = v; updateGL(); } }
            void set_focus (const Eigen::Vector3f& p) { window().set_focus (p); }
            void set_target (const Eigen::Vector3f& p) { window().set_target (p); }
            void set_FOV (float value) { window().set_FOV (value); }
            void set_plane (int p) { window().set_plane (p); }
            void set_orientation (const Eigen::Quaternionf& V) { window().set_orientation (V); }
            void reset_orientation () {
              if (image())
                set_orientation (Eigen::Quaternionf (image()->header().transform().rotation().cast<float>()));
              else
                set_orientation (Eigen::Quaternionf::Identity());
            }

            GL::Area* glarea () const {
              return reinterpret_cast <GL::Area*> (window().glarea);
            }

<<<<<<< HEAD
            Eigen::Vector3f get_through_plane_translation (float distance, const Projection& projection) const {
=======
            Eigen::Vector3f move_in_out_displacement (float distance, const ModelViewProjection& projection) const {
>>>>>>> f7397a1f
              Eigen::Vector3f move (projection.screen_normal());
              move.normalize();
              move *= distance;
              return move;
            }

<<<<<<< HEAD
            Eigen::Vector3f get_through_plane_translation_FOV (int increment, const Projection& projection) {
              return get_through_plane_translation (MOVE_IN_OUT_FOV_MULTIPLIER * increment * FOV(), projection);
=======
            void move_in_out (float distance, const ModelViewProjection& projection) {
              if (!image()) return;
              Eigen::Vector3f move = move_in_out_displacement (distance, projection);
              set_focus (focus() + move);
            }

            void move_in_out_FOV (int increment, const ModelViewProjection& projection) {
              move_in_out (MOVE_IN_OUT_FOV_MULTIPLIER * increment * FOV(), projection);
>>>>>>> f7397a1f
            }

            void render_tools (const Projection& projection, bool is_3D = false, int axis = 0, int slice = 0) {
              QList<QAction*> tools = window().tools()->actions();
              for (int i = 0; i < tools.size(); ++i) {
                Tool::Dock* dock = dynamic_cast<Tool::__Action__*>(tools[i])->dock;
                if (dock) {
                  GL::assert_context_is_current();
                  dock->tool->draw (projection, is_3D, axis, slice);
                  GL::assert_context_is_current();
                }
              }
            }

<<<<<<< HEAD
            void setup_projection (const int, Projection&) const;
            void setup_projection (const Eigen::Quaternionf&, Projection&) const;
            void setup_projection (const GL::mat4&, Projection&) const;

            Eigen::Quaternionf get_tilt_rotation () const;
            Eigen::Quaternionf get_rotate_rotation () const;
=======
            void setup_projection (const int, ModelViewProjection&) const;
            void setup_projection (const Math::Versorf&, ModelViewProjection&) const;
            void setup_projection (const GL::mat4&, ModelViewProjection&) const;

            Math::Versorf get_tilt_rotation (const ModelViewProjection& proj) const;
            Math::Versorf get_rotate_rotation (const ModelViewProjection& proj) const;
>>>>>>> f7397a1f

            Eigen::Vector3f voxel_at (const Eigen::Vector3f& pos) const {
              if (!image()) return Eigen::Vector3f { NAN, NAN, NAN };
              const Eigen::Vector3f result = image()->scanner2voxel().cast<float>() * pos;
              return result;
            }

            void draw_crosshairs (const Projection& with_projection) const {
              if (window().show_crosshairs())
                with_projection.render_crosshairs (focus());
            }

            void draw_orientation_labels (const Projection& with_projection) const {
              if (window().show_orientation_labels())
                with_projection.draw_orientation_labels();
            }

            int slice (int axis) const { return std::round (voxel_at (focus())[axis]); }
            int slice () const { return slice (plane()); }

            void updateGL () { window().updateGL(); }

          protected:
            void slice_move_event (const ModelViewProjection& proj, float x);
            void set_focus_event (const ModelViewProjection& proj);
            void pan_event (const ModelViewProjection& proj);
            void panthrough_event (const ModelViewProjection& proj);
            void tilt_event (const ModelViewProjection& proj);
            void rotate_event (const ModelViewProjection& proj);

            GL::mat4 adjust_projection_matrix (const GL::mat4& Q, int proj) const;
            GL::mat4 adjust_projection_matrix (const GL::mat4& Q) const {
              return adjust_projection_matrix (Q, plane());
            }

            void reset_view ();

            bool visible;
        };




        //! \cond skip
        class __Action__ : public QAction
        { NOMEMALIGN
          public:
            __Action__ (QActionGroup* parent,
                        const char* const name,
                        const char* const description,
                        int index) :
              QAction (name, parent) {
              setCheckable (true);
              setShortcut (tr (std::string ("F"+str (index)).c_str()));
              setStatusTip (tr (description));
            }

            virtual Base* create() const = 0;
        };
        //! \endcond



        template <class T> class Action : public __Action__
        { NOMEMALIGN
          public:
            Action (QActionGroup* parent,
                    const char* const name,
                    const char* const description,
                    int index) :
              __Action__ (parent, name, description, index) { }

            virtual Base* create() const {
              return new T;
            }
        };


      }


    }
  }
}


#endif

<|MERGE_RESOLUTION|>--- conflicted
+++ resolved
@@ -142,30 +142,15 @@
               return reinterpret_cast <GL::Area*> (window().glarea);
             }
 
-<<<<<<< HEAD
-            Eigen::Vector3f get_through_plane_translation (float distance, const Projection& projection) const {
-=======
-            Eigen::Vector3f move_in_out_displacement (float distance, const ModelViewProjection& projection) const {
->>>>>>> f7397a1f
+            Eigen::Vector3f get_through_plane_translation (float distance, const ModelViewProjection& projection) const {
               Eigen::Vector3f move (projection.screen_normal());
               move.normalize();
               move *= distance;
               return move;
             }
 
-<<<<<<< HEAD
-            Eigen::Vector3f get_through_plane_translation_FOV (int increment, const Projection& projection) {
+            Eigen::Vector3f get_through_plane_translation_FOV (int increment, const ModelViewProjection& projection) {
               return get_through_plane_translation (MOVE_IN_OUT_FOV_MULTIPLIER * increment * FOV(), projection);
-=======
-            void move_in_out (float distance, const ModelViewProjection& projection) {
-              if (!image()) return;
-              Eigen::Vector3f move = move_in_out_displacement (distance, projection);
-              set_focus (focus() + move);
-            }
-
-            void move_in_out_FOV (int increment, const ModelViewProjection& projection) {
-              move_in_out (MOVE_IN_OUT_FOV_MULTIPLIER * increment * FOV(), projection);
->>>>>>> f7397a1f
             }
 
             void render_tools (const Projection& projection, bool is_3D = false, int axis = 0, int slice = 0) {
@@ -180,21 +165,12 @@
               }
             }
 
-<<<<<<< HEAD
-            void setup_projection (const int, Projection&) const;
-            void setup_projection (const Eigen::Quaternionf&, Projection&) const;
-            void setup_projection (const GL::mat4&, Projection&) const;
-
-            Eigen::Quaternionf get_tilt_rotation () const;
-            Eigen::Quaternionf get_rotate_rotation () const;
-=======
             void setup_projection (const int, ModelViewProjection&) const;
-            void setup_projection (const Math::Versorf&, ModelViewProjection&) const;
+            void setup_projection (const Eigen::Quaternionf&, ModelViewProjection&) const;
             void setup_projection (const GL::mat4&, ModelViewProjection&) const;
 
-            Math::Versorf get_tilt_rotation (const ModelViewProjection& proj) const;
-            Math::Versorf get_rotate_rotation (const ModelViewProjection& proj) const;
->>>>>>> f7397a1f
+            Eigen::Quaternionf get_tilt_rotation (const ModelViewProjection& proj) const;
+            Eigen::Quaternionf get_rotate_rotation (const ModelViewProjection& proj) const;
 
             Eigen::Vector3f voxel_at (const Eigen::Vector3f& pos) const {
               if (!image()) return Eigen::Vector3f { NAN, NAN, NAN };
