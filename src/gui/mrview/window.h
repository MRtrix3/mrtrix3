--- conflicted
+++ resolved
@@ -168,13 +168,8 @@
           void imageChanged ();
           void imageVisibilityChanged (bool);
           void scalingChanged ();
-<<<<<<< HEAD
           void volumeChanged ();
-=======
-          void volumeChanged (size_t);
-          void volumeGroupChanged (size_t);
           void syncChanged();
->>>>>>> 98d0b5dc
 
         public slots:
           void on_scaling_changed ();
