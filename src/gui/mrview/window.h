#ifndef __gui_mrview_window_h__
#define __gui_mrview_window_h__

#include "memory.h"
#include "gui/mrview/image.h"
#include "gui/opengl/font.h"
#include "gui/mrview/colourmap.h"
#include "gui/mrview/colourmap_button.h"
#include "gui/cursor.h"

namespace MR
{
  namespace GUI
  {
    namespace GL {
      class Lighting;
    }

    namespace MRView
    {

      namespace Mode
      {
        class Base;
        class __Entry__;
      }
      namespace Tool
      {
        class Base;
      }



      class Window : public QMainWindow, ColourMapButtonObserver
      {
          Q_OBJECT

        public:
          Window();
          ~Window();

          void add_images (std::vector<std::unique_ptr<MR::Image::Header>>& list);

          const QPoint& mouse_position () const { return mouse_position_; }
          const QPoint& mouse_displacement () const { return mouse_displacement_; }
          Qt::MouseButtons mouse_buttons () const { return buttons_; }
          Qt::KeyboardModifiers modifiers () const { return modifiers_; }

          void selected_colourmap(size_t colourmap, const ColourMapButton&) override;
          void selected_custom_colour(const QColor&colour, const ColourMapButton&) override;

          const Image* image () const {
            return static_cast<const Image*> (image_group->checkedAction());
          }
          QActionGroup* tools () const {
            return tool_group;
          }

          int slice () const {
            if (!image())
              return -1;
            else
              return std::round (image()->transform().scanner2voxel (focus())[anatomical_plane]);
          }

          Mode::Base* get_current_mode () const { return mode.get(); }
          const Point<>& focus () const { return focal_point; }
          const Point<>& target () const { return camera_target; }
          float FOV () const { return field_of_view; }
          int plane () const { return anatomical_plane; }
          const Math::Versor<float>& orientation () const { return orient; }
          bool snap_to_image () const { return snap_to_image_axes_and_voxel; }
          Image* image () { return static_cast<Image*> (image_group->checkedAction()); }

          void set_focus (const Point<>& p) { focal_point = p; emit focusChanged(); }
          void set_target (const Point<>& p) { camera_target = p; emit targetChanged(); }
          void set_FOV (float value) { field_of_view = value; emit fieldOfViewChanged(); }
          void set_plane (int p) { anatomical_plane = p; emit planeChanged(); }
          void set_orientation (const Math::Versor<float>& Q) { orient = Q; emit orientationChanged(); }
          void set_scaling (float min, float max) { if (!image()) return; image()->set_windowing (min, max); }
          void set_snap_to_image (bool onoff) { snap_to_image_axes_and_voxel = onoff; snap_to_image_action->setChecked(onoff);  emit focusChanged(); }

          void set_scaling_all (float min, float max) {
            QList<QAction*> list = image_group->actions();
            for (int n = 0; n < list.size(); ++n)
              static_cast<Image*> (list[n])->set_windowing (min, max);
          }

          void set_image_volume (size_t axis, ssize_t index)
          {
            assert (image());
            image()->interp[axis] = index;
            set_image_navigation_menu();
            updateGL();
          }

          bool get_image_visibility () const { return ! image_hide_action->isChecked(); }
          void set_image_visibility (bool flag);

          bool show_crosshairs () const { return show_crosshairs_action->isChecked(); }
          bool show_comments () const { return show_comments_action->isChecked(); }
          bool show_voxel_info () const { return show_voxel_info_action->isChecked(); }
          bool show_orientation_labels () const { return show_orientation_labels_action->isChecked(); }
          bool show_colourbar () const { return show_colourbar_action->isChecked(); }

          void makeGLcurrent () { glarea->makeCurrent(); }

          void captureGL (std::string filename) {
            QImage image (glarea->grabFramebuffer());
            image.save (filename.c_str());
          }

          GL::Lighting& lighting () { return *lighting_; }
          ColourMap::Renderer colourbar_renderer;

          static void add_commandline_options (MR::App::OptionList& options);

        signals:
          void focusChanged ();
          void targetChanged ();
          void sliceChanged ();
          void planeChanged ();
          void orientationChanged ();
          void fieldOfViewChanged ();
          void modeChanged ();
          void imageChanged ();
          void imageVisibilityChanged (bool);
          void scalingChanged ();
          void volumeChanged (size_t);
          void volumeGroupChanged (size_t);

        public slots:
          void on_scaling_changed ();
          void updateGL ();

        private slots:
          void image_open_slot ();
          void image_import_DICOM_slot ();
          void image_save_slot ();
          void image_close_slot ();
          void image_properties_slot ();

          void select_mode_slot (QAction* action);
          void select_mouse_mode_slot (QAction* action);
          void select_tool_slot (QAction* action);
          void select_plane_slot (QAction* action);
          void invert_scaling_slot ();
          void full_screen_slot ();
          void toggle_annotations_slot ();
          void snap_to_image_slot ();

          void hide_image_slot ();
          void slice_next_slot ();
          void slice_previous_slot ();
          void image_next_slot ();
          void image_previous_slot ();
          void image_next_volume_slot ();
          void image_previous_volume_slot ();
          void image_next_volume_group_slot ();
          void image_previous_volume_group_slot ();
          void image_reset_slot ();
          void image_interpolate_slot ();
          void image_select_slot (QAction* action);

          void reset_view_slot ();
          void background_colour_slot ();

          void OpenGL_slot ();
          void about_slot ();
          void aboutQt_slot ();

          void process_commandline_options ();



        private:
          Cursor cursors_do_not_use;
          QPoint mouse_position_, mouse_displacement_;
          Qt::MouseButtons buttons_;
          Qt::KeyboardModifiers modifiers_;

          class GLArea : public GL::Area {
            public:
              GLArea (Window& parent);
              QSize sizeHint () const override;

            protected:
              void dragEnterEvent (QDragEnterEvent* event) override;
              void dragMoveEvent (QDragMoveEvent* event) override;
              void dragLeaveEvent (QDragLeaveEvent* event) override;
              void dropEvent (QDropEvent* event) override;
            private:
              Window& main;

              void initializeGL () override;
              void paintGL () override;
              void mousePressEvent (QMouseEvent* event) override;
              void mouseMoveEvent (QMouseEvent* event) override;
              void mouseReleaseEvent (QMouseEvent* event) override;
              void wheelEvent (QWheelEvent* event) override;
          };

          enum MouseAction {
            NoAction,
            SetFocus,
            Contrast,
            Pan,
            PanThrough,
            Tilt,
            Rotate
          };

          GLArea* glarea;
          std::unique_ptr<Mode::Base> mode;
          GL::Lighting* lighting_;
          GL::Font font;

          const Qt::KeyboardModifiers FocusModifier, MoveModifier, RotateModifier;
          MouseAction mouse_action;

          Point<> focal_point, camera_target;
          Math::Versor<float> orient;
          float field_of_view;
          int anatomical_plane, annotations;
          ColourMap::Position colourbar_position, tools_colourbar_position;
          bool snap_to_image_axes_and_voxel;

          float background_colour[3];

          QMenu *image_menu;

          ColourMapButton *colourmap_button;

          QActionGroup *mode_group,
                       *tool_group,
                       *image_group,
                       *mode_action_group,
                       *plane_group;

          QAction *save_action,
                  *close_action,
                  *properties_action,

                  **tool_actions,
                  *invert_scale_action,
                  *extra_controls_action,
                  *snap_to_image_action,
                  *image_hide_action,
                  *next_image_action,
                  *prev_image_action,
                  *next_image_volume_action,
                  *prev_image_volume_action,
                  *next_slice_action,
                  *prev_slice_action,
                  *reset_view_action,
                  *next_image_volume_group_action,
                  *prev_image_volume_group_action,
                  *image_list_area,

                  *reset_windowing_action,
                  *axial_action,
                  *sagittal_action,
                  *coronal_action,

                  *toggle_annotations_action,
                  *show_comments_action,
                  *show_voxel_info_action,
                  *show_orientation_labels_action,
                  *show_crosshairs_action,
                  *show_colourbar_action,
                  *image_interpolate_action,
                  *full_screen_action,

                  *OpenGL_action,
                  *about_action,
                  *aboutQt_action;

          static ColourMap::Position parse_colourmap_position_str (const std::string& position_str);

          void paintGL ();
          void initGL ();
          void keyPressEvent (QKeyEvent* event);
          void keyReleaseEvent (QKeyEvent* event);
          void mousePressEventGL (QMouseEvent* event);
          void mouseMoveEventGL (QMouseEvent* event);
          void mouseReleaseEventGL (QMouseEvent* event);
          void wheelEventGL (QWheelEvent* event);

          int get_mouse_mode ();
          void set_cursor ();
          void set_image_menu ();
          void set_mode_features ();
          void set_image_navigation_menu ();

          void closeEvent (QCloseEvent* event);

          template <class Event> void grab_mouse_state (Event* event);
          template <class Event> void update_mouse_state (Event* event);

          Tool::Base* tool_has_focus;

<<<<<<< HEAD
          std::vector<double> render_times;
          double best_FPS, best_FPS_time;
          bool show_FPS;

          friend class Image;
=======
          friend class ImageBase;
>>>>>>> 29890d8d
          friend class Mode::Base;
          friend class Tool::Base;
          friend class Window::GLArea;
      };

    }
  }
}

#endif<|MERGE_RESOLUTION|>--- conflicted
+++ resolved
@@ -299,15 +299,11 @@
 
           Tool::Base* tool_has_focus;
 
-<<<<<<< HEAD
           std::vector<double> render_times;
           double best_FPS, best_FPS_time;
           bool show_FPS;
 
-          friend class Image;
-=======
           friend class ImageBase;
->>>>>>> 29890d8d
           friend class Mode::Base;
           friend class Tool::Base;
           friend class Window::GLArea;
