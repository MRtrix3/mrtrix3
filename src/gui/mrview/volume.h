/* Copyright (c) 2008-2019 the MRtrix3 contributors.
 *
 * This Source Code Form is subject to the terms of the Mozilla Public
 * License, v. 2.0. If a copy of the MPL was not distributed with this
 * file, You can obtain one at http://mozilla.org/MPL/2.0/.
 *
 * Covered Software is provided under this License on an "as is"
 * basis, without warranty of any kind, either expressed, implied, or
 * statutory, including, without limitation, warranties that the
 * Covered Software is free of defects, merchantable, fit for a
 * particular purpose or non-infringing.
 * See the Mozilla Public License v. 2.0 for more details.
 *
 * For more details, see http://www.mrtrix.org/.
 */

#ifndef __gui_mrview_volume_h__
#define __gui_mrview_volume_h__

#include "header.h"
#include "transform.h"

#include "file/config.h"
#include "gui/opengl/gl.h"
#include "gui/mrview/displayable.h"


namespace MR
{
  namespace GUI
  {
    class Projection;

    namespace MRView
    {

      class Window;

      class Volume : public Displayable
      { MEMALIGN(Volume)
        public:
          Volume (MR::Header&& header) :
              Displayable (header.name()),
              _header (std::move (header)),
<<<<<<< HEAD
              //CONF option: ImageInterpolation
              //CONF default: true
              //CONF Define default interplation setting for image and image overlay.
=======
              _transform (_header),
>>>>>>> f7397a1f
              interpolation (File::Config::get_bool("ImageInterpolation", true) ? gl::LINEAR : gl::NEAREST),
              _current_texture (&_texture),
              texture_mode_changed (true) { }

          virtual ~Volume();

          void set_interpolate (bool linear) { interpolation = linear ? gl::LINEAR : gl::NEAREST; }
          bool interpolate () const { return interpolation == gl::LINEAR; }

          void set_colourmap (size_t index) {
            if (ColourMap::maps[index].special || ColourMap::maps[colourmap].special)
              if (index != colourmap)
                texture_mode_changed = true;
            Displayable::colourmap = index;
          }

          void render (Displayable::Shader& shader_program, const Projection& projection, float depth) {
            start (shader_program, _scale_factor);
            projection.set (shader_program);
            texture().bind();
            set_vertices_for_slice_render (projection, depth);
            draw_vertices ();
            stop (shader_program);
          }

          void bind () {
            if (!texture()) { // allocate:
              texture().gen (gl::TEXTURE_3D);
              texture().bind();
            }
            else
<<<<<<< HEAD
              _texture.bind();
            _texture.set_interp (interpolation);
=======
              texture().bind();
            texture().set_interp (interpolation);
>>>>>>> f7397a1f
          }


          Eigen::Transform<float,3,Eigen::AffineCompact> image2scanner () const {
            return _header.transform().cast<float>();
          }

          Eigen::Transform<float,3,Eigen::AffineCompact> scanner2image () const {
            return _header.transform().inverse().cast<float>();
          }

          Eigen::Transform<float,3,Eigen::AffineCompact> voxel2scanner () const {
            auto T = _header.transform();
            return T.scale (Eigen::Vector3d (_header.spacing(0), _header.spacing(1), _header.spacing(2))).cast<float>();
          }

          Eigen::Transform<float,3,Eigen::AffineCompact> scanner2voxel () const {
            auto T = _header.transform().inverse();
            return T.prescale (Eigen::Vector3d (1.0/_header.spacing(0), 1.0/_header.spacing(1), 1.0/_header.spacing(2))).cast<float>();
          }

          void allocate();

          float focus_rate () const {
            return 1.0e-3 * (std::pow (
                  _header.size(0) * _header.spacing(0) *
                  _header.size(1) * _header.spacing(1) *
                  _header.size(2) * _header.spacing(2),
                  float (1.0/3.0)));
          }

          float scale_factor () const { return _scale_factor; }
          const GL::Texture& texture () const { return *_current_texture; }
          GL::Texture& texture () { return *_current_texture; }
          const MR::Header& header () const { return _header; }
          MR::Header& header () { return _header; }

          void min_max_set() {
            update_levels();
            if (std::isnan (display_midpoint) || std::isnan (display_range))
              reset_windowing();
          }



          inline void upload_data (const std::array<ssize_t,3>& x, const std::array<ssize_t,3>& size, const void* data) {
            gl::TexSubImage3D (gl::TEXTURE_3D, 0,
                x[0], x[1], x[2],
                size[0], size[1], size[2],
                format, type, data);
          }

        protected:
          MR::Header _header;
          int interpolation;
          GL::Texture _texture;
          GL::Texture* _current_texture;
          GL::VertexBuffer vertex_buffer;
          GL::VertexArrayObject vertex_array_object;
          GLenum type, format, internal_format;
          float _scale_factor;
          bool texture_mode_changed;

          Eigen::Vector3f pos[4], tex[4], z, im_z;
          Eigen::Vector3f vertices[8];

          inline Eigen::Vector3f div (const Eigen::Vector3f& a, const Eigen::Vector3f& b) {
            return Eigen::Vector3f (a[0]/b[0], a[1]/b[1], a[2]/b[2]);
          }

          void set_vertices_for_slice_render (const Projection& projection, float depth)
          {
            vertices[0] = projection.screen_to_model (projection.x_position(), projection.y_position()+projection.height(), depth);
            vertices[2] = projection.screen_to_model (projection.x_position(), projection.y_position(), depth);
            vertices[4] = projection.screen_to_model (projection.x_position()+projection.width(), projection.y_position(), depth);
            vertices[6] = projection.screen_to_model (projection.x_position()+projection.width(), projection.y_position()+projection.height(), depth);

            const Eigen::Vector3f sizes (_header.size (0), _header.size (1), _header.size (2));
            const auto S2V = scanner2voxel();
            vertices[1] = div ((S2V * vertices[0]) + Eigen::Vector3f { 0.5, 0.5, 0.5 }, sizes);
            vertices[3] = div ((S2V * vertices[2]) + Eigen::Vector3f { 0.5, 0.5, 0.5 }, sizes);
            vertices[5] = div ((S2V * vertices[4]) + Eigen::Vector3f { 0.5, 0.5, 0.5 }, sizes);
            vertices[7] = div ((S2V * vertices[6]) + Eigen::Vector3f { 0.5, 0.5, 0.5 }, sizes);
          }

          void draw_vertices ()
          {
            if (!vertex_buffer || !vertex_array_object) {
              assert (!vertex_buffer);
              assert (!vertex_array_object);

              vertex_buffer.gen();
              vertex_array_object.gen();

              vertex_buffer.bind (gl::ARRAY_BUFFER);
              vertex_array_object.bind();

              gl::EnableVertexAttribArray (0);
              gl::VertexAttribPointer (0, 3, gl::FLOAT, gl::FALSE_, 2*sizeof(Eigen::Vector3f), (void*)0);

              gl::EnableVertexAttribArray (1);
              gl::VertexAttribPointer (1, 3, gl::FLOAT, gl::FALSE_, 2*sizeof(Eigen::Vector3f), (void*)(sizeof(Eigen::Vector3f)));
            }
            else {
              vertex_buffer.bind (gl::ARRAY_BUFFER);
              vertex_array_object.bind();
            }

            gl::BufferData (gl::ARRAY_BUFFER, 8*sizeof(Eigen::Vector3f), &vertices[0][0], gl::STREAM_DRAW);
            gl::DrawArrays (gl::TRIANGLE_FAN, 0, 4);
          }

      };


    }
  }
}

#endif
<|MERGE_RESOLUTION|>--- conflicted
+++ resolved
@@ -42,13 +42,9 @@
           Volume (MR::Header&& header) :
               Displayable (header.name()),
               _header (std::move (header)),
-<<<<<<< HEAD
               //CONF option: ImageInterpolation
               //CONF default: true
               //CONF Define default interplation setting for image and image overlay.
-=======
-              _transform (_header),
->>>>>>> f7397a1f
               interpolation (File::Config::get_bool("ImageInterpolation", true) ? gl::LINEAR : gl::NEAREST),
               _current_texture (&_texture),
               texture_mode_changed (true) { }
@@ -80,13 +76,8 @@
               texture().bind();
             }
             else
-<<<<<<< HEAD
-              _texture.bind();
-            _texture.set_interp (interpolation);
-=======
               texture().bind();
             texture().set_interp (interpolation);
->>>>>>> f7397a1f
           }
 
 
