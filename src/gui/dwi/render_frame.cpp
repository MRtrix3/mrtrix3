/* Copyright (c) 2008-2019 the MRtrix3 contributors.
 *
 * This Source Code Form is subject to the terms of the Mozilla Public
 * License, v. 2.0. If a copy of the MPL was not distributed with this
 * file, You can obtain one at http://mozilla.org/MPL/2.0/.
 *
 * Covered Software is provided under this License on an "as is"
 * basis, without warranty of any kind, either expressed, implied, or
 * statutory, including, without limitation, warranties that the
 * Covered Software is free of defects, merchantable, fit for a
 * particular purpose or non-infringing.
 * See the Mozilla Public License v. 2.0 for more details.
 *
 * For more details, see http://www.mrtrix.org/.
 */

#include <fstream>

#include <QGLWidget>

#include "app.h"
#include "gui/dwi/render_frame.h"

namespace MR
{
  namespace GUI
  {
    namespace DWI
    {

      namespace {

        constexpr float RotationInc = 0.004f;
        constexpr float Degrees2radians = 0.01745329252f;

        constexpr float DistDefault = 0.3f;
        constexpr float DistInc = 0.005f;

        constexpr float ScaleInc = 1.05f;

        constexpr float AngleDefault = 40.0f;
        constexpr float AngleInc = 0.1f;
        constexpr float AngleMin = 1.0f;
        constexpr float AngleMax = 90.0f;


        const Eigen::Quaternionf DefaultOrientation = Eigen::AngleAxisf (Math::pi_4, Eigen::Vector3f (0.0f, 0.0f, 1.0f)) *
                                                     Eigen::AngleAxisf (Math::pi/3.0f, Eigen::Vector3f (1.0f, 0.0f, 0.0f));
        QFont get_font (QWidget* parent) {
          QFont f = parent->font();
          f.setPointSize (MR::File::Config::get_int ("FontSize", 10));
          return f;
        }
      }

      RenderFrame::RenderFrame (QWidget* parent) :
        GL::Area (parent),
        view_angle (AngleDefault), distance (DistDefault), scale (NaN),
        lmax_computed (0), lod_computed (0), mode (mode_t::SH), recompute_mesh (true), recompute_amplitudes (true),
        show_axes (true), hide_neg_values (true), color_by_dir (true), use_lighting (true),
        glfont (get_font (parent)), projection (this, glfont),
        orientation (DefaultOrientation),
        focus (0.0, 0.0, 0.0), OS (0), OS_x (0), OS_y (0),
        renderer ((QGLWidget*)this)
      {
        setMinimumSize (128, 128);
        lighting = new GL::Lighting (this);
        lighting->set_background = true;
        connect (lighting, SIGNAL (changed()), this, SLOT (update()));
      }

      RenderFrame::~RenderFrame()
      {
        GL::Context::Grab context (this);
        axes_VB.clear();
        axes_VAO.clear();
      }





      void RenderFrame::set_rotation (const GL::mat4& rotation)
      {
        Eigen::Matrix<float, 3, 3> M = Eigen::Matrix<float, 3, 3>::Zero();
        for (size_t i = 0; i != 3; ++i) {
          for (size_t j = 0; j != 3; ++j)
            M(i,j) = rotation(j,i);
        }
        orientation = Eigen::Quaternionf (M);
        update();
      }





      void RenderFrame::initializeGL ()
      {
        GL::Context::Grab context (this);
        GL::init();
        glfont.initGL (false);
        renderer.initGL();
        gl::Enable (gl::DEPTH_TEST);

        axes_VB.gen();
        axes_VAO.gen();
        axes_VB.bind (gl::ARRAY_BUFFER);
        axes_VAO.bind();
        gl::EnableVertexAttribArray (0);
        gl::VertexAttribPointer (0, 3, gl::FLOAT, gl::FALSE_, 6*sizeof(GLfloat), (void*)0);

        gl::EnableVertexAttribArray (1);
        gl::VertexAttribPointer (1, 3, gl::FLOAT, gl::FALSE_, 6*sizeof(GLfloat), (void*) (3*sizeof(GLfloat)));

        GLfloat axis_data[] = {
          -1.0, -1.0, -1.0,   1.0, 0.0, 0.0,
           1.0, -1.0, -1.0,   1.0, 0.0, 0.0,
          -1.0, -1.0, -1.0,   0.0, 1.0, 0.0,
          -1.0,  1.0, -1.0,   0.0, 1.0, 0.0,
          -1.0, -1.0, -1.0,   0.0, 0.0, 1.0,
          -1.0, -1.0,  1.0,   0.0, 0.0, 1.0
        };
        gl::BufferData (gl::ARRAY_BUFFER, sizeof(axis_data), axis_data, gl::STATIC_DRAW);

        GL::Shader::Vertex vertex_shader (
            "layout(location = 0) in vec3 vertex_in;\n"
            "layout(location = 1) in vec3 color_in;\n"
            "uniform mat4 MVP;\n"
            "uniform vec3 origin;\n"
            "out vec3 color;\n"
            "void main () {\n"
            "  color = color_in;\n"
            "  gl_Position = MVP * vec4(vertex_in + origin, 1.0);\n"
            "}\n");

        GL::Shader::Fragment fragment_shader (
            "in vec3 color;\n"
            "out vec4 color_out;\n"
            "void main () {\n"
            "  color_out = vec4 (color, 1.0);\n"
            "}\n");

        axes_shader.attach (vertex_shader);
        axes_shader.attach (fragment_shader);
        axes_shader.link();

        INFO ("DWI renderer successfully initialised");
      }



      void RenderFrame::resizeGL (int w, int h)
      {
        GL::Context::Grab context (this);
        projection.set_viewport (*this, 0, 0, w, h);
      }



      void RenderFrame::paintGL ()
      {
        GL::Context::Grab context (this);
        gl::ColorMask (true, true, true, true);
        gl::ClearColor (lighting->background_color[0], lighting->background_color[1], lighting->background_color[2], 0.0);
        gl::Clear (gl::COLOR_BUFFER_BIT | gl::DEPTH_BUFFER_BIT);

        float dist (1.0f / (distance * view_angle * Degrees2radians));
        float near_ = (dist-3.0f > 0.001f ? dist-3.0f : 0.001f);
        float horizontal = 2.0f * near_ * tan (0.5f*view_angle*Degrees2radians) * float (width()) / float (width()+height());
        float vertical = 2.0f * near_ * tan (0.5f*view_angle*Degrees2radians) * float (height()) / float (width()+height());

        GL::mat4 P;
        if (OS > 0) {
          float incx = 2.0f * horizontal / float (OS);
          float incy = 2.0f * vertical / float (OS);
          P = GL::frustum (-horizontal+OS_x*incx, -horizontal+ (1+OS_x) *incx, -vertical+OS_y*incy, -vertical+ (1+OS_y) *incy, near_, dist+3.0);
        }
        else {
          P = GL::frustum (-horizontal, horizontal, -vertical, vertical, near_, dist+3.0);
        }

        Eigen::Matrix<float, 4, 4> M;
        M.topLeftCorner (3, 3) = orientation.matrix().transpose();
        M(0,3) = M(1,3) = M(2,3) = M(3,0) = M(3,1) = M(3,2) = 0.0f;
        M(3,3) = 1.0f;

        GL::mat4 MV = GL::translate (0.0, 0.0, -dist) * GL::mat4 (M);
        projection.set (MV, P);

        gl::Enable (gl::DEPTH_TEST);
        gl::DepthMask (gl::TRUE_);

        if (values.size()) {
          if (std::isfinite (values[0])) {
            gl::Disable (gl::BLEND);

            if (!std::isfinite (scale))
              scale = 2.0f / values.norm();

            renderer.set_mode (mode);

            if (recompute_mesh) {
              switch (mode) {
                case mode_t::SH:     renderer.sh    .update_mesh (lod_computed, lmax_computed); break;
                case mode_t::TENSOR: renderer.tensor.update_mesh (lod_computed); break;
                case mode_t::DIXEL:  renderer.dixel .update_mesh (*dirs); break;
              }
              recompute_mesh = false;
            }

            renderer.start (projection, *lighting, scale, use_lighting, color_by_dir, hide_neg_values);

            if (recompute_amplitudes) {
              Eigen::Matrix<float, Eigen::Dynamic, 1> r_del_daz;
              size_t nSH = 0;
              switch (mode) {
                case mode_t::SH:
                  nSH = Math::SH::NforL (lmax_computed);
                  if (size_t(values.rows()) < nSH) {
                    Eigen::Matrix<float, Eigen::Dynamic, 1> new_values = Eigen::Matrix<float, Eigen::Dynamic, 1>::Zero (nSH);
                    new_values.topRows (values.rows()) = values;
                    std::swap (values, new_values);
                  }
                  renderer.sh.compute_r_del_daz (r_del_daz, values.topRows (Math::SH::NforL (lmax_computed)));
                  renderer.sh.set_data (r_del_daz);
                  break;
                case mode_t::TENSOR:
                  renderer.tensor.set_data (values);
                  break;
                case mode_t::DIXEL:
                  renderer.dixel.set_data (values);
                  break;
              }
              recompute_amplitudes = false;
            }

            renderer.draw (focus);
            renderer.stop();
          }
        }

        if (show_axes) {
          gl::BlendFunc (gl::SRC_ALPHA, gl::ONE_MINUS_SRC_ALPHA);
          gl::Enable (gl::BLEND);
          gl::Enable (gl::LINE_SMOOTH);

          axes_shader.start();
          gl::Uniform3fv (gl::GetUniformLocation (axes_shader, "origin"), 1, focus.data());
          gl::UniformMatrix4fv (gl::GetUniformLocation (axes_shader, "MVP"), 1, gl::FALSE_, projection.modelview_projection());
          axes_VAO.bind();
          gl::DrawArrays (gl::LINES, 0, 6);
          axes_shader.stop();

          gl::Disable (gl::BLEND);
          gl::Disable (gl::LINE_SMOOTH);

          if (text.size()) {
            projection.setup_render_text (0.0f, 0.0f, 0.0f);
            projection.render_text (10, 10, text);
            projection.done_render_text();
          }
        }

        // need to clear alpha channel when using QOpenGLWidget (Qt >= 5.4)
        // otherwise we get transparent windows...
#if QT_VERSION >= 0x050400
        gl::ClearColor (0.0, 0.0, 0.0, 1.0);
        gl::ColorMask (false, false, false, true);
        gl::Clear (gl::COLOR_BUFFER_BIT);
#endif

        if (OS > 0) snapshot();

      }


      void RenderFrame::reset_view () {
        orientation = DefaultOrientation;
        focus.setZero();
        distance = DistDefault;
        view_angle = AngleDefault;
        update();
      }






      void RenderFrame::mousePressEvent (QMouseEvent* event)
      {
        last_pos = event->pos();
      }

      void RenderFrame::mouseMoveEvent (QMouseEvent* event)
      {
        int dx = event->x() - last_pos.x();
        int dy = event->y() - last_pos.y();
        last_pos = event->pos();
        if (dx == 0 && dy == 0) return;

        if (event->modifiers() == Qt::NoModifier) {
          if (event->buttons() == Qt::LeftButton) {
            const Eigen::Vector3f x = projection.screen_to_model_direction (QPoint (-dx, dy), focus);
            const Eigen::Vector3f z = projection.screen_normal();
            const Eigen::Vector3f v = x.cross (z).normalized();
            float angle = RotationInc * std::sqrt (float (Math::pow2 (dx) + Math::pow2 (dy)));
            if (angle > Math::pi_2) angle = Math::pi_2;
            const Eigen::Quaternionf rot (Eigen::AngleAxisf (angle, v));
            orientation = rot * orientation;
            update();
          }
          else if (event->buttons() == Qt::MidButton) {
            focus += projection.screen_to_model_direction (QPoint (dx, -dy), focus);
            update();
          }
          else if (event->buttons() == Qt::RightButton) {
            distance *= 1.0 - DistInc*dy;
            update();
          }
        }
        else if (event->modifiers() == Qt::ControlModifier) {
          if (event->buttons() == Qt::RightButton) {
            view_angle -= AngleInc*dy;
            if (view_angle < AngleMin) view_angle = AngleMin;
            if (view_angle > AngleMax) view_angle = AngleMax;
            update();
          }
        }
      }

      void RenderFrame::wheelEvent (QWheelEvent* event)
      {
<<<<<<< HEAD
        int scroll = event->angleDelta().y() / 120;
=======
        QPoint pixels = event->pixelDelta();
        int scroll = pixels.isNull() ? event->angleDelta().y() / 120 : event->angleDelta().y();
>>>>>>> 8322af1c
        for (int n = 0; n < scroll; n++) scale *= ScaleInc;
        for (int n = 0; n > scroll; n--) scale /= ScaleInc;
        update();
      }


      void RenderFrame::screenshot (int oversampling, const std::string& image_name)
      {
        QApplication::setOverrideCursor (Qt::BusyCursor);
        screenshot_name = image_name;
        OS = oversampling;
        OS_x = OS_y = 0;
        framebuffer.reset (new GLubyte [3*projection.width()*projection.height()]);
        pix.reset (new QImage (OS*projection.width(), OS*projection.height(), QImage::Format_RGB32));
        update();
      }



      void RenderFrame::snapshot ()
      {
        GL::Context::Grab context (this);
        gl::PixelStorei (gl::PACK_ALIGNMENT, 1);
        gl::ReadPixels (0, 0, projection.width(), projection.height(), gl::RGB, gl::UNSIGNED_BYTE, framebuffer.get());

        int start_i = projection.width()*OS_x;
        int start_j = projection.height()* (OS-OS_y-1);
        for (int j = 0; j < projection.height(); j++) {
          int j2 = projection.height()-j-1;
          for (int i = 0; i < projection.width(); i++) {
            GLubyte* p = framebuffer.get() + 3* (i+projection.width()*j);
            pix->setPixel (start_i + i, start_j + j2, qRgb (p[0], p[1], p[2]));
          }
        }

        if (OS_x == OS-1 && OS_y == OS-1)
          pix->save (qstr (screenshot_name), "PNG");

        OS_x++;
        if (OS_x >= OS) {
          OS_x = 0;
          OS_y++;
          if (OS_y >= OS) {
            pix = NULL;
            framebuffer.reset();
            OS = OS_x = OS_y = 0;
            QApplication::restoreOverrideCursor();
          }
        }

        update();
      }



    }
  }
}
<|MERGE_RESOLUTION|>--- conflicted
+++ resolved
@@ -332,12 +332,8 @@
 
       void RenderFrame::wheelEvent (QWheelEvent* event)
       {
-<<<<<<< HEAD
-        int scroll = event->angleDelta().y() / 120;
-=======
         QPoint pixels = event->pixelDelta();
         int scroll = pixels.isNull() ? event->angleDelta().y() / 120 : event->angleDelta().y();
->>>>>>> 8322af1c
         for (int n = 0; n < scroll; n++) scale *= ScaleInc;
         for (int n = 0; n > scroll; n--) scale /= ScaleInc;
         update();
