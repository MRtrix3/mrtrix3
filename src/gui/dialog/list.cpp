--- conflicted
+++ resolved
@@ -32,11 +32,7 @@
 
       Qt::ItemFlags TreeModel::flags (const QModelIndex& index) const
       {
-<<<<<<< HEAD
-        if (!index.isValid()) return Qt::ItemFlags();
-=======
         if (!index.isValid()) return {};
->>>>>>> 8322af1c
         return Qt::ItemIsEnabled | Qt::ItemIsSelectable;
       }
 
