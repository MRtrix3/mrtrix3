/* Copyright (c) 2008-2024 the MRtrix3 contributors.
 *
 * This Source Code Form is subject to the terms of the Mozilla Public
 * License, v. 2.0. If a copy of the MPL was not distributed with this
 * file, You can obtain one at http://mozilla.org/MPL/2.0/.
 *
 * Covered Software is provided under this License on an "as is"
 * basis, without warranty of any kind, either expressed, implied, or
 * statutory, including, without limitation, warranties that the
 * Covered Software is free of defects, merchantable, fit for a
 * particular purpose or non-infringing.
 * See the Mozilla Public License v. 2.0 for more details.
 *
 * For more details, see http://www.mrtrix.org/.
 */

#include "algo/threaded_copy.h"
#include "command.h"
#include "dwi/gradient.h"
#include "image.h"
#include "math/least_squares.h"
#include "phase_encoding.h"
#include "progressbar.h"

using namespace MR;
using namespace App;

// clang-format off
void usage() {

<<<<<<< HEAD
void usage ()
{
  AUTHOR = "J-Donald Tournier (jdtournier@gmail.com) and Daan Christiaens (daan.christiaens@kuleuven.be)";

  SYNOPSIS = "Calculate ADC and/or IVIM parameters.";

  DESCRIPTION
  + "By default, the command will estimate the Apparent Diffusion Coefficient (ADC) "
    "using the isotropic mono-exponential model: S(b) = S(0) * exp(-D * b). "
    "The output consists of 2 volumes, respectively S(0) and D."

  + "When using the -ivim option, the command will additionally estimate the "
    "Intra-Voxel Incoherent Motion (IVIM) parameters f and D', i.e., the perfusion "
    "fraction and the pseudo-diffusion coefficient. IVIM assumes a bi-exponential "
    "model: S(b) = S(0) * ((1-f) * exp(-D * b) + f * exp(-D' * b)). This command "
    "adopts a 2-stage fitting strategy, in which the ADC is first estimated based on "
    "the DWI data with b > cutoff, and the other parameters are estimated subsequently. "
    "The output consists of 4 volumes, respectively S(0), D, f, and D'."
    
  + "Note that this command ignores the gradient orientation entirely. This approach is "
    "therefore only suited for mean DWI (trace-weighted) images or for DWI data collected "
    "with isotropically-distributed gradient directions.";
=======
  AUTHOR = "J-Donald Tournier (jdtournier@gmail.com)";

  SYNOPSIS = "Convert mean dwi (trace-weighted) images to mean ADC maps";
>>>>>>> 3c3d2442

  ARGUMENTS
    + Argument ("input", "the input image.").type_image_in ()
    + Argument ("output", "the output image.").type_image_out ();

  OPTIONS
    + Option ("ivim", "also estimate IVIM parameters in 2-stage fit.")

    + Option ("cutoff", "minimum b-value for ADC estimation in IVIM fit (default = 120 s/mm^2).")
    +   Argument ("bval").type_integer (0, 1000)

    + DWI::GradImportOptions();
<<<<<<< HEAD
  
  REFERENCES
  + "Le Bihan, D.; Breton, E.; Lallemand, D.; Aubin, M.L.; Vignaud, J.; Laval-Jeantet, M. "
    "Separation of diffusion and perfusion in intravoxel incoherent motion MR imaging. "
    "Radiology, 1988, 168, 497–505."
    
  + "Jalnefjord, O.; Andersson, M.; Montelius; M.; Starck, G.; Elf, A.; Johanson, V.; Svensson, J.; Ljungberg, M. "
    "Comparison of methods for estimation of the intravoxel incoherent motion (IVIM) "
    "diffusion coefficient (D) and perfusion fraction (f). "
    "Magn Reson Mater Phy, 2018, 31, 715–723.";
}

=======
>>>>>>> 3c3d2442

}
// clang-format on

using value_type = float;

class DWI2ADC {
public:
  DWI2ADC(const Eigen::MatrixXd &binv, size_t dwi_axis) : dwi(binv.cols()), adc(2), binv(binv), dwi_axis(dwi_axis) {}
  DWI2ADC(const DWI2ADC &that) : dwi(that.dwi.size()), adc(that.adc.size()), binv(that.binv), dwi_axis(that.dwi_axis) {}

  template <class DWIType, class ADCType> void operator()(DWIType &dwi_image, ADCType &adc_image) {
    for (auto l = Loop(dwi_axis)(dwi_image); l; ++l) {
      value_type val = dwi_image.value();
      dwi[dwi_image.index(dwi_axis)] = val ? std::log(val) : 1.0e-12;
    }

<<<<<<< HEAD
class DWI2ADC { 
  public:
    DWI2ADC (const Eigen::VectorXd& bvals, size_t dwi_axis, bool ivim, int cutoff) :
      bvals (bvals),
      dwi (bvals.size()),
      adc (2),
      dwi_axis (dwi_axis),
      ivim (ivim),
      cutoff (cutoff)
    {
      Eigen::MatrixXd b (bvals.size(), 2);
      for (ssize_t i = 0; i < b.rows(); ++i) {
        b(i,0) = 1.0;
        b(i,1) = -bvals(i);
      }
      binv = Math::pinv(b);
      if (ivim) {
        // select volumes with b-value > cutoff
        for (size_t j = 0; j < bvals.size(); j++) {
          if (bvals[j] > cutoff)
            idx.push_back(j);
        }
        Eigen::MatrixXd bsub = b(idx, Eigen::all);
        bsubinv = Math::pinv(bsub);
      }
    }

    template <class DWIType, class ADCType>
      void operator() (DWIType& dwi_image, ADCType& adc_image) {
        for (auto l = Loop (dwi_axis) (dwi_image); l; ++l) {
          value_type val = dwi_image.value();
          dwi[dwi_image.index (dwi_axis)] = val > 1.0e-12 ? std::log (val) : 1.0e-12;
        }

        if (ivim) {
          dwisub = dwi(idx);
          adc = bsubinv * dwisub;
        }
        else {
          adc = binv * dwi;
        }

        adc_image.index(3) = 0; adc_image.value() = std::exp (adc[0]);
        adc_image.index(3) = 1; adc_image.value() = adc[1];

        if (ivim) {
          double A = std::exp (adc[0]);
          double D = adc[1];
          Eigen::VectorXd logS = adc[0] - D * bvals.array();
          Eigen::VectorXd logdiff = (dwi.array() > logS.array()).select(dwi, logS);
          logdiff.array() += Eigen::log(1 - Eigen::exp(-(dwi-logS).array().abs()));
          adc = binv * logdiff;
          double C = std::exp (adc[0]);
          double Dstar = adc[1];
          double S0 = A + C;
          double f = C / S0;
          adc_image.index(3) = 0; adc_image.value() = S0;
          adc_image.index(3) = 2; adc_image.value() = f;
          adc_image.index(3) = 3; adc_image.value() = Dstar;
        }
      }

  protected:
    Eigen::VectorXd bvals, dwi, dwisub, adc;
    Eigen::MatrixXd binv, bsubinv;
    vector<size_t> idx;
    const size_t dwi_axis;
    const bool ivim;
    const int cutoff;
=======
    adc = binv * dwi;

    adc_image.index(3) = 0;
    adc_image.value() = std::exp(adc[0]);
    adc_image.index(3) = 1;
    adc_image.value() = adc[1];
  }

protected:
  Eigen::VectorXd dwi, adc;
  const Eigen::MatrixXd &binv;
  const size_t dwi_axis;
>>>>>>> 3c3d2442
};

void run() {
  auto dwi = Header::open(argument[0]).get_image<value_type>();
  auto grad = DWI::get_DW_scheme(dwi);

  size_t dwi_axis = 3;
  while (dwi.size(dwi_axis) < 2)
    ++dwi_axis;
  INFO("assuming DW images are stored along axis " + str(dwi_axis));

<<<<<<< HEAD
  auto opt = get_options ("ivim");
  bool ivim = opt.size();
  int bmin = get_option_value("cutoff", 120);
=======
  Eigen::MatrixXd b(grad.rows(), 2);
  for (ssize_t i = 0; i < b.rows(); ++i) {
    b(i, 0) = 1.0;
    b(i, 1) = -grad(i, 3);
  }

  auto binv = Math::pinv(b);
>>>>>>> 3c3d2442

  Header header(dwi);
  header.datatype() = DataType::Float32;
  DWI::stash_DW_scheme(header, grad);
  PhaseEncoding::clear_scheme(header);
  header.ndim() = 4;
  header.size(3) = ivim ? 4 : 2;

<<<<<<< HEAD
  auto adc = Image<value_type>::create (argument[1], header);

  ThreadedLoop ("computing ADC values", dwi, 0, 3)
    .run (DWI2ADC (grad.col(3), dwi_axis, ivim, bmin), dwi, adc);
}
=======
  auto adc = Image<value_type>::create(argument[1], header);
>>>>>>> 3c3d2442

  ThreadedLoop("computing ADC values", dwi, 0, 3).run(DWI2ADC(binv, dwi_axis), dwi, adc);
}<|MERGE_RESOLUTION|>--- conflicted
+++ resolved
@@ -1,4 +1,4 @@
-/* Copyright (c) 2008-2024 the MRtrix3 contributors.
+/* Copyright (c) 2008-2023 the MRtrix3 contributors.
  *
  * This Source Code Form is subject to the terms of the Mozilla Public
  * License, v. 2.0. If a copy of the MPL was not distributed with this
@@ -26,9 +26,6 @@
 using namespace App;
 
 // clang-format off
-void usage() {
-
-<<<<<<< HEAD
 void usage ()
 {
   AUTHOR = "J-Donald Tournier (jdtournier@gmail.com) and Daan Christiaens (daan.christiaens@kuleuven.be)";
@@ -51,11 +48,6 @@
   + "Note that this command ignores the gradient orientation entirely. This approach is "
     "therefore only suited for mean DWI (trace-weighted) images or for DWI data collected "
     "with isotropically-distributed gradient directions.";
-=======
-  AUTHOR = "J-Donald Tournier (jdtournier@gmail.com)";
-
-  SYNOPSIS = "Convert mean dwi (trace-weighted) images to mean ADC maps";
->>>>>>> 3c3d2442
 
   ARGUMENTS
     + Argument ("input", "the input image.").type_image_in ()
@@ -68,7 +60,6 @@
     +   Argument ("bval").type_integer (0, 1000)
 
     + DWI::GradImportOptions();
-<<<<<<< HEAD
   
   REFERENCES
   + "Le Bihan, D.; Breton, E.; Lallemand, D.; Aubin, M.L.; Vignaud, J.; Laval-Jeantet, M. "
@@ -80,110 +71,76 @@
     "diffusion coefficient (D) and perfusion fraction (f). "
     "Magn Reson Mater Phy, 2018, 31, 715–723.";
 }
-
-=======
->>>>>>> 3c3d2442
-
-}
 // clang-format on
 
 using value_type = float;
 
 class DWI2ADC {
 public:
-  DWI2ADC(const Eigen::MatrixXd &binv, size_t dwi_axis) : dwi(binv.cols()), adc(2), binv(binv), dwi_axis(dwi_axis) {}
-  DWI2ADC(const DWI2ADC &that) : dwi(that.dwi.size()), adc(that.adc.size()), binv(that.binv), dwi_axis(that.dwi_axis) {}
+  DWI2ADC(const Eigen::VectorXd &bvals, size_t dwi_axis, bool ivim, int cutoff)
+      : bvals(bvals), dwi(bvals.size()), adc(2), dwi_axis(dwi_axis), ivim(ivim), cutoff(cutoff) {
+    Eigen::MatrixXd b(bvals.size(), 2);
+    for (ssize_t i = 0; i < b.rows(); ++i) {
+      b(i, 0) = 1.0;
+      b(i, 1) = -bvals(i);
+    }
+    binv = Math::pinv(b);
+    if (ivim) {
+      // select volumes with b-value > cutoff
+      for (size_t j = 0; j < bvals.size(); j++) {
+        if (bvals[j] > cutoff)
+          idx.push_back(j);
+      }
+      Eigen::MatrixXd bsub = b(idx, Eigen::all);
+      bsubinv = Math::pinv(bsub);
+    }
+  }
 
   template <class DWIType, class ADCType> void operator()(DWIType &dwi_image, ADCType &adc_image) {
     for (auto l = Loop(dwi_axis)(dwi_image); l; ++l) {
       value_type val = dwi_image.value();
-      dwi[dwi_image.index(dwi_axis)] = val ? std::log(val) : 1.0e-12;
+      dwi[dwi_image.index(dwi_axis)] = val > 1.0e-12 ? std::log(val) : 1.0e-12;
     }
 
-<<<<<<< HEAD
-class DWI2ADC { 
-  public:
-    DWI2ADC (const Eigen::VectorXd& bvals, size_t dwi_axis, bool ivim, int cutoff) :
-      bvals (bvals),
-      dwi (bvals.size()),
-      adc (2),
-      dwi_axis (dwi_axis),
-      ivim (ivim),
-      cutoff (cutoff)
-    {
-      Eigen::MatrixXd b (bvals.size(), 2);
-      for (ssize_t i = 0; i < b.rows(); ++i) {
-        b(i,0) = 1.0;
-        b(i,1) = -bvals(i);
-      }
-      binv = Math::pinv(b);
-      if (ivim) {
-        // select volumes with b-value > cutoff
-        for (size_t j = 0; j < bvals.size(); j++) {
-          if (bvals[j] > cutoff)
-            idx.push_back(j);
-        }
-        Eigen::MatrixXd bsub = b(idx, Eigen::all);
-        bsubinv = Math::pinv(bsub);
-      }
+    if (ivim) {
+      dwisub = dwi(idx);
+      adc = bsubinv * dwisub;
+    } else {
+      adc = binv * dwi;
     }
-
-    template <class DWIType, class ADCType>
-      void operator() (DWIType& dwi_image, ADCType& adc_image) {
-        for (auto l = Loop (dwi_axis) (dwi_image); l; ++l) {
-          value_type val = dwi_image.value();
-          dwi[dwi_image.index (dwi_axis)] = val > 1.0e-12 ? std::log (val) : 1.0e-12;
-        }
-
-        if (ivim) {
-          dwisub = dwi(idx);
-          adc = bsubinv * dwisub;
-        }
-        else {
-          adc = binv * dwi;
-        }
-
-        adc_image.index(3) = 0; adc_image.value() = std::exp (adc[0]);
-        adc_image.index(3) = 1; adc_image.value() = adc[1];
-
-        if (ivim) {
-          double A = std::exp (adc[0]);
-          double D = adc[1];
-          Eigen::VectorXd logS = adc[0] - D * bvals.array();
-          Eigen::VectorXd logdiff = (dwi.array() > logS.array()).select(dwi, logS);
-          logdiff.array() += Eigen::log(1 - Eigen::exp(-(dwi-logS).array().abs()));
-          adc = binv * logdiff;
-          double C = std::exp (adc[0]);
-          double Dstar = adc[1];
-          double S0 = A + C;
-          double f = C / S0;
-          adc_image.index(3) = 0; adc_image.value() = S0;
-          adc_image.index(3) = 2; adc_image.value() = f;
-          adc_image.index(3) = 3; adc_image.value() = Dstar;
-        }
-      }
-
-  protected:
-    Eigen::VectorXd bvals, dwi, dwisub, adc;
-    Eigen::MatrixXd binv, bsubinv;
-    vector<size_t> idx;
-    const size_t dwi_axis;
-    const bool ivim;
-    const int cutoff;
-=======
-    adc = binv * dwi;
 
     adc_image.index(3) = 0;
     adc_image.value() = std::exp(adc[0]);
     adc_image.index(3) = 1;
     adc_image.value() = adc[1];
+
+    if (ivim) {
+      double A = std::exp(adc[0]);
+      double D = adc[1];
+      Eigen::VectorXd logS = adc[0] - D * bvals.array();
+      Eigen::VectorXd logdiff = (dwi.array() > logS.array()).select(dwi, logS);
+      logdiff.array() += Eigen::log(1 - Eigen::exp(-(dwi - logS).array().abs()));
+      adc = binv * logdiff;
+      double C = std::exp(adc[0]);
+      double Dstar = adc[1];
+      double S0 = A + C;
+      double f = C / S0;
+      adc_image.index(3) = 0;
+      adc_image.value() = S0;
+      adc_image.index(3) = 2;
+      adc_image.value() = f;
+      adc_image.index(3) = 3;
+      adc_image.value() = Dstar;
+    }
   }
 
 protected:
-  Eigen::VectorXd dwi, adc;
-  const Eigen::MatrixXd &binv;
+  Eigen::VectorXd bvals, dwi, dwisub, adc;
+  Eigen::MatrixXd binv, bsubinv;
+  std::vector<size_t> idx;
   const size_t dwi_axis;
->>>>>>> 3c3d2442
+  const bool ivim;
+  const int cutoff;
 };
 
 void run() {
@@ -195,19 +152,9 @@
     ++dwi_axis;
   INFO("assuming DW images are stored along axis " + str(dwi_axis));
 
-<<<<<<< HEAD
-  auto opt = get_options ("ivim");
+  auto opt = get_options("ivim");
   bool ivim = opt.size();
   int bmin = get_option_value("cutoff", 120);
-=======
-  Eigen::MatrixXd b(grad.rows(), 2);
-  for (ssize_t i = 0; i < b.rows(); ++i) {
-    b(i, 0) = 1.0;
-    b(i, 1) = -grad(i, 3);
-  }
-
-  auto binv = Math::pinv(b);
->>>>>>> 3c3d2442
 
   Header header(dwi);
   header.datatype() = DataType::Float32;
@@ -216,15 +163,7 @@
   header.ndim() = 4;
   header.size(3) = ivim ? 4 : 2;
 
-<<<<<<< HEAD
-  auto adc = Image<value_type>::create (argument[1], header);
+  auto adc = Image<value_type>::create(argument[1], header);
 
-  ThreadedLoop ("computing ADC values", dwi, 0, 3)
-    .run (DWI2ADC (grad.col(3), dwi_axis, ivim, bmin), dwi, adc);
-}
-=======
-  auto adc = Image<value_type>::create(argument[1], header);
->>>>>>> 3c3d2442
-
-  ThreadedLoop("computing ADC values", dwi, 0, 3).run(DWI2ADC(binv, dwi_axis), dwi, adc);
+  ThreadedLoop("computing ADC values", dwi, 0, 3).run(DWI2ADC(grad.col(3), dwi_axis, ivim, bmin), dwi, adc);
 }