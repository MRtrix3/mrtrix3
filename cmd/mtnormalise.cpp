--- conflicted
+++ resolved
@@ -372,7 +372,7 @@
   auto opt = get_options ("mask");
 
   auto orig_mask = MaskType::open (opt[0][0]);
-<<<<<<< HEAD
+  check_dimensions (header_3D, orig_mask, 0, 3);
   Header mask_header (orig_mask);
   mask_header.ndim() = 3;
   mask_header.datatype() = DataType::Bit;
@@ -381,12 +381,6 @@
   auto initial_mask = MaskType::scratch (mask_header, "Initial processing mask");
   auto mask = MaskType::scratch (mask_header, "Processing mask");
   auto prev_mask = MaskType::scratch (mask_header, "Previous processing mask");
-=======
-  check_dimensions (header_3D, orig_mask);
-  auto initial_mask = MaskType::scratch (orig_mask, "Initial processing mask");
-  auto mask = MaskType::scratch (orig_mask, "Processing mask");
-  auto prev_mask = MaskType::scratch (orig_mask, "Previous processing mask");
->>>>>>> 93cd0bd2
 
   {
     auto summed = ImageType::scratch (header_3D, "Summed tissue volumes");
