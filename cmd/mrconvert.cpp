--- conflicted
+++ resolved
@@ -299,20 +299,14 @@
       if (pos[axis].size())
         throw Exception ("\"coord\" option specified twice for axis " + str (axis));
       pos[axis] = parse_ints (opt[n][1], header_in.size(axis)-1);
-<<<<<<< HEAD
-
-=======
->>>>>>> 6d8e9bdf
+
       auto minval = std::min_element(std::begin(pos[axis]), std::end(pos[axis]));
       if (*minval < 0)
         throw Exception ("coordinate position " + str(*minval) + " for axis " + str(axis) + " provided with -coord option is negative");
       auto maxval = std::max_element(std::begin(pos[axis]), std::end(pos[axis]));
       if (*maxval >= header_in.size(axis))
         throw Exception ("coordinate position " + str(*maxval) + " for axis " + str(axis) + " provided with -coord option is out of range of input image");
-<<<<<<< HEAD
-
-=======
->>>>>>> 6d8e9bdf
+
       if (axis == 3) {
         const auto grad = DWI::get_DW_scheme (header_out);
         if (grad.rows()) {
