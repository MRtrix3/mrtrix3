--- conflicted
+++ resolved
@@ -574,21 +574,12 @@
     affine_registration.set_scale_factor (parse_floats (opt[0][0]));
   }
 
-<<<<<<< HEAD
-  // opt = get_options ("affine_loop_density");
-  // if (opt.size ()) {
-  //   if (!do_affine)
-  //     throw Exception ("the affine sparsity factor was input when no affine registration is requested");
-  //   affine_registration.set_loop_density (parse_floats (opt[0][0]));
-  // }
-=======
   opt = get_options ("affine_loop_density");
   if (opt.size ()) {
     if (!do_affine)
       throw Exception ("the affine sparsity factor was input when no affine registration is requested");
     affine_registration.set_loop_density (parse_floats (opt[0][0]));
   }
->>>>>>> cd4b52f1
 
   opt = get_options ("affine_metric");
   Registration::LinearMetricType affine_metric = Registration::Diff;
