/* Copyright (c) 2008-2021 the MRtrix3 contributors.
 *
 * This Source Code Form is subject to the terms of the Mozilla Public
 * License, v. 2.0. If a copy of the MPL was not distributed with this
 * file, You can obtain one at http://mozilla.org/MPL/2.0/.
 *
 * Covered Software is provided under this License on an "as is"
 * basis, without warranty of any kind, either expressed, implied, or
 * statutory, including, without limitation, warranties that the
 * Covered Software is free of defects, merchantable, fit for a
 * particular purpose or non-infringing.
 * See the Mozilla Public License v. 2.0 for more details.
 *
 * For more details, see http://www.mrtrix.org/.
 */

#include "command.h"
#include "image.h"
#include "image_helpers.h"
#include "filter/reslice.h"
#include "interp/cubic.h"
#include "transform.h"
#include "registration/multi_contrast.h"
#include "registration/linear.h"
#include "registration/nonlinear.h"
#include "registration/metric/demons.h"
#include "registration/metric/mean_squared.h"
#include "registration/metric/difference_robust.h"
#include "registration/metric/local_cross_correlation.h"
#include "registration/metric/global_cross_correlation.h"
#include "registration/transform/affine.h"
#include "registration/transform/rigid.h"
#include "dwi/directions/predefined.h"
#include "math/average_space.h"
#include "math/SH.h"
#include "math/sphere.h"
#include "transform.h"
#include "file/nifti_utils.h"


using namespace MR;
using namespace App;

const char* transformation_choices[] = { "rigid", "affine", "nonlinear", "rigid_affine", "rigid_nonlinear", "affine_nonlinear", "rigid_affine_nonlinear", NULL };

const OptionGroup multiContrastOptions =
  OptionGroup ("Multi-contrast options")
  + Option ("mc_weights", "relative weight of images used for multi-contrast registration. Default: 1.0 (equal weighting)")
    + Argument ("weights").type_sequence_float ();


void usage ()
{
  AUTHOR = "David Raffelt (david.raffelt@florey.edu.au), Max Pietsch (maximilian.pietsch@kcl.ac.uk) & Alena Uus (alena.uus@kcl.ac.uk)";

  SYNOPSIS = "Register two images together using a symmetric rigid, affine or non-linear transformation model";

  DESCRIPTION
      + "By default this application will perform an affine, followed by non-linear registration."

      + "FOD registration (with apodised point spread reorientation) will be performed by default if the number of volumes "
        "in the 4th dimension equals the number of coefficients in an antipodally symmetric spherical harmonic series (e.g. 6, 15, 28 etc). "
        "The -no_reorientation option can be used to force reorientation off if required."

      // TODO link to 5D warp file format documentation
      + "Non-linear registration computes warps to map from both image1->image2 and image2->image1. "
        "Similar to Avants (2008) Med Image Anal. 12(1): 26–41, registration is performed by matching both the image1 and image2 in a 'midway space'. "
        "Warps can be saved as two deformation fields that map directly between image1->image2 and image2->image1, or if using -nl_warp_full as a single 5D file "
        "that stores all 4 warps image1->mid->image2, and image2->mid->image1. The 5D warp format stores x,y,z deformations in the 4th dimension, and uses the 5th dimension "
        "to index the 4 warps. The affine transforms estimated (to midway space) are also stored as comments in the image header. The 5D warp file can be used to reinitialise "
        "subsequent registrations, in addition to transforming images to midway space (e.g. for intra-subject alignment in a 2-time-point longitudinal analysis).";

  REFERENCES
  + "* If FOD registration is being performed:\n"
    "Raffelt, D.; Tournier, J.-D.; Fripp, J; Crozier, S.; Connelly, A. & Salvado, O. " // Internal
    "Symmetric diffeomorphic registration of fibre orientation distributions. "
    "NeuroImage, 2011, 56(3), 1171-1180"

  + "Raffelt, D.; Tournier, J.-D.; Crozier, S.; Connelly, A. & Salvado, O. " // Internal
    "Reorientation of fiber orientation distributions using apodized point spread functions. "
    "Magnetic Resonance in Medicine, 2012, 67, 844-855";


  ARGUMENTS
    + Argument ("image1 image2", "input image 1 ('moving') and input image 2 ('template')").type_image_in()
    + Argument ("contrast1 contrast2", "optional list of additional input images used as additional contrasts. "
      "Can be used multiple times. contrastX and imageX must share the same coordinate system. ").type_image_in().optional().allow_multiple();

  OPTIONS
  + Option ("type", "the registration type. Valid choices are: "
                    "rigid, affine, nonlinear, rigid_affine, rigid_nonlinear, affine_nonlinear, rigid_affine_nonlinear (Default: affine_nonlinear)")
    + Argument ("choice").type_choice (transformation_choices)

  + Option ("transformed", "image1 after registration transformed and regridded to the space of image2. "
    "Note that -transformed needs to be repeated for each contrast if multi-contrast registration is used.").allow_multiple()
    + Argument ("image").type_image_out ()

  + Option ("transformed_midway", "image1 and image2 after registration transformed and regridded to the midway space. "
    "Note that -transformed_midway needs to be repeated for each contrast if multi-contrast registration is used.").allow_multiple()
    + Argument ("image1_transformed").type_image_out ()
    + Argument ("image2_transformed").type_image_out ()

  + Option ("mask1", "a mask to define the region of image1 to use for optimisation.")
    + Argument ("filename").type_image_in ()

  + Option ("mask2", "a mask to define the region of image2 to use for optimisation.")
    + Argument ("filename").type_image_in ()

  + Option("nan", "use NaN as out of bounds value. (Default: 0.0)")

  + Registration::rigid_options

  + Registration::affine_options

  + Registration::adv_init_options

  + Registration::lin_stage_options

  + Registration::nonlinear_options

  + Registration::fod_options

  + multiContrastOptions

  + DataType::options();
}

using value_type = double;

void run () {

  vector<Header> input1, input2;
  const size_t n_images = argument.size() / 2;
  { // parse arguments and load input headers
    if (n_images * 2 != argument.size()) {
      std::string err;
      for (const auto & a : argument)
        err += " " + str(a);
      throw Exception ("unexpected number of input images. arguments:" + err);
    }

    bool is1 = true;
    for (const auto& arg : argument) {
      if (is1)
        input1.push_back (Header::open (str(arg)));
      else
        input2.push_back (Header::open (str(arg)));
      is1 = !is1;
    }
  }
  assert (input1.size() == n_images);
  if (input1.size() != input2.size())
    throw Exception ("require same number of input images for image 1 and image 2");

  for (size_t i=0; i<n_images; i++) {
    if (input1[i].ndim() != input2[i].ndim())
      throw Exception ("input images " + input1[i].name() + " and "
        + input2[i].name() + " do not have the same number of dimensions");
    check_3D_nonunity (input1[i]);
    check_3D_nonunity (input2[i]);
  }



  auto opt = get_options ("type");
  bool do_rigid  = false;
  bool do_affine = false;
  bool do_nonlinear = false;
  int registration_type = 5;
  if (opt.size())
    registration_type = opt[0][0];
  switch (registration_type) {
    case 0:
      do_rigid = true;
      break;
    case 1:
      do_affine = true;
      break;
    case 2:
      do_nonlinear = true;
      break;
    case 3:
      do_rigid = true;
      do_affine = true;
      break;
    case 4:
      do_rigid = true;
      do_nonlinear = true;
      break;
    case 5:
      do_affine = true;
      do_nonlinear = true;
      break;
    case 6:
      do_rigid = true;
      do_affine = true;
      do_nonlinear = true;
      break;
    default:
      break;
  }

  // reorientation_forbidden required for output of transformed images because do_reorientation might change
  const bool reorientation_forbidden (get_options ("noreorientation").size());
  // do_reorientation == false --> registration without reorientation.
  // will be set to false if registration of all input SH images has lmax==0
  bool do_reorientation = !reorientation_forbidden;

  Eigen::MatrixXd directions_cartesian;
  opt = get_options ("directions");
  if (opt.size())
    directions_cartesian = Math::Sphere::spherical2cartesian (load_matrix (opt[0][0])).transpose();

  // check header transformations for equality
  Eigen::MatrixXd trafo = MR::Transform(input1[0]).scanner2voxel.linear();
  for (size_t i=1; i<n_images; i++) {
    if (!trafo.isApprox(MR::Transform(input1[i]).scanner2voxel.linear(),1e-5))
      WARN ("Multi contrast image has different header transformation from first image. Ignoring transformation of " + str(input1[i].name()));
  }
  trafo = MR::Transform(input2[0]).scanner2voxel.linear();
  for (size_t i=1; i<n_images; i++) {
    if (!trafo.isApprox(MR::Transform(input2[i]).scanner2voxel.linear(),1e-5))
      WARN ("Multi contrast image has different header transformation from first image. Ignoring transformation of " + str(input2[i].name()));
  }

  // multi-contrast settings
  vector<Registration::MultiContrastSetting> mc_params (n_images);
  for (auto& mc : mc_params) {
    mc.do_reorientation = do_reorientation;
  }
  // set parameters for each contrast
  for (size_t i=0; i<n_images; i++) {
    // compare input1 and input2 for consistency
    if (i>0) check_dimensions (input1[i], input1[i-1], 0, 3);
    if (i>0) check_dimensions (input2[i], input2[i-1], 0, 3);
    if ((input1[i].ndim() != 3) and (input1[i].ndim() != 4))
      throw Exception ("image dimensionality other than 3 or 4 are not supported. image " +
        str(input1[i].name()) + " is " + str(input1[i].ndim()) + " dimensional");

    const size_t nvols1 = input1[i].ndim() == 3 ? 1 : input1[i].size(3);
    const size_t nvols2 = input2[i].ndim() == 3 ? 1 : input2[i].size(3);
    if (nvols1 != nvols2)
      throw Exception ("input images do not have the same number of volumes: " + str(input2[i].name()) + " and " + str(input1[i].name()));

    // set do_reorientation and image_lmax
    if (nvols1 == 1) { // 3D or one volume
      mc_params[i].do_reorientation = false;
      mc_params[i].image_lmax = 0;
      CONSOLE ("3D input pair "+input1[i].name()+", "+input2[i].name());
    } else { // more than one volume
      if (do_reorientation && nvols1 > 1 && SH::NforL(SH::LforN(nvols1)) == nvols1) {
        CONSOLE ("SH image input pair "+input1[i].name()+", "+input2[i].name());
        mc_params[i].do_reorientation = true;
        mc_params[i].image_lmax = Math::SH::LforN (nvols1);
        if (!directions_cartesian.cols())
          directions_cartesian = Math::Sphere::spherical2cartesian (DWI::Directions::electrostatic_repulsion_60()).transpose();
      } else {
        CONSOLE ("4D scalar input pair "+input1[i].name()+", "+input2[i].name());
        mc_params[i].do_reorientation = false;
        mc_params[i].image_lmax = 0;
      }
    }
    // set lmax to image_lmax and set image_nvols
    mc_params[i].lmax = mc_params[i].image_lmax;
    mc_params[i].image_nvols = input1[i].ndim() < 4 ? 1 : input1[i].size(3);
  }

  ssize_t max_mc_image_lmax = std::max_element(mc_params.begin(), mc_params.end(),
    [](const Registration::MultiContrastSetting& x, const Registration::MultiContrastSetting& y)
    {return x.lmax < y.lmax;})->lmax;

  do_reorientation = std::any_of(mc_params.begin(), mc_params.end(),
    [](Registration::MultiContrastSetting const& i){return i.do_reorientation;});
  if (do_reorientation)
    CONSOLE("performing FOD registration");
  if (!do_reorientation and directions_cartesian.cols())
    WARN ("-directions option ignored since no FOD reorientation is being performed");

  INFO ("maximum input lmax: "+str(max_mc_image_lmax));

  opt = get_options ("transformed");
  vector<std::string> im1_transformed_paths;
  if (opt.size()) {
    if (opt.size() > n_images)
      throw Exception ("number of -transformed images exceeds number of contrasts");
    if (opt.size() != n_images)
      WARN ("number of -transformed images lower than number of contrasts");
    for (size_t c = 0; c < opt.size(); c++) {
      Registration::check_image_output (opt[c][0], input2[c]);
      im1_transformed_paths.push_back(opt[c][0]);
      INFO (input1[c].name() + ", transformed to space of image2, will be written to " + im1_transformed_paths[c]);
    }
  }


  vector<std::string> input1_midway_transformed_paths;
  vector<std::string> input2_midway_transformed_paths;
  opt = get_options ("transformed_midway");
  if (opt.size()) {
    if (opt.size() > n_images)
      throw Exception ("number of -transformed_midway images exceeds number of contrasts");
    if (opt.size() != n_images)
      WARN ("number of -transformed_midway images lower than number of contrasts");
    for (size_t c = 0; c < opt.size(); c++) {
      Registration::check_image_output (opt[c][0], input2[c]);
      input1_midway_transformed_paths.push_back(opt[c][0]);
      INFO (input1[c].name() + ", transformed to midway space, will be written to " + input1_midway_transformed_paths[c]);
      Registration::check_image_output (opt[c][1], input1[c]);
      input2_midway_transformed_paths.push_back(opt[c][1]);
      INFO (input2[c].name() + ", transformed to midway space, will be written to " + input2_midway_transformed_paths[c]);
    }
  }

  opt = get_options ("mask1");
  Image<value_type> im1_mask;
  if (opt.size ()) {
    im1_mask = Image<value_type>::open(opt[0][0]);
    check_dimensions (input1[0], im1_mask, 0, 3);
  }

  opt = get_options ("mask2");
  Image<value_type> im2_mask;
  if (opt.size ()) {
    im2_mask = Image<value_type>::open(opt[0][0]);
    check_dimensions (input2[0], im2_mask, 0, 3);
  }

  // Out of bounds value
  value_type out_of_bounds_value = 0.0;
  opt = get_options ("nan");
  if (opt.size())
    out_of_bounds_value = NAN;


  // ****** RIGID REGISTRATION OPTIONS *******
  Registration::Linear rigid_registration;
  opt = get_options ("rigid");
  bool output_rigid = false;
  std::string rigid_filename;
  if (opt.size()) {
    if (!do_rigid)
      throw Exception ("rigid transformation output requested when no rigid registration is requested");
    output_rigid = true;
    rigid_filename = std::string (opt[0][0]);
  }

  opt = get_options ("rigid_1tomidway");
  bool output_rigid_1tomid = false;
  std::string rigid_1tomid_filename;
  if (opt.size()) {
   if (!do_rigid)
     throw Exception ("midway rigid transformation output requested when no rigid registration is requested");
   output_rigid_1tomid = true;
   rigid_1tomid_filename = std::string (opt[0][0]);
  }

  opt = get_options ("rigid_2tomidway");
  bool output_rigid_2tomid = false;
  std::string rigid_2tomid_filename;
  if (opt.size()) {
   if (!do_rigid)
     throw Exception ("midway rigid transformation output requested when no rigid registration is requested");
   output_rigid_2tomid = true;
   rigid_2tomid_filename = std::string (opt[0][0]);
  }

  Registration::Transform::Rigid rigid;
  opt = get_options ("rigid_init_matrix");
  bool init_rigid_matrix_set = false;
  if (opt.size()) {
    init_rigid_matrix_set = true;
    Eigen::Vector3 centre;
    transform_type rigid_transform = load_transform (opt[0][0], centre);
    rigid.set_transform (rigid_transform);
    if (!std::isfinite(centre(0))) {
      rigid_registration.set_init_translation_type (Registration::Transform::Init::set_centre_mass);
    } else {
      rigid.set_centre_without_transform_update(centre);
      rigid_registration.set_init_translation_type (Registration::Transform::Init::none);
    }
  }

  opt = get_options ("rigid_init_translation");
  if (opt.size()) {
    if (init_rigid_matrix_set)
      WARN ("-rigid_init_translation (partially) potentially overwrites -rigid_init_matrix option");
    Registration::set_init_translation_model_from_option (rigid_registration, (int)opt[0][0]);
  }

  opt = get_options ("rigid_init_rotation");
  if (opt.size()) {
    if (init_rigid_matrix_set)
      WARN ("-rigid_init_rotation potentially (partially) overwrites -rigid_init_matrix option");
    Registration::set_init_rotation_model_from_option (rigid_registration, (int)opt[0][0]);
  }

  opt = get_options ("rigid_scale");
  if (opt.size ()) {
    if (!do_rigid)
      throw Exception ("the rigid multi-resolution scale factors were input when no rigid registration is requested");
    rigid_registration.set_scale_factor (parse_floats (opt[0][0]));
  }

  opt = get_options ("rigid_loop_density");
  if (opt.size ()) {
    if (!do_rigid)
      throw Exception ("the rigid sparsity factor was input when no rigid registration is requested");
    rigid_registration.set_loop_density (parse_floats (opt[0][0]));
  }

  opt = get_options ("rigid_niter");
  if (opt.size ()) {
    if (!do_rigid)
      throw Exception ("the number of rigid iterations have been input when no rigid registration is requested");
    rigid_registration.set_max_iter (parse_ints<uint32_t> (opt[0][0]));
  }

  opt = get_options ("rigid_metric");
  Registration::LinearMetricType rigid_metric = Registration::Diff;
  if (opt.size()) {
    switch ((int)opt[0][0]){
      case 0:
        rigid_metric = Registration::Diff;
        break;
      case 1:
        rigid_metric = Registration::NCC;
        break;
      default:
        break;
    }
    rigid_registration.set_metric (rigid_metric);
  }

  opt = get_options ("rigid_metric.radius");
  if (opt.size ()) {
    if (!do_rigid)
      throw Exception ("the rigid metric kernel radius has been input when no rigid registration is requested");
    size_t lncc_radius = opt[0][0];
    if (lncc_radius > 0 && rigid_metric != Registration::NCC)
      throw Exception ("rigid_metric.radius set to " + str(lncc_radius) + " but metric does not support local kernels");
    rigid_registration.set_radius (vector<size_t>(3, lncc_radius));

    if (lncc_radius > 0)
      rigid_registration.set_grid_spacing (2);  // TODO run more tests to identify the optimal value
  }

  opt = get_options ("rigid_metric.grid_spacing");
  if (opt.size ()) {
    if (!do_rigid)
      throw Exception ("the rigid metric grid spacing has been input when no rigid registration is requested");
    size_t grid_spacing = opt[0][0];
    if (grid_spacing > 0 && rigid_metric != Registration::NCC)
      throw Exception ("rigid_metric.grid_spacing set to " + str(grid_spacing) + " but metric does not support grid sampling");
    if (grid_spacing > 0)
      rigid_registration.set_grid_spacing (grid_spacing);
  }

  opt = get_options ("rigid_metric.diff.estimator");
  Registration::LinearRobustMetricEstimatorType rigid_estimator = Registration::None;
  if (opt.size()) {
    if (rigid_metric != Registration::Diff)
      throw Exception ("rigid_metric.diff.estimator set but cost function is not diff.");
    switch ((int)opt[0][0]) {
      case 0:
        rigid_estimator = Registration::L1;
        break;
      case 1:
        rigid_estimator = Registration::L2;
        break;
      case 2:
        rigid_estimator = Registration::LP;
        break;
      default:
        break;
    }
  }

  opt = get_options ("rigid_lmax");
  vector<uint32_t> rigid_lmax;
  if (opt.size ()) {
    if (!do_rigid)
      throw Exception ("the -rigid_lmax option has been set when no rigid registration is requested");
    if (max_mc_image_lmax == 0)
      throw Exception ("-rigid_lmax option is not valid if no input image is FOD image");
    rigid_lmax = parse_ints<uint32_t> (opt[0][0]);
    for (size_t i = 0; i < rigid_lmax.size (); ++i)
      if (rigid_lmax[i] > max_mc_image_lmax) {
        WARN ("the requested -rigid_lmax exceeds the lmax of the input images, setting it to " + str(max_mc_image_lmax));
        rigid_lmax[i] = max_mc_image_lmax;
      }
    rigid_registration.set_lmax (rigid_lmax);
  }

  std::ofstream linear_logstream;
  opt = get_options ("rigid_log");
  if (opt.size()) {
    if (!do_rigid)
      throw Exception ("the -rigid_log option has been set when no rigid registration is requested");
    linear_logstream.open (opt[0][0]);
    rigid_registration.set_log_stream (linear_logstream.rdbuf());
  }


  // ****** AFFINE REGISTRATION OPTIONS *******
  Registration::Linear affine_registration;
  opt = get_options ("affine");
  bool output_affine = false;
  std::string affine_filename;
  if (opt.size()) {
   if (!do_affine)
     throw Exception ("affine transformation output requested when no affine registration is requested");
   output_affine = true;
   affine_filename = std::string (opt[0][0]);
  }

  opt = get_options ("affine_1tomidway");
  bool output_affine_1tomid = false;
  std::string affine_1tomid_filename;
  if (opt.size()) {
   if (!do_affine)
     throw Exception ("midway affine transformation output requested when no affine registration is requested");
   output_affine_1tomid = true;
   affine_1tomid_filename = std::string (opt[0][0]);
  }

  opt = get_options ("affine_2tomidway");
  bool output_affine_2tomid = false;
  std::string affine_2tomid_filename;
  if (opt.size()) {
   if (!do_affine)
     throw Exception ("midway affine transformation output requested when no affine registration is requested");
   output_affine_2tomid = true;
   affine_2tomid_filename = std::string (opt[0][0]);
  }

  Registration::Transform::Affine affine;
  opt = get_options ("affine_init_matrix");
  bool init_affine_matrix_set = false;
  if (opt.size()) {
    if (init_rigid_matrix_set)
      throw Exception ("you cannot initialise registrations with both rigid and affine transformations");
    if (do_rigid)
      throw Exception ("you cannot initialise with -affine_init_matrix since a rigid registration is being performed");

    init_affine_matrix_set = true;
    Eigen::Vector3 centre;
    transform_type affine_transform = load_transform (opt[0][0], centre);
    affine.set_transform (affine_transform);
    if (!std::isfinite(centre(0))) {
      affine_registration.set_init_translation_type (Registration::Transform::Init::set_centre_mass);
    } else {
      affine.set_centre_without_transform_update(centre);
      affine_registration.set_init_translation_type (Registration::Transform::Init::none);
    }
  }

  opt = get_options ("affine_init_translation");
  if (opt.size()) {
    if (init_affine_matrix_set)
      WARN ("-affine_init_translation potentially (partially) overwrites -affine_init_matrix option");
    Registration::set_init_translation_model_from_option (affine_registration, (int)opt[0][0]);
  }

  opt = get_options ("affine_init_rotation");
  if (opt.size()) {
    if (init_affine_matrix_set)
      WARN ("-affine_init_rotation potentially (partially) overwrites -affine_init_matrix option");
    Registration::set_init_rotation_model_from_option (affine_registration, (int)opt[0][0]);
  }

  opt = get_options ("affine_scale");
  if (opt.size ()) {
    if (!do_affine)
      throw Exception ("the affine multi-resolution scale factors were input when no affine registration is requested");
    affine_registration.set_scale_factor (parse_floats (opt[0][0]));
  }

  opt = get_options ("affine_loop_density");
  if (opt.size ()) {
    if (!do_affine)
      throw Exception ("the affine sparsity factor was input when no affine registration is requested");
    affine_registration.set_loop_density (parse_floats (opt[0][0]));
  }

  opt = get_options ("affine_metric");
  Registration::LinearMetricType affine_metric = Registration::Diff;
  if (opt.size()) {
    switch ((int)opt[0][0]){
      case 0:
        affine_metric = Registration::Diff;
        break;
      case 1:
        affine_metric = Registration::NCC;
        break;
      default:
        break;
    }
    affine_registration.set_metric (affine_metric);
  }

  opt = get_options ("affine_metric.radius");
  if (opt.size ()) {
    if (!do_affine)
      throw Exception ("the affine metric kernel radius has been input when no affine registration is requested");
    size_t lncc_radius = opt[0][0];
    if (lncc_radius > 0 && affine_metric != Registration::NCC)
      throw Exception ("affine_metric.radius set to " + str(lncc_radius) + " but metric does not support local kernels");
    affine_registration.set_radius (vector<size_t>(3, lncc_radius));

    if (lncc_radius > 0)
      affine_registration.set_grid_spacing (2); // TODO run more tests to identify the optimal value
  }

  opt = get_options ("affine_metric.grid_spacing");
  if (opt.size ()) {
    if (!do_affine)
      throw Exception ("the affine metric grid spacing has been input when no affine registration is requested");
    size_t grid_spacing = opt[0][0];
    if (grid_spacing > 0 && affine_metric != Registration::NCC)
      throw Exception ("affine_metric.grid_spacing set to " + str(grid_spacing) + " but metric does not support grid sampling");

    if (grid_spacing > 0)
      affine_registration.set_grid_spacing (grid_spacing);
  }

  opt = get_options ("affine_metric.diff.estimator");
  Registration::LinearRobustMetricEstimatorType affine_estimator = Registration::None;
  if (opt.size()) {
    if (affine_metric != Registration::Diff)
      throw Exception ("affine_metric.diff.estimator set but cost function is not diff.");
    switch ((int)opt[0][0]) {
      case 0:
        affine_estimator = Registration::L1;
        break;
      case 1:
        affine_estimator = Registration::L2;
        break;
      case 2:
        affine_estimator = Registration::LP;
        break;
      default:
        break;
    }
  }

  opt = get_options ("affine_niter");
  if (opt.size ()) {
    if (!do_affine)
      throw Exception ("the number of affine iterations have been input when no affine registration is requested");
    affine_registration.set_max_iter (parse_ints<uint32_t> (opt[0][0]));
  }

  opt = get_options ("affine_lmax");
  vector<uint32_t> affine_lmax;
  if (opt.size ()) {
    if (!do_affine)
      throw Exception ("the -affine_lmax option has been set when no affine registration is requested");
    if (max_mc_image_lmax == 0)
      throw Exception ("-affine_lmax option is not valid if no input image is FOD image");
    affine_lmax = parse_ints<uint32_t> (opt[0][0]);
    for (size_t i = 0; i < affine_lmax.size (); ++i)
      if (affine_lmax[i] > max_mc_image_lmax) {
        WARN ("the requested -affine_lmax exceeds the lmax of the input images, setting it to " + str(max_mc_image_lmax));
        affine_lmax[i] = max_mc_image_lmax;
      }
    affine_registration.set_lmax (affine_lmax);
  }

  opt = get_options ("affine_log");
  if (opt.size()) {
    if (!do_affine)
      throw Exception ("the -affine_log option has been set when no rigid registration is requested");
    linear_logstream.open (opt[0][0]);
    affine_registration.set_log_stream (linear_logstream.rdbuf());
  }


  // ****** LINEAR INITIALISATION AND STAGE OPTIONS *******
  if (!do_rigid and !do_affine) {
    for (auto& s: Registration::adv_init_options) {
      if (get_options(s.id).size()) {
        std::stringstream msg;
        msg << "cannot use option -" << s.id << " when no linear registration is requested";
        throw Exception (msg.str());
      }
    }
    for (auto& s: Registration::lin_stage_options) {
      if (get_options(s.id).size()) {
        std::stringstream msg;
        msg << "cannot use option -" << s.id << " when no linear registration is requested";
        throw Exception (msg.str());
      }
    }
  }

  if (do_rigid)
    Registration::parse_general_options (rigid_registration);
  if (do_affine)
    Registration::parse_general_options (affine_registration);

  // ****** NON-LINEAR REGISTRATION OPTIONS *******
  Registration::NonLinear nl_registration;
  opt = get_options ("nl_warp");
  std::string warp1_filename;
  std::string warp2_filename;
  if (opt.size()) {
    if (!do_nonlinear)
      throw Exception ("Non-linear warp output requested when no non-linear registration is requested");
    warp1_filename = std::string (opt[0][0]);
    warp2_filename = std::string (opt[0][1]);
  }

  opt = get_options ("nl_warp_full");
  std::string warp_full_filename;
  if (opt.size()) {
    if (!do_nonlinear)
      throw Exception ("Non-linear warp output requested when no non-linear registration is requested");
    warp_full_filename = std::string (opt[0][0]);
    if (!Path::is_mrtrix_image (warp_full_filename) && !(Path::has_suffix (warp_full_filename, {".nii", ".nii.gz"}) &&
                                                         File::Config::get_bool ("NIfTIAutoSaveJSON", false)))
      throw Exception ("nl_warp_full output requires .mif/.mih or NIfTI file format with NIfTIAutoSaveJSON config option set.");
  }


  opt = get_options ("nl_init");
  bool nonlinear_init = false;
  if (opt.size()) {
    nonlinear_init = true;

    if (!do_nonlinear)
      throw Exception ("the non linear initialisation option -nl_init cannot be used when no non linear registration is requested");

    if (!Path::is_mrtrix_image (opt[0][0]) && !(Path::has_suffix (opt[0][0], {".nii", ".nii.gz"}) &&
                                                File::Config::get_bool ("NIfTIAutoLoadJSON", false) &&
                                                Path::exists(File::NIfTI::get_json_path(opt[0][0]))))
      WARN ("nl_init input requires warp_full in original .mif/.mih file format or in NIfTI file format with associated JSON. "
            "Converting to other file formats may remove linear transformations stored in the image header.");

    Image<default_type> input_warps = Image<default_type>::open (opt[0][0]);
    if (input_warps.ndim() != 5)
      throw Exception ("non-linear initialisation input is not 5D. Input must be from previous non-linear output");

    nl_registration.initialise (input_warps);

    if (do_affine) {
      WARN ("no affine registration will be performed when initialising with non-linear non-linear warps");
      do_affine = false;
    }
    if (do_rigid) {
      WARN ("no rigid registration will be performed when initialising with non-linear non-linear warps");
      do_rigid = false;
    }
    if (init_affine_matrix_set)
      WARN ("-affine_init has no effect since the non-linear init warp also contains the linear transform in the image header");
    if (init_rigid_matrix_set)
      WARN ("-rigid_init has no effect since the non-linear init warp also contains the linear transform in the image header");
  }


  opt = get_options ("nl_scale");
  if (opt.size ()) {
    if (!do_nonlinear)
      throw Exception ("the non-linear multi-resolution scale factors were input when no non-linear registration is requested");
    vector<default_type> scale_factors = parse_floats (opt[0][0]);
    if (nonlinear_init) {
      WARN ("-nl_scale option ignored since only the full resolution will be performed when initialising with non-linear warp");
    } else {
      nl_registration.set_scale_factor (scale_factors);
    }
  }

  opt = get_options ("nl_niter");
  if (opt.size ()) {
    if (!do_nonlinear)
      throw Exception ("the number of non-linear iterations have been input when no non-linear registration is requested");
    vector<uint32_t> iterations_per_level = parse_ints<uint32_t> (opt[0][0]);
    if (nonlinear_init && iterations_per_level.size() > 1)
      throw Exception ("when initialising the non-linear registration the max number of iterations can only be defined for a single level");
    else
      nl_registration.set_max_iter (iterations_per_level);
  }

  opt = get_options ("nl_update_smooth");
  if (opt.size()) {
    if (!do_nonlinear)
      throw Exception ("the warp update field smoothing parameter was input when no non-linear registration is requested");
    nl_registration.set_update_smoothing (opt[0][0]);
  }

  opt = get_options ("nl_disp_smooth");
  if (opt.size()) {
    if (!do_nonlinear)
      throw Exception ("the displacement field smoothing parameter was input when no non-linear registration is requested");
    nl_registration.set_disp_smoothing (opt[0][0]);
  }

  opt = get_options ("nl_grad_step");
  if (opt.size()) {
    if (!do_nonlinear)
      throw Exception ("the initial gradient step size was input when no non-linear registration is requested");
    nl_registration.set_init_grad_step (opt[0][0]);
  }

  opt = get_options ("nl_lmax");
  vector<uint32_t> nl_lmax;
  if (opt.size()) {
    if (!do_nonlinear)
      throw Exception ("the -nl_lmax option has been set when no non-linear registration is requested");
<<<<<<< HEAD
    if (max_mc_image_lmax == 0)
      throw Exception ("-nl_lmax option is not valid if no input image is FOD image");
    nl_lmax = parse_ints (opt[0][0]);
    for (size_t i = 0; i < nl_lmax.size (); ++i) {
      if ((nl_lmax)[i] > max_mc_image_lmax) {
        WARN ("the requested -nl_lmax exceeds the lmax of the input images, setting it to " + str(max_mc_image_lmax));
        nl_lmax[i] = max_mc_image_lmax;
      }
    }
=======
    if (input1[0].ndim() < 4)
      throw Exception ("-nl_lmax option is not valid with 3D images");
    nl_lmax = parse_ints<uint32_t> (opt[0][0]);
>>>>>>> 861c004f
    nl_registration.set_lmax (nl_lmax);
  }

  opt = get_options ("nl_metric");
  Registration::NonLinearMetricType nl_metric = Registration::NL_Diff;
  if (opt.size()) {
    switch ((int)opt[0][0]){
      case 0:
        nl_metric = Registration::NL_Diff;
        break;
      case 1:
        nl_metric = Registration::NL_NCC;
        break;
      default:
        break;
    }
    if (nl_metric == Registration::NL_NCC){
      nl_registration.set_metric_cc ();
    }
  }

  opt = get_options ("nl_metric.radius");
  if (opt.size ()) {
    if (!do_nonlinear)
        throw Exception ("the nonlinear lncc kernel radius has been input when no nonlinear registration is requested");
      vector<int> input_radii = parse_ints (opt[0][0]);
      size_t lncc_radius = input_radii[0];
      if (lncc_radius > 0 && nl_metric != Registration::NL_NCC)
        throw Exception ("nl_metric.radius set to " + str(lncc_radius) + " but metric does not support local kernels");
      nl_registration.set_radius (vector<size_t>(3, lncc_radius));
  }

  // ******  MC options  *******
  // TODO: set tissue specific lmax?

  opt = get_options ("mc_weights");
  if (opt.size()) {
    vector<default_type> mc_weights = parse_floats (opt[0][0]);
    if (mc_weights.size() == 1)
      mc_weights.resize (n_images, mc_weights[0]);
    else if (mc_weights.size() != n_images)
      throw Exception ("number of mc_weights does not match number of contrasts");
    for (const default_type & w : mc_weights)
      if (w < 0.0) throw Exception ("mc_weights must be non-negative");

    if (do_nonlinear) {
      default_type sm = 0.0;
      std::for_each (mc_weights.begin(), mc_weights.end(), [&] (default_type n) {sm += n;});
      if (MR::abs (sm - n_images) > 1.e-6)
        WARN ("mc_weights do not sum to the number of contrasts. This changes the regularisation of the nonlinear registration.");
    }

    for (size_t idx = 0; idx < n_images; idx++)
      mc_params[idx].weight = mc_weights[idx];
  }

  {
    ssize_t max_requested_lmax = 0;
    if (max_mc_image_lmax != 0) {
      if (do_rigid) max_requested_lmax = std::max(max_requested_lmax, rigid_registration.get_lmax());
      if (do_affine) max_requested_lmax = std::max(max_requested_lmax, affine_registration.get_lmax());
      if (do_nonlinear) max_requested_lmax = std::max(max_requested_lmax, nl_registration.get_lmax());
      INFO ("maximum requested lmax: "+str(max_requested_lmax));
    }

    for (size_t idx = 0; idx < n_images; ++idx) {
      mc_params[idx].lmax = std::min (mc_params[idx].image_lmax, max_requested_lmax);
      if (input1[idx].ndim() == 3)
        mc_params[idx].nvols = 1;
      else if (mc_params[idx].do_reorientation) {
        mc_params[idx].nvols = Math::SH::NforL (mc_params[idx].lmax);
      } else
        mc_params[idx].nvols = input1[idx].size(3);
    }
    mc_params[0].start = 0;
    for (size_t idx = 1; idx < n_images; ++idx)
      mc_params[idx].start = mc_params[idx-1].start + mc_params[idx-1].nvols;

    for (const auto & mc : mc_params)
      DEBUG (str(mc));
  }

  if (mc_params.size() > 1) {
    if (do_rigid) rigid_registration.set_mc_parameters (mc_params);
    if (do_affine) affine_registration.set_mc_parameters (mc_params);
    if (do_nonlinear) nl_registration.set_mc_parameters (mc_params);
  }

  // ****** PARSING DONE, PRELOAD THE DATA *******
  // only load the volumes we actually need for the highest lmax requested
  // load multiple tissue types into the same 4D image
  // drop last axis if input is 4D with one volume for speed reasons
  Image<value_type> images1, images2;
  INFO ("preloading input1...");
  Registration::preload_data (input1, images1, mc_params);
  INFO ("preloading input2...");
  Registration::preload_data (input2, images2, mc_params);
  INFO ("preloading input images done");

  // ****** RUN RIGID REGISTRATION *******
  if (do_rigid) {
    CONSOLE ("running rigid registration");

    if (images2.ndim() == 4) {
      if (do_reorientation)
        rigid_registration.set_directions (directions_cartesian);
      if (rigid_metric == Registration::NCC) {
        if (rigid_registration.get_lncc_extent_mode()) {
          Registration::Metric::LocalCrossCorrelation4D metric;
          rigid_registration.run_masked (metric, rigid, images1, images2, im1_mask, im2_mask);
        } else {
          Registration::Metric::GlobalCrossCorrelation4D metric;
          rigid_registration.run_masked (metric, rigid, images1, images2, im1_mask, im2_mask);
        }
      }
      else if (rigid_metric == Registration::Diff) {
        if (rigid_estimator == Registration::None) {
          Registration::Metric::MeanSquared4D<Image<value_type>, Image<value_type>> metric;
          rigid_registration.run_masked (metric, rigid, images1, images2, im1_mask, im2_mask);
        } else if (rigid_estimator == Registration::L1) {
          Registration::Metric::L1 estimator;
          Registration::Metric::DifferenceRobust4D<Image<value_type>, Image<value_type>, Registration::Metric::L1> metric (images1, images2, estimator);
          rigid_registration.run_masked (metric, rigid, images1, images2, im1_mask, im2_mask);
        } else if (rigid_estimator == Registration::L2) {
          Registration::Metric::L2 estimator;
          Registration::Metric::DifferenceRobust4D<Image<value_type>, Image<value_type>, Registration::Metric::L2> metric (images1, images2, estimator);
          rigid_registration.run_masked (metric, rigid, images1, images2, im1_mask, im2_mask);
        } else if (rigid_estimator == Registration::LP) {
          Registration::Metric::LP estimator;
          Registration::Metric::DifferenceRobust4D<Image<value_type>, Image<value_type>, Registration::Metric::LP> metric (images1, images2, estimator);
          rigid_registration.run_masked (metric, rigid, images1, images2, im1_mask, im2_mask);
        } else throw Exception ("FIXME: estimator selection");
      } else throw Exception ("FIXME: metric selection");
    } else { // 3D
      if (rigid_metric == Registration::NCC){
        if (rigid_registration.get_lncc_extent_mode()) {
          Registration::Metric::LocalCrossCorrelation metric;
          rigid_registration.run_masked (metric, rigid, images1, images2, im1_mask, im2_mask);
        } else {
          Registration::Metric::GlobalCrossCorrelation metric;
          rigid_registration.run_masked (metric, rigid, images1, images2, im1_mask, im2_mask);
        }
      }
      else if (rigid_metric == Registration::Diff) {
        if (rigid_estimator == Registration::None) {
          Registration::Metric::MeanSquared metric;
          rigid_registration.run_masked (metric, rigid, images1, images2, im1_mask, im2_mask);
        } else if (rigid_estimator == Registration::L1) {
          Registration::Metric::L1 estimator;
          Registration::Metric::DifferenceRobust<Registration::Metric::L1> metric(estimator);
          rigid_registration.run_masked (metric, rigid, images1, images2, im1_mask, im2_mask);
        } else if (rigid_estimator == Registration::L2) {
          Registration::Metric::L2 estimator;
          Registration::Metric::DifferenceRobust<Registration::Metric::L2> metric(estimator);
          rigid_registration.run_masked (metric, rigid, images1, images2, im1_mask, im2_mask);
        } else if (rigid_estimator == Registration::LP) {
          Registration::Metric::LP estimator;
          Registration::Metric::DifferenceRobust<Registration::Metric::LP> metric(estimator);
          rigid_registration.run_masked (metric, rigid, images1, images2, im1_mask, im2_mask);
        } else throw Exception ("FIXME: estimator selection");
      } else throw Exception ("FIXME: metric selection");
    }

    if (output_rigid_1tomid)
      save_transform (rigid.get_transform_half(), rigid.get_centre(), rigid_1tomid_filename);

    if (output_rigid_2tomid)
      save_transform (rigid.get_transform_half_inverse(), rigid.get_centre(), rigid_2tomid_filename);

    if (output_rigid)
      save_transform (rigid.get_transform(), rigid.get_centre(), rigid_filename);
  }

  // ****** RUN AFFINE REGISTRATION *******
  if (do_affine) {
    CONSOLE ("running affine registration");

    if (do_rigid) {
      affine.set_centre (rigid.get_centre());
      affine.set_transform (rigid.get_transform());
      affine_registration.set_init_translation_type (Registration::Transform::Init::none);
    }

    if (images2.ndim() == 4) {
      if (do_reorientation)
        affine_registration.set_directions (directions_cartesian);
      if (affine_metric == Registration::NCC) {
        if (affine_registration.get_lncc_extent_mode()) {
          Registration::Metric::LocalCrossCorrelation4D metric;
          affine_registration.run_masked (metric, affine, images1, images2, im1_mask, im2_mask);
        } else {
          Registration::Metric::GlobalCrossCorrelation4D metric;
          affine_registration.run_masked (metric, affine, images1, images2, im1_mask, im2_mask);
        }
      }
      else if (affine_metric == Registration::Diff) {
        if (affine_estimator == Registration::None) {
          Registration::Metric::MeanSquared4D<Image<value_type>, Image<value_type>> metric;
          affine_registration.run_masked (metric, affine, images1, images2, im1_mask, im2_mask);
        } else if (affine_estimator == Registration::L1) {
          Registration::Metric::L1 estimator;
          Registration::Metric::DifferenceRobust4D<Image<value_type>, Image<value_type>, Registration::Metric::L1> metric (images1, images2, estimator);
          affine_registration.run_masked (metric, affine, images1, images2, im1_mask, im2_mask);
        } else if (affine_estimator == Registration::L2) {
          Registration::Metric::L2 estimator;
          Registration::Metric::DifferenceRobust4D<Image<value_type>, Image<value_type>, Registration::Metric::L2> metric (images1, images2, estimator);
          affine_registration.run_masked (metric, affine, images1, images2, im1_mask, im2_mask);
        } else if (affine_estimator == Registration::LP) {
          Registration::Metric::LP estimator;
          Registration::Metric::DifferenceRobust4D<Image<value_type>, Image<value_type>, Registration::Metric::LP> metric (images1, images2, estimator);
          affine_registration.run_masked (metric, affine, images1, images2, im1_mask, im2_mask);
        } else throw Exception ("FIXME: estimator selection");
      } else throw Exception ("FIXME: metric selection");
    } else { // 3D
      if (affine_metric == Registration::NCC){
        if (affine_registration.get_lncc_extent_mode()) {
          Registration::Metric::LocalCrossCorrelation metric;
          affine_registration.run_masked (metric, affine, images1, images2, im1_mask, im2_mask);
        } else {
          Registration::Metric::GlobalCrossCorrelation metric;
          affine_registration.run_masked (metric, affine, images1, images2, im1_mask, im2_mask);
        }
      }
      else if (affine_metric == Registration::Diff) {
        if (affine_estimator == Registration::None) {
          Registration::Metric::MeanSquared metric;
          affine_registration.run_masked (metric, affine, images1, images2, im1_mask, im2_mask);
        } else if (affine_estimator == Registration::L1) {
          Registration::Metric::L1 estimator;
          Registration::Metric::DifferenceRobust<Registration::Metric::L1> metric(estimator);
          affine_registration.run_masked (metric, affine, images1, images2, im1_mask, im2_mask);
        } else if (affine_estimator == Registration::L2) {
          Registration::Metric::L2 estimator;
          Registration::Metric::DifferenceRobust<Registration::Metric::L2> metric(estimator);
          affine_registration.run_masked (metric, affine, images1, images2, im1_mask, im2_mask);
        } else if (affine_estimator == Registration::LP) {
          Registration::Metric::LP estimator;
          Registration::Metric::DifferenceRobust<Registration::Metric::LP> metric(estimator);
          affine_registration.run_masked (metric, affine, images1, images2, im1_mask, im2_mask);
        } else throw Exception ("FIXME: estimator selection");
      } else throw Exception ("FIXME: metric selection");
    }
    if (output_affine_1tomid)
      save_transform (affine.get_transform_half(), affine.get_centre(), affine_1tomid_filename);

    if (output_affine_2tomid)
      save_transform (affine.get_transform_half_inverse(), affine.get_centre(), affine_2tomid_filename);

    if (output_affine)
      save_transform (affine.get_transform(), affine.get_centre(), affine_filename);
  }


  // ****** RUN NON-LINEAR REGISTRATION *******
  if (do_nonlinear) {
    CONSOLE ("running non-linear registration");

    if (do_reorientation)
      nl_registration.set_aPSF_directions (directions_cartesian);

    if (do_affine || init_affine_matrix_set) {
      nl_registration.run (affine, images1, images2, im1_mask, im2_mask);
    } else if (do_rigid || init_rigid_matrix_set) {
      nl_registration.run (rigid, images1, images2, im1_mask, im2_mask);
    } else {
      Registration::Transform::Affine identity_transform;
      nl_registration.run (identity_transform, images1, images2, im1_mask, im2_mask);
    }
    if (warp_full_filename.size()) {
      //TODO add affine parameters to comments too?
      Header output_header = nl_registration.get_output_warps_header();
      nl_registration.write_params_to_header (output_header);
      nl_registration.write_linear_to_header (output_header);
      output_header.datatype() = DataType::from_command_line (DataType::Float32);
      auto output_warps = Image<float>::create (warp_full_filename, output_header);
      nl_registration.get_output_warps (output_warps);
    }

    if (warp1_filename.size()) {
      Header output_header (images2);
      output_header.ndim() = 4;
      output_header.size(3) =3;
      nl_registration.write_params_to_header (output_header);
      output_header.datatype() = DataType::from_command_line (DataType::Float32);
      auto warp1 = Image<default_type>::create (warp1_filename, output_header).with_direct_io();
      Registration::Warp::compute_full_deformation (nl_registration.get_im2_to_mid_linear().inverse(),
                                                    *(nl_registration.get_mid_to_im2()),
                                                    *(nl_registration.get_im1_to_mid()),
                                                    nl_registration.get_im1_to_mid_linear(), warp1);
    }

    if (warp2_filename.size()) {
      Header output_header (images1);
      output_header.ndim() = 4;
      output_header.size(3) = 3;
      nl_registration.write_params_to_header (output_header);
      output_header.datatype() = DataType::from_command_line (DataType::Float32);
      auto warp2 = Image<default_type>::create (warp2_filename, output_header).with_direct_io();
      Registration::Warp::compute_full_deformation (nl_registration.get_im1_to_mid_linear().inverse(),
                                                    *(nl_registration.get_mid_to_im1()),
                                                    *(nl_registration.get_im2_to_mid()),
                                                    nl_registration.get_im2_to_mid_linear(), warp2);
    }
  }


  if (im1_transformed_paths.size()) {
    CONSOLE ("Writing input images1 transformed to space of images2...");

    Image<default_type> deform_field;
    if (do_nonlinear) {
      Header deform_header (input2[0]);
      deform_header.ndim() = 4;
      deform_header.size(3) = 3;
      deform_field = Image<default_type>::scratch (deform_header);
      Registration::Warp::compute_full_deformation (nl_registration.get_im2_to_mid_linear().inverse(),
                                                    *(nl_registration.get_mid_to_im2()),
                                                    *(nl_registration.get_im1_to_mid()),
                                                    nl_registration.get_im1_to_mid_linear(),
                                                    deform_field);
    }

    for (size_t idx = 0; idx < im1_transformed_paths.size(); idx++) {
      CONSOLE ("... " + im1_transformed_paths[idx]);
      {
        // LogLevelLatch log_level (0);
        Image<value_type> im1_image = Image<value_type>::open (input1[idx].name());

        Header transformed_header (input2[idx]);
        transformed_header.datatype() = DataType::from_command_line (DataType::Float32);
        Image<value_type> im1_transformed = Image<value_type>::create (im1_transformed_paths[idx], transformed_header);

        const size_t nvols = im1_image.ndim() == 3 ? 1 : im1_image.size(3);
        const bool reorient_output =  !reorientation_forbidden && (nvols > 1) && SH::NforL(SH::LforN(nvols)) == nvols;

        if (do_nonlinear) {
          Filter::warp<Interp::Cubic> (im1_image, im1_transformed, deform_field, out_of_bounds_value);
          if (reorient_output)
            Registration::Transform::reorient_warp ("reorienting FODs",
                                                    im1_transformed,
                                                    deform_field,
                                                    Math::Sphere::spherical2cartesian (DWI::Directions::electrostatic_repulsion_300()).transpose());
        } else if (do_affine) {
          Filter::reslice<Interp::Cubic> (im1_image, im1_transformed, affine.get_transform(), Adapter::AutoOverSample, out_of_bounds_value);
          if (reorient_output)
            Registration::Transform::reorient ("reorienting FODs",
                                               im1_transformed,
                                               im1_transformed,
                                               affine.get_transform(),
                                               Math::Sphere::spherical2cartesian (DWI::Directions::electrostatic_repulsion_300()).transpose());
        } else { // rigid
          Filter::reslice<Interp::Cubic> (im1_image, im1_transformed, rigid.get_transform(), Adapter::AutoOverSample, out_of_bounds_value);
          if (reorient_output)
            Registration::Transform::reorient ("reorienting FODs",
                                               im1_transformed,
                                               im1_transformed,
                                               rigid.get_transform(),
                                               Math::Sphere::spherical2cartesian (DWI::Directions::electrostatic_repulsion_300()).transpose());
        }
      }
    }
  }


  if (input1_midway_transformed_paths.size() and input2_midway_transformed_paths.size()) {
    Header midway_header;
    Image<default_type> im1_deform_field, im2_deform_field;

    if (do_nonlinear)
      midway_header = Header (*nl_registration.get_im1_to_mid());
    else if (do_affine)
      midway_header = compute_minimum_average_header (input1[0], input2[0], affine.get_transform_half_inverse(), affine.get_transform_half());
    else // rigid
      midway_header = compute_minimum_average_header (input1[0], input2[0], rigid.get_transform_half_inverse(), rigid.get_transform_half());
    midway_header.datatype() = DataType::from_command_line (DataType::Float32);

    // process input1 then input2 to reduce memory consumption
    CONSOLE ("Writing input1 transformed to midway...");
    if (do_nonlinear) {
      im1_deform_field = Image<default_type>::scratch (*(nl_registration.get_im1_to_mid()));
      Registration::Warp::compose_linear_deformation (nl_registration.get_im1_to_mid_linear(), *(nl_registration.get_im1_to_mid()), im1_deform_field);
    }

    for (size_t idx = 0; idx < input1_midway_transformed_paths.size(); idx++) {
      CONSOLE ("... " + input1_midway_transformed_paths[idx]);
      {
        // LogLevelLatch log_level (0);
        Image<value_type> im1_image = Image<value_type>::open (input1[idx].name());
        midway_header.ndim() = im1_image.ndim();
        if (midway_header.ndim() == 4)
          midway_header.size(3) = im1_image.size(3);

        const size_t nvols = im1_image.ndim() == 3 ? 1 : im1_image.size(3);
        const bool reorient_output =  !reorientation_forbidden && (nvols > 1) && SH::NforL(SH::LforN(nvols)) == nvols;

        if (do_nonlinear) {
          auto im1_midway = Image<default_type>::create (input1_midway_transformed_paths[idx], midway_header);
          Filter::warp<Interp::Cubic> (im1_image, im1_midway, im1_deform_field, out_of_bounds_value);
          if (reorient_output)
            Registration::Transform::reorient_warp ("reorienting ODFs", im1_midway, im1_deform_field,
                                                    Math::Sphere::spherical2cartesian (DWI::Directions::electrostatic_repulsion_300()).transpose());
        } else if (do_affine) {
          auto im1_midway = Image<default_type>::create (input1_midway_transformed_paths[idx], midway_header);
          Filter::reslice<Interp::Cubic> (im1_image, im1_midway, affine.get_transform_half(), Adapter::AutoOverSample, out_of_bounds_value);
          if (reorient_output)
            Registration::Transform::reorient ("reorienting ODFs", im1_midway, im1_midway, affine.get_transform_half(), Math::Sphere::spherical2cartesian (DWI::Directions::electrostatic_repulsion_300()).transpose());
        } else { // rigid
          auto im1_midway = Image<default_type>::create (input1_midway_transformed_paths[idx], midway_header);
          Filter::reslice<Interp::Cubic> (im1_image, im1_midway, rigid.get_transform_half(), Adapter::AutoOverSample, out_of_bounds_value);
          if (reorient_output)
            Registration::Transform::reorient ("reorienting ODFs", im1_midway, im1_midway, rigid.get_transform_half(), Math::Sphere::spherical2cartesian (DWI::Directions::electrostatic_repulsion_300()).transpose());
        }
      }
    }

    CONSOLE ("Writing input2 transformed to midway...");
    if (do_nonlinear) {
      im2_deform_field = Image<default_type>::scratch (*(nl_registration.get_im2_to_mid()));
      Registration::Warp::compose_linear_deformation (nl_registration.get_im2_to_mid_linear(), *(nl_registration.get_im2_to_mid()), im2_deform_field);
    }

    for (size_t idx = 0; idx < input2_midway_transformed_paths.size(); idx++) {
      CONSOLE ("... " + input2_midway_transformed_paths[idx]);
      {
        // LogLevelLatch log_level (0);
        Image<value_type> im2_image = Image<value_type>::open (input2[idx].name());
        midway_header.ndim() = im2_image.ndim();
        if (midway_header.ndim() == 4)
          midway_header.size(3) = im2_image.size(3);

        const size_t nvols = im2_image.ndim() == 3 ? 1 : im2_image.size(3);
        const value_type val = (std::sqrt (float (1 + 8 * nvols)) - 3.0) / 4.0;
        const bool reorient_output =  !reorientation_forbidden && (nvols > 1) && !(val - (int)val);

        if (do_nonlinear) {
          auto im2_midway = Image<default_type>::create (input2_midway_transformed_paths[idx], midway_header);
          Filter::warp<Interp::Cubic> (im2_image, im2_midway, im2_deform_field, out_of_bounds_value);
          if (reorient_output)
            Registration::Transform::reorient_warp ("reorienting ODFs", im2_midway, im2_deform_field,
                                                    Math::Sphere::spherical2cartesian (DWI::Directions::electrostatic_repulsion_300()).transpose());
        } else if (do_affine) {
          auto im2_midway = Image<default_type>::create (input2_midway_transformed_paths[idx], midway_header);
          Filter::reslice<Interp::Cubic> (im2_image, im2_midway, affine.get_transform_half_inverse(), Adapter::AutoOverSample, out_of_bounds_value);
          if (reorient_output)
            Registration::Transform::reorient ("reorienting ODFs", im2_midway, im2_midway, affine.get_transform_half_inverse(), Math::Sphere::spherical2cartesian (DWI::Directions::electrostatic_repulsion_300()).transpose());
        } else { // rigid
          auto im2_midway = Image<default_type>::create (input2_midway_transformed_paths[idx], midway_header);
          Filter::reslice<Interp::Cubic> (im2_image, im2_midway, rigid.get_transform_half_inverse(), Adapter::AutoOverSample, out_of_bounds_value);
          if (reorient_output)
            Registration::Transform::reorient ("reorienting ODFs", im2_midway, im2_midway, rigid.get_transform_half_inverse(), Math::Sphere::spherical2cartesian (DWI::Directions::electrostatic_repulsion_300()).transpose());
        }
      }
    }
  }

  if (get_options ("affine_log").size() or get_options ("rigid_log").size())
    linear_logstream.close();
}<|MERGE_RESOLUTION|>--- conflicted
+++ resolved
@@ -806,21 +806,15 @@
   if (opt.size()) {
     if (!do_nonlinear)
       throw Exception ("the -nl_lmax option has been set when no non-linear registration is requested");
-<<<<<<< HEAD
     if (max_mc_image_lmax == 0)
       throw Exception ("-nl_lmax option is not valid if no input image is FOD image");
-    nl_lmax = parse_ints (opt[0][0]);
+    nl_lmax = parse_ints<uint32_t> (opt[0][0]);
     for (size_t i = 0; i < nl_lmax.size (); ++i) {
       if ((nl_lmax)[i] > max_mc_image_lmax) {
         WARN ("the requested -nl_lmax exceeds the lmax of the input images, setting it to " + str(max_mc_image_lmax));
         nl_lmax[i] = max_mc_image_lmax;
       }
     }
-=======
-    if (input1[0].ndim() < 4)
-      throw Exception ("-nl_lmax option is not valid with 3D images");
-    nl_lmax = parse_ints<uint32_t> (opt[0][0]);
->>>>>>> 861c004f
     nl_registration.set_lmax (nl_lmax);
   }
 
@@ -846,7 +840,7 @@
   if (opt.size ()) {
     if (!do_nonlinear)
         throw Exception ("the nonlinear lncc kernel radius has been input when no nonlinear registration is requested");
-      vector<int> input_radii = parse_ints (opt[0][0]);
+      vector<int> input_radii = parse_ints<int> (opt[0][0]);
       size_t lncc_radius = input_radii[0];
       if (lncc_radius > 0 && nl_metric != Registration::NL_NCC)
         throw Exception ("nl_metric.radius set to " + str(lncc_radius) + " but metric does not support local kernels");
