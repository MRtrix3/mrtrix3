--- conflicted
+++ resolved
@@ -65,13 +65,6 @@
 
   // Ensure that a floating-point representation is used for the output image,
   //   as is required for representing partial volumes
-<<<<<<< HEAD
-  template_header.datatype() = DataType::Float32;
-  template_header.datatype().set_byte_order_native();
-
-  // Create the output image
-=======
->>>>>>> ce85493b
   template_header.datatype() = DataType::Float32;
   template_header.datatype().set_byte_order_native();
 
