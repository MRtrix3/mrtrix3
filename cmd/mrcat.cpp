--- conflicted
+++ resolved
@@ -168,13 +168,8 @@
       scheme_out.resize (nrows, ncols);
       size_t row = 0;
       for (int n = 0; n != num_images; ++n)  {
-<<<<<<< HEAD
-        for (ssize_t i = 0; i != input_grads[n].rows(); ++i, ++row)
-          scheme_out.row(row) = input_grads[n].row(i);
-=======
         for (ssize_t i = 0; i != input_schemes[n].rows(); ++i, ++row)
           scheme_out.row(row) = input_schemes[n].row(i);
->>>>>>> 13698720
       }
     }
     PhaseEncoding::set_scheme (header_out, scheme_out);
