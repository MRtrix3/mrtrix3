/* Copyright (c) 2008-2019 the MRtrix3 contributors.
 *
 * This Source Code Form is subject to the terms of the Mozilla Public
 * License, v. 2.0. If a copy of the MPL was not distributed with this
 * file, You can obtain one at http://mozilla.org/MPL/2.0/.
 *
 * Covered Software is provided under this License on an "as is"
 * basis, without warranty of any kind, either expressed, implied, or
 * statutory, including, without limitation, warranties that the
 * Covered Software is free of defects, merchantable, fit for a
 * particular purpose or non-infringing.
 * See the Mozilla Public License v. 2.0 for more details.
 *
 * For more details, see http://www.mrtrix.org/.
 */

#include "command.h"
#include "progressbar.h"
#include "types.h"

#include "file/path.h"
#include "math/stats/fwe.h"
#include "math/stats/glm.h"
#include "math/stats/import.h"
#include "math/stats/shuffle.h"
#include "math/stats/typedefs.h"

#include "connectome/enhance.h"
#include "connectome/mat2vec.h"

#include "stats/permtest.h"


using namespace MR;
using namespace App;
using namespace MR::Math::Stats;
using namespace MR::Math::Stats::GLM;

using Math::Stats::matrix_type;
using Math::Stats::vector_type;
using Stats::PermTest::count_matrix_type;


const char* algorithms[] = { "nbs", "nbse", "none", nullptr };



// TODO Eventually these will move to some kind of TFCE header
#define TFCE_DH_DEFAULT 0.1
#define TFCE_E_DEFAULT 0.4
#define TFCE_H_DEFAULT 3.0

#define EMPIRICAL_SKEW_DEFAULT 1.0



void usage ()
{
  AUTHOR = "Robert E. Smith (robert.smith@florey.edu.au)";

  SYNOPSIS = "Connectome group-wise statistics at the edge level using non-parametric permutation testing";

  DESCRIPTION
      + Math::Stats::GLM::column_ones_description
      + Math::Stats::GLM::sqrt_f_description;


  ARGUMENTS
  + Argument ("input", "a text file listing the file names of the input connectomes").type_file_in ()

  + Argument ("algorithm", "the algorithm to use in network-based clustering/enhancement. "
                           "Options are: " + join(algorithms, ", ")).type_choice (algorithms)

  + Argument ("design", "the design matrix").type_file_in ()

  + Argument ("contrast", "the contrast matrix").type_file_in ()

  + Argument ("output", "the filename prefix for all output.").type_text();


  OPTIONS

  + Math::Stats::shuffle_options (true, EMPIRICAL_SKEW_DEFAULT)

  // TODO OptionGroup these, and provide a generic loader function
  + Stats::TFCE::Options (TFCE_DH_DEFAULT, TFCE_E_DEFAULT, TFCE_H_DEFAULT)

  + Math::Stats::GLM::glm_options ("edge")

  + OptionGroup ("Additional options for connectomestats")

  + Option ("threshold", "the t-statistic value to use in threshold-based clustering algorithms")
  + Argument ("value").type_float (0.0);

  REFERENCES + "* If using the NBS algorithm: \n"
               "Zalesky, A.; Fornito, A. & Bullmore, E. T. Network-based statistic: Identifying differences in brain networks. \n"
               "NeuroImage, 2010, 53, 1197-1207"

             + "* If using the NBSE algorithm: \n"
               "Vinokur, L.; Zalesky, A.; Raffelt, D.; Smith, R.E. & Connelly, A. A Novel Threshold-Free Network-Based Statistics Method: Demonstration using Simulated Pathology. \n"
               "OHBM, 2015, 4144"

             + "* If using the -nonstationary option: \n"
               "Salimi-Khorshidi, G.; Smith, S.M. & Nichols, T.E. Adjusting the effect of nonstationarity in cluster-based and TFCE inference. \n"
               "Neuroimage, 2011, 54(3), 2006-19";

}




void load_tfce_parameters (Stats::TFCE::Wrapper& enhancer)
{
  const default_type dH = get_option_value ("tfce_dh", TFCE_DH_DEFAULT);
  const default_type E  = get_option_value ("tfce_e",  TFCE_E_DEFAULT);
  const default_type H  = get_option_value ("tfce_h",  TFCE_H_DEFAULT);
  enhancer.set_tfce_parameters (dH, E, H);
}



// Define data importer class that will obtain connectome data for a
//   specific subject based on the string path to the image file for
//   that subject
class SubjectConnectomeImport : public SubjectDataImportBase
{ MEMALIGN(SubjectConnectomeImport)
  public:
    SubjectConnectomeImport (const std::string& path) :
        SubjectDataImportBase (path)
    {
      auto M = load_matrix (path);
      Connectome::check (M);
      if (Connectome::is_directed (M))
        throw Exception ("Connectome from file \"" + Path::basename (path) + "\" is a directed matrix");
      Connectome::to_upper (M);
      Connectome::Mat2Vec mat2vec (M.rows());
      mat2vec.M2V (M, data);
    }

    void operator() (matrix_type::RowXpr row) const override
    {
      assert (row.size() == data.size());
      row = data;
    }

    default_type operator[] (const size_t index) const override
    {
      assert (index < size_t(data.size()));
      return (data[index]);
    }

    size_t size() const override { return data.size(); }

  private:
    vector_type data;

};



void run()
{

  // Read file names and check files exist
  CohortDataImport importer;
  importer.initialise<SubjectConnectomeImport> (argument[0]);
  CONSOLE ("Number of subjects: " + str(importer.size()));
  const size_t num_edges = importer[0]->size();

  for (size_t i = 1; i < importer.size(); ++i) {
    if (importer[i]->size() != importer[0]->size())
      throw Exception ("Size of connectome for subject " + str(i) + " (file \"" + importer[i]->name() + "\" does not match that of first subject");
  }

  // TODO Could determine this from the vector length with the right equation
  const MR::Connectome::matrix_type example_connectome = load_matrix (importer[0]->name());
  const MR::Connectome::node_t num_nodes = example_connectome.rows();
  Connectome::Mat2Vec mat2vec (num_nodes);

  // Initialise enhancement algorithm
  std::shared_ptr<Stats::EnhancerBase> enhancer;
  switch (int(argument[1])) {
    case 0: {
      auto opt = get_options ("threshold");
      if (!opt.size())
        throw Exception ("For NBS algorithm, -threshold option must be provided");
      enhancer.reset (new MR::Connectome::Enhance::NBS (num_nodes, opt[0][0]));
      }
      break;
    case 1: {
      std::shared_ptr<Stats::TFCE::EnhancerBase> base (new MR::Connectome::Enhance::NBS (num_nodes));
      enhancer.reset (new Stats::TFCE::Wrapper (base));
      load_tfce_parameters (*(dynamic_cast<Stats::TFCE::Wrapper*>(enhancer.get())));
      if (get_options ("threshold").size())
        WARN (std::string (argument[1]) + " is a threshold-free algorithm; -threshold option ignored");
      }
      break;
    case 2: {
      enhancer.reset (new MR::Connectome::Enhance::PassThrough());
      if (get_options ("threshold").size())
        WARN ("No enhancement algorithm being used; -threshold option ignored");
      }
      break;
    default:
      throw Exception ("Unknown enhancement algorithm");
  }

  const bool do_nonstationarity_adjustment = get_options ("nonstationarity").size();
  const default_type empirical_skew = get_option_value ("skew_nonstationarity", EMPIRICAL_SKEW_DEFAULT);

  // Load design matrix
  const matrix_type design = load_matrix (argument[2]);
  if (size_t(design.rows()) != importer.size())
    throw Exception ("number of subjects (" + str(importer.size()) + ") does not match number of rows in design matrix (" + str(design.rows()) + ")");

  // Before validating the contrast matrix, we first need to see if there are any
  //   additional design matrix columns coming from edge-wise subject data
  vector<CohortDataImport> extra_columns;
  bool nans_in_columns = false;
  auto opt = get_options ("column");
  for (size_t i = 0; i != opt.size(); ++i) {
    extra_columns.push_back (CohortDataImport());
    extra_columns[i].initialise<SubjectConnectomeImport> (opt[i][0]);
    if (!extra_columns[i].allFinite())
      nans_in_columns = true;
  }
  const ssize_t num_factors = design.cols() + extra_columns.size();
  CONSOLE ("Number of factors: " + str(num_factors));
  if (extra_columns.size()) {
    CONSOLE ("Number of element-wise design matrix columns: " + str(extra_columns.size()));
    if (nans_in_columns)
      CONSOLE ("Non-finite values detected in element-wise design matrix columns; individual rows will be removed from edge-wise design matrices accordingly");
  }
  check_design (design, extra_columns.size());

  // Load hypotheses
  const vector<Hypothesis> hypotheses = Math::Stats::GLM::load_hypotheses (argument[3]);
  const size_t num_hypotheses = hypotheses.size();
  if (hypotheses[0].cols() != num_factors)
    throw Exception ("the number of columns in the contrast matrix (" + str(hypotheses[0].cols()) + ")"
                     + " does not equal the number of columns in the design matrix (" + str(design.cols()) + ")"
                     + (extra_columns.size() ? " (taking into account the " + str(extra_columns.size()) + " uses of -column)" : ""));
  CONSOLE ("Number of hypotheses: " + str(num_hypotheses));

  const std::string output_prefix = argument[4];

  // Load input data
  // For compatibility with existing statistics code, symmetric matrix data is adjusted
  //   into vector form - one row per edge in the symmetric connectome. This has already
  //   been performed when the CohortDataImport class is initialised.
  matrix_type data (importer.size(), num_edges);
  {
    ProgressBar progress ("Agglomerating input connectome data", importer.size());
    for (size_t subject = 0; subject < importer.size(); subject++) {
      (*importer[subject]) (data.row (subject));
      ++progress;
    }
  }
  const bool nans_in_data = data.allFinite();

  // Only add contrast matrix row number to image outputs if there's more than one hypothesis
  auto postfix = [&] (const size_t i) { return (num_hypotheses > 1) ? ("_" + hypotheses[i].name()) : ""; };

  {
    matrix_type betas (num_factors, num_edges);
    matrix_type abs_effect_size (num_edges, num_hypotheses), std_effect_size (num_edges, num_hypotheses);
    vector_type cond (num_edges), stdev (num_edges);

    Math::Stats::GLM::all_stats (data, design, extra_columns, hypotheses,
                                 cond, betas, abs_effect_size, std_effect_size, stdev);

<<<<<<< HEAD
    ProgressBar progress ("outputting beta coefficients, effect size and standard deviation", num_factors + (2 * num_hypotheses) + 1 + (nans_in_data || extra_columns.size() ? 1 : 0));
    for (ssize_t i = 0; i != num_factors; ++i) {
      save_matrix (mat2vec.V2M (betas.row(i)), "beta" + str(i) + ".csv");
      ++progress;
    }
    for (size_t i = 0; i != num_hypotheses; ++i) {
      if (!hypotheses[i].is_F()) {
        save_matrix (mat2vec.V2M (abs_effect_size.col(i)), "abs_effect" + postfix(i) + ".csv"); ++progress;
        save_matrix (mat2vec.V2M (std_effect_size.col(i)), "std_effect" + postfix(i) + ".csv"); ++progress;
      }
    }
    if (nans_in_data || extra_columns.size()) {
      save_matrix (mat2vec.V2M (cond), "cond.csv");
      ++progress;
    }
    save_matrix (mat2vec.V2M (stdev), "std_dev.csv");
=======
    const matrix_type betas = Math::Stats::GLM::solve_betas (data, design);
    for (size_t i = 0; i < size_t(contrast.cols()); ++i) {
      save_matrix (mat2vec.V2M (betas.col(i)), output_prefix + "beta_" + str(i) + ".csv");
      ++progress;
    }

    const matrix_type abs_effects = Math::Stats::GLM::abs_effect_size (data, design, contrast);
    save_matrix (mat2vec.V2M (abs_effects.col(0)), output_prefix + "abs_effect.csv");
    ++progress;

    const matrix_type std_effects = Math::Stats::GLM::std_effect_size (data, design, contrast);
    matrix_type first_std_effect = mat2vec.V2M (std_effects.col (0));
    for (MR::Connectome::node_t i = 0; i != num_nodes; ++i) {
      for (MR::Connectome::node_t j = 0; j != num_nodes; ++j) {
        if (!std::isfinite (first_std_effect (i, j)))
          first_std_effect (i, j) = 0.0;
      }
    }
    save_matrix (first_std_effect, output_prefix + "std_effect.csv");
    ++progress;

    const matrix_type stdev = Math::Stats::GLM::stdev (data, design);
    save_matrix (mat2vec.V2M(stdev.row(0)), output_prefix + "std_dev.csv");
>>>>>>> 3ea63a24
  }

  // Construct the class for performing the initial statistical tests
  std::shared_ptr<GLM::TestBase> glm_test;
  if (extra_columns.size() || nans_in_data) {
    glm_test.reset (new GLM::TestVariable (extra_columns, data, design, hypotheses, nans_in_data, nans_in_columns));
  } else {
    glm_test.reset (new GLM::TestFixed (data, design, hypotheses));
  }

  // If performing non-stationarity adjustment we need to pre-compute the empirical statistic
<<<<<<< HEAD
  matrix_type empirical_statistic;
  if (do_nonstationarity_adjustment) {
    Stats::PermTest::precompute_empirical_stat (glm_test, enhancer, empirical_skew, empirical_statistic);
    for (size_t i = 0; i != num_hypotheses; ++i)
      save_matrix (mat2vec.V2M (empirical_statistic.col(i)), output_prefix + "empirical" + postfix(i) + ".csv");
  }

  // Precompute default statistic and enhanced statistic
  matrix_type default_output, enhanced_output;
  Stats::PermTest::precompute_default_permutation (glm_test, enhancer, empirical_statistic, enhanced_output, default_output);
  for (size_t i = 0; i != num_hypotheses; ++i) {
    if (hypotheses[i].is_F())
      save_matrix (mat2vec.V2M (default_output.col(i).array().square()), output_prefix + "Fvalue" + postfix(i) + ".csv");
    else
      save_matrix (mat2vec.V2M (default_output.col(i)), output_prefix + "tvalue" + postfix(i) + ".csv");
    save_matrix (mat2vec.V2M (enhanced_output.col(i)), output_prefix + "enhanced" + postfix(i) + ".csv");
  }
=======
  vector_type empirical_statistic;
  if (do_nonstationary_adjustment) {
    empirical_statistic = vector_type::Zero (num_edges);
    if (permutations_nonstationary.size()) {
      Stats::PermTest::PermutationStack perm_stack (permutations_nonstationary, "precomputing empirical statistic for non-stationarity adjustment...");
      Stats::PermTest::precompute_empirical_stat (glm_ttest, enhancer, perm_stack, empirical_statistic);
    } else {
      Stats::PermTest::PermutationStack perm_stack (nperms_nonstationary, design.rows(), "precomputing empirical statistic for non-stationarity adjustment...", true);
      Stats::PermTest::precompute_empirical_stat (glm_ttest, enhancer, perm_stack, empirical_statistic);
    }
    save_matrix (mat2vec.V2M (empirical_statistic), output_prefix + "empirical.csv");
  }

  // Precompute default statistic and enhanced statistic
  vector_type tvalue_output   (num_edges);
  vector_type enhanced_output (num_edges);

  Stats::PermTest::precompute_default_permutation (glm_ttest, enhancer, empirical_statistic, enhanced_output, std::shared_ptr<vector_type>(), tvalue_output);

  save_matrix (mat2vec.V2M (tvalue_output),   output_prefix + "tvalue.csv");
  save_matrix (mat2vec.V2M (enhanced_output), output_prefix + "enhanced.csv");
>>>>>>> 3ea63a24

  // Perform permutation testing
  if (!get_options ("notest").size()) {

    const bool fwe_strong = get_option_value ("strong", false);
    if (fwe_strong && num_hypotheses == 1) {
      WARN("Option -strong has no effect when testing a single hypothesis only");
    }

    matrix_type null_distribution, uncorrected_pvalues;
    count_matrix_type null_contributions;
    Stats::PermTest::run_permutations (glm_test, enhancer, empirical_statistic, enhanced_output, fwe_strong,
                                       null_distribution, null_contributions, uncorrected_pvalues);
    if (fwe_strong) {
      save_vector (null_distribution.col(0), output_prefix + "null_dist.txt");
    } else {
      for (size_t i = 0; i != num_hypotheses; ++i)
        save_vector (null_distribution.col(i), output_prefix + "null_dist" + postfix(i) + ".txt");
    }

<<<<<<< HEAD
    const matrix_type pvalue_output = MR::Math::Stats::fwe_pvalue (null_distribution, enhanced_output);
    for (size_t i = 0; i != num_hypotheses; ++i) {
      save_matrix (mat2vec.V2M (pvalue_output.col(i)),       output_prefix + "fwe_1mpvalue" + postfix(i) + ".csv");
      save_matrix (mat2vec.V2M (uncorrected_pvalues.col(i)), output_prefix + "uncorrected_pvalue" + postfix(i) + ".csv");
      save_matrix (mat2vec.V2M (null_contributions.col(i)),  output_prefix + "null_contributions" + postfix(i) + ".csv");
    }
=======
    save_vector (null_distribution, output_prefix + "null_dist.txt");
    vector_type pvalue_output (num_edges);
    Math::Stats::Permutation::statistic2pvalue (null_distribution, enhanced_output, pvalue_output);
    save_matrix (mat2vec.V2M (pvalue_output),       output_prefix + "fwe_pvalue.csv");
    save_matrix (mat2vec.V2M (uncorrected_pvalues), output_prefix + "uncorrected_pvalue.csv");
>>>>>>> 3ea63a24

  }

}<|MERGE_RESOLUTION|>--- conflicted
+++ resolved
@@ -269,10 +269,9 @@
     Math::Stats::GLM::all_stats (data, design, extra_columns, hypotheses,
                                  cond, betas, abs_effect_size, std_effect_size, stdev);
 
-<<<<<<< HEAD
     ProgressBar progress ("outputting beta coefficients, effect size and standard deviation", num_factors + (2 * num_hypotheses) + 1 + (nans_in_data || extra_columns.size() ? 1 : 0));
     for (ssize_t i = 0; i != num_factors; ++i) {
-      save_matrix (mat2vec.V2M (betas.row(i)), "beta" + str(i) + ".csv");
+      save_matrix (mat2vec.V2M (betas.row(i)), output_prefix + "beta_" + str(i) + ".csv");
       ++progress;
     }
     for (size_t i = 0; i != num_hypotheses; ++i) {
@@ -286,31 +285,6 @@
       ++progress;
     }
     save_matrix (mat2vec.V2M (stdev), "std_dev.csv");
-=======
-    const matrix_type betas = Math::Stats::GLM::solve_betas (data, design);
-    for (size_t i = 0; i < size_t(contrast.cols()); ++i) {
-      save_matrix (mat2vec.V2M (betas.col(i)), output_prefix + "beta_" + str(i) + ".csv");
-      ++progress;
-    }
-
-    const matrix_type abs_effects = Math::Stats::GLM::abs_effect_size (data, design, contrast);
-    save_matrix (mat2vec.V2M (abs_effects.col(0)), output_prefix + "abs_effect.csv");
-    ++progress;
-
-    const matrix_type std_effects = Math::Stats::GLM::std_effect_size (data, design, contrast);
-    matrix_type first_std_effect = mat2vec.V2M (std_effects.col (0));
-    for (MR::Connectome::node_t i = 0; i != num_nodes; ++i) {
-      for (MR::Connectome::node_t j = 0; j != num_nodes; ++j) {
-        if (!std::isfinite (first_std_effect (i, j)))
-          first_std_effect (i, j) = 0.0;
-      }
-    }
-    save_matrix (first_std_effect, output_prefix + "std_effect.csv");
-    ++progress;
-
-    const matrix_type stdev = Math::Stats::GLM::stdev (data, design);
-    save_matrix (mat2vec.V2M(stdev.row(0)), output_prefix + "std_dev.csv");
->>>>>>> 3ea63a24
   }
 
   // Construct the class for performing the initial statistical tests
@@ -322,47 +296,20 @@
   }
 
   // If performing non-stationarity adjustment we need to pre-compute the empirical statistic
-<<<<<<< HEAD
   matrix_type empirical_statistic;
   if (do_nonstationarity_adjustment) {
+    empirical_statistic = matrix_type::Zero (num_edges, num_hypotheses);
     Stats::PermTest::precompute_empirical_stat (glm_test, enhancer, empirical_skew, empirical_statistic);
     for (size_t i = 0; i != num_hypotheses; ++i)
       save_matrix (mat2vec.V2M (empirical_statistic.col(i)), output_prefix + "empirical" + postfix(i) + ".csv");
   }
-
   // Precompute default statistic and enhanced statistic
-  matrix_type default_output, enhanced_output;
-  Stats::PermTest::precompute_default_permutation (glm_test, enhancer, empirical_statistic, enhanced_output, default_output);
+  matrix_type default_statistic, default_enhanced;
+  Stats::PermTest::precompute_default_permutation (glm_test, enhancer, empirical_statistic, default_statistic, default_enhanced);
   for (size_t i = 0; i != num_hypotheses; ++i) {
-    if (hypotheses[i].is_F())
-      save_matrix (mat2vec.V2M (default_output.col(i).array().square()), output_prefix + "Fvalue" + postfix(i) + ".csv");
-    else
-      save_matrix (mat2vec.V2M (default_output.col(i)), output_prefix + "tvalue" + postfix(i) + ".csv");
-    save_matrix (mat2vec.V2M (enhanced_output.col(i)), output_prefix + "enhanced" + postfix(i) + ".csv");
-  }
-=======
-  vector_type empirical_statistic;
-  if (do_nonstationary_adjustment) {
-    empirical_statistic = vector_type::Zero (num_edges);
-    if (permutations_nonstationary.size()) {
-      Stats::PermTest::PermutationStack perm_stack (permutations_nonstationary, "precomputing empirical statistic for non-stationarity adjustment...");
-      Stats::PermTest::precompute_empirical_stat (glm_ttest, enhancer, perm_stack, empirical_statistic);
-    } else {
-      Stats::PermTest::PermutationStack perm_stack (nperms_nonstationary, design.rows(), "precomputing empirical statistic for non-stationarity adjustment...", true);
-      Stats::PermTest::precompute_empirical_stat (glm_ttest, enhancer, perm_stack, empirical_statistic);
-    }
-    save_matrix (mat2vec.V2M (empirical_statistic), output_prefix + "empirical.csv");
-  }
-
-  // Precompute default statistic and enhanced statistic
-  vector_type tvalue_output   (num_edges);
-  vector_type enhanced_output (num_edges);
-
-  Stats::PermTest::precompute_default_permutation (glm_ttest, enhancer, empirical_statistic, enhanced_output, std::shared_ptr<vector_type>(), tvalue_output);
-
-  save_matrix (mat2vec.V2M (tvalue_output),   output_prefix + "tvalue.csv");
-  save_matrix (mat2vec.V2M (enhanced_output), output_prefix + "enhanced.csv");
->>>>>>> 3ea63a24
+    save_matrix (mat2vec.V2M (default_statistic.col(i)), output_prefix + (hypotheses[i].is_F() ? "F" : "t") + "value" + postfix(i) + ".csv");
+    save_matrix (mat2vec.V2M (default_enhanced .col(i)), output_prefix + "enhanced" + postfix(i) + ".csv");
+  }
 
   // Perform permutation testing
   if (!get_options ("notest").size()) {
@@ -374,7 +321,7 @@
 
     matrix_type null_distribution, uncorrected_pvalues;
     count_matrix_type null_contributions;
-    Stats::PermTest::run_permutations (glm_test, enhancer, empirical_statistic, enhanced_output, fwe_strong,
+    Stats::PermTest::run_permutations (glm_test, enhancer, empirical_statistic, default_enhanced, fwe_strong,
                                        null_distribution, null_contributions, uncorrected_pvalues);
     if (fwe_strong) {
       save_vector (null_distribution.col(0), output_prefix + "null_dist.txt");
@@ -382,21 +329,12 @@
       for (size_t i = 0; i != num_hypotheses; ++i)
         save_vector (null_distribution.col(i), output_prefix + "null_dist" + postfix(i) + ".txt");
     }
-
-<<<<<<< HEAD
-    const matrix_type pvalue_output = MR::Math::Stats::fwe_pvalue (null_distribution, enhanced_output);
+    const matrix_type pvalue_output = MR::Math::Stats::fwe_pvalue (null_distribution, default_enhanced);
     for (size_t i = 0; i != num_hypotheses; ++i) {
       save_matrix (mat2vec.V2M (pvalue_output.col(i)),       output_prefix + "fwe_1mpvalue" + postfix(i) + ".csv");
       save_matrix (mat2vec.V2M (uncorrected_pvalues.col(i)), output_prefix + "uncorrected_pvalue" + postfix(i) + ".csv");
       save_matrix (mat2vec.V2M (null_contributions.col(i)),  output_prefix + "null_contributions" + postfix(i) + ".csv");
     }
-=======
-    save_vector (null_distribution, output_prefix + "null_dist.txt");
-    vector_type pvalue_output (num_edges);
-    Math::Stats::Permutation::statistic2pvalue (null_distribution, enhanced_output, pvalue_output);
-    save_matrix (mat2vec.V2M (pvalue_output),       output_prefix + "fwe_pvalue.csv");
-    save_matrix (mat2vec.V2M (uncorrected_pvalues), output_prefix + "uncorrected_pvalue.csv");
->>>>>>> 3ea63a24
 
   }
 
