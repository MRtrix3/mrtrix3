/* Copyright (c) 2008-2023 the MRtrix3 contributors.
 *
 * This Source Code Form is subject to the terms of the Mozilla Public
 * License, v. 2.0. If a copy of the MPL was not distributed with this
 * file, You can obtain one at http://mozilla.org/MPL/2.0/.
 *
 * Covered Software is provided under this License on an "as is"
 * basis, without warranty of any kind, either expressed, implied, or
 * statutory, including, without limitation, warranties that the
 * Covered Software is free of defects, merchantable, fit for a
 * particular purpose or non-infringing.
 * See the Mozilla Public License v. 2.0 for more details.
 *
 * For more details, see http://www.mrtrix.org/.
 */

#include "command.h"
#include "progressbar.h"
#include "types.h"

#include "file/matrix.h"
#include "file/path.h"
#include "math/stats/fwe.h"
#include "math/stats/glm.h"
#include "math/stats/import.h"
#include "math/stats/shuffle.h"
#include "math/stats/typedefs.h"

#include "stats/permtest.h"


using namespace MR;
using namespace App;
using namespace MR::Math::Stats;
using namespace MR::Math::Stats::GLM;

using MR::Math::Stats::index_type;


void usage ()
{
  AUTHOR = "Robert E. Smith (robert.smith@florey.edu.au)";

  SYNOPSIS = "Statistical testing of vector data using non-parametric permutation testing";

  DESCRIPTION
  + "This command can be used to perform permutation testing of any form of data. "
    "The data for each input subject must be stored in a text file, with one value per row. "
    "The data for each row across subjects will be tested independently, i.e. there is no "
    "statistical enhancement that occurs between the data; however family-wise error control "
    "will be used."

  + "Unlike other statistical inference commands, vectorstats does not provide separate "
    "command-line options for masking those elements to contribute to processing versus "
    "those elements that contribute to statistical inference (i.e. a post-hoc mask). This is "
    "because the difference between these two constructs is whether or not any particular "
    "element will or will not contribute to statistical enhancement, yet the defining feature "
    "of vectorstats is that no statistical enhancement is performed."

  + Math::Stats::GLM::column_ones_description;


  ARGUMENTS
  + Argument ("input", "a text file listing the file names of the input subject data").type_file_in ()

  + Argument ("design", "the design matrix").type_file_in ()

  + Argument ("output", "the filename prefix for all output").type_text();


  OPTIONS
  + OptionGroup("Options for constraining analysis to specific elements")
  + Option ("mask", "provide a vector file specifying a mask of those elements to contribute to processing")
  + Argument ("file").type_file_in()

  + Math::Stats::shuffle_options (false)

  + Math::Stats::GLM::glm_options ("element");

}



using Math::Stats::matrix_type;
using Math::Stats::measurements_value_type;
using Math::Stats::measurements_vector_type;
using Math::Stats::measurements_matrix_type;
using Stats::PermTest::count_matrix_type;



// Define data importer class that willl obtain data for a
//   specific subject based on the string path to the data file for
//   that subject
//
// This is far more simple than the equivalent functionality in other
//   MRtrix3 statistical inference commands, since the data are
//   already in a vectorised form.

class SubjectVectorImport : public SubjectDataImportBase
{
  public:
    SubjectVectorImport (const std::string& path) :
        SubjectDataImportBase (path),
        data (File::Matrix::load_vector<measurements_value_type> (path)) { }

    void operator() (measurements_matrix_type::RowXpr row) const override
    {
      assert (index_type(row.size()) == size());
      row = data;
    }

    measurements_value_type operator[] (const index_type index) const override
    {
      assert (index < size());
      return data[index];
    }

    index_type size() const override { return data.size(); }

  private:
    const measurements_vector_type data;

};



void run()
{

  // Unlike other statistical inference commands, don't delay actual
  //   loading of input data: feasible for the input itself to be
  //   a text file containing raw numerical matrix data, rather than
  //   a list of files
  CohortDataImport importer;
  measurements_matrix_type data;
  index_type num_inputs = 0, num_elements = 0;
  try {
    importer.initialise<SubjectVectorImport> (argument[0]);
    num_inputs = importer.size();
    num_elements = importer[0]->size();
    for (index_type i = 0; i != importer.size(); ++i) {
      if (importer[i]->size() != num_elements)
        throw Exception ("Subject file \"" + importer[i]->name() + "\" contains incorrect number of elements (" + str(importer[i]) + "; expected " + str(num_elements) + ")");
    }
    data.resize (num_inputs, num_elements);
    for (index_type subject = 0; subject != num_inputs; subject++)
      (*importer[subject]) (data.row(subject));
  } catch (Exception& e_asfilelist) {
    try {
      data = File::Matrix::load_matrix<measurements_matrix_type::Scalar> (argument[0]);
      num_inputs = data.rows();
      num_elements = data.cols();
    } catch (Exception& e_asmatrix) {
      Exception e ("Unable to load input data from file \"" + argument[0] + '"');
      e.push_back ("Error when interpreted as containing list of file names: ");
      e.push_back (e_asfilelist);
      e.push_back ("Error when interpreted as numerical matrix data: ");
      e.push_back (e_asmatrix);
      throw e;
    }
  }
  CONSOLE ("Number of subjects: " + str(num_inputs));
  CONSOLE ("Number of elements: " + str(num_elements));

  // Load analysis mask
  Stats::PermTest::mask_type mask (Stats::PermTest::mask_type::Ones (num_elements));
  auto opt = get_options ("mask");
  if (opt.size()) {
    mask = load_vector<bool> (opt[0][0]);
    if (size_t(mask.size()) != num_elements)
      throw Exception ("Length of mask (" + str(mask.size()) + ") does not match number of elements in data matrix (" + str(num_elements) + ")");
    CONSOLE ("Number of elements included in mask: " + str(mask.count()));
  }

  // Load design matrix
  const matrix_type design = File::Matrix::load_matrix (argument[1]);
  if (index_type(design.rows()) != num_inputs)
    throw Exception ("Number of subjects (" + str(num_inputs) + ") does not match number of rows in design matrix (" + str(design.rows()) + ")");

  // Before validating the contrast matrix, we first need to see if there are any
  //   additional design matrix columns coming from element-wise subject data
  vector<CohortDataImport> extra_columns;
  bool nans_in_columns = false;
  opt = get_options ("column");
  for (size_t i = 0; i != opt.size(); ++i) {
    extra_columns.push_back (CohortDataImport());
    extra_columns[i].initialise<SubjectVectorImport> (opt[i][0]);
    if (!extra_columns[i].allFinite())
      nans_in_columns = true;
  }
  const index_type num_factors = design.cols() + extra_columns.size();
  CONSOLE ("Number of factors: " + str(num_factors));
  if (extra_columns.size()) {
    CONSOLE ("Number of element-wise design matrix columns: " + str(extra_columns.size()));
    if (nans_in_columns)
      CONSOLE ("Non-finite values detected in element-wise design matrix columns; individual rows will be removed from voxel-wise design matrices accordingly");
  }
  check_design (design, extra_columns.size());

  // Load variance groups
  auto variance_groups = GLM::load_variance_groups (num_inputs);
  const index_type num_vgs = variance_groups.size() ? variance_groups.maxCoeff()+1 : 1;
  if (num_vgs > 1)
    CONSOLE ("Number of variance groups: " + str(num_vgs));

  // Load hypotheses
<<<<<<< HEAD
  const vector<Hypothesis> hypotheses = Math::Stats::GLM::load_hypotheses (num_factors);
  const size_t num_hypotheses = hypotheses.size();
=======
  const vector<Hypothesis> hypotheses = Math::Stats::GLM::load_hypotheses (argument[2]);
  const index_type num_hypotheses = hypotheses.size();
>>>>>>> 97c1baa7
  if (hypotheses[0].cols() != num_factors)
    throw Exception ("The number of columns in the contrast matrix (" + str(hypotheses[0].cols()) + ")"
                     + " does not equal the number of columns in the design matrix (" + str(design.cols()) + ")"
                     + (extra_columns.size() ? " (taking into account the " + str(extra_columns.size()) + " uses of -column)" : ""));
  CONSOLE ("Number of hypotheses: " + str(num_hypotheses));

  const std::string output_prefix = argument[2];

  const bool nans_in_data = !data.allFinite();
  if (nans_in_data) {
    INFO ("Non-finite values present in data; rows will be removed from element-wise design matrices accordingly");
    if (!extra_columns.size()) {
      INFO ("(Note that this will result in slower execution than if such values were not present)");
    }
  }

  // Only add contrast matrix row number to image outputs if there's more than one hypothesis
  auto postfix = [&] (const index_type i) { return (num_hypotheses > 1) ? ("_" + hypotheses[i].name()) : ""; };

  {
    matrix_type betas (num_factors, num_elements);
    matrix_type abs_effect_size (num_elements, num_hypotheses);
    matrix_type std_effect_size (num_elements, num_hypotheses);
    matrix_type stdev (num_vgs, num_elements);
    vector_type cond (num_elements);

    Math::Stats::GLM::all_stats (data, design, extra_columns, hypotheses, variance_groups,
                                 cond, betas, abs_effect_size, std_effect_size, stdev);

    ProgressBar progress ("Outputting beta coefficients, effect size and standard deviation", 2 + (2 * num_hypotheses) + (nans_in_data || extra_columns.size() ? 1 : 0));
    File::Matrix::save_matrix (betas, output_prefix + "betas.csv");
    ++progress;
    for (index_type i = 0; i != num_hypotheses; ++i) {
      if (!hypotheses[i].is_F()) {
<<<<<<< HEAD
        save_vector (abs_effect_size.array().col(i) * mask.cast<matrix_type::Scalar>(), output_prefix + "abs_effect" + postfix(i) + ".csv");
        ++progress;
        if (num_vgs == 1)
          save_vector (std_effect_size.array().col(i) * mask.cast<matrix_type::Scalar>(), output_prefix + "std_effect" + postfix(i) + ".csv");
=======
        File::Matrix::save_vector (abs_effect_size.col(i), output_prefix + "abs_effect" + postfix(i) + ".csv");
        ++progress;
        if (num_vgs == 1)
          File::Matrix::save_vector (std_effect_size.col(i), output_prefix + "std_effect" + postfix(i) + ".csv");
>>>>>>> 97c1baa7
      } else {
        ++progress;
      }
      ++progress;
    }
    if (nans_in_data || extra_columns.size()) {
<<<<<<< HEAD
      save_vector (cond * mask.cast<matrix_type::Scalar>(), output_prefix + "cond.csv");
      ++progress;
    }
    if (num_vgs == 1) {
      save_vector (stdev.array().row(0) * mask.transpose().cast<matrix_type::Scalar>(), output_prefix + "std_dev.csv");
    } else {
      stdev = stdev.array().colwise() * mask.cast<matrix_type::Scalar>();
      save_matrix (stdev, output_prefix + "std_dev.csv");
    }
=======
      File::Matrix::save_vector (cond, output_prefix + "cond.csv");
      ++progress;
    }
    if (num_vgs == 1)
      File::Matrix::save_vector (stdev.row(0), output_prefix + "std_dev.csv");
    else
      File::Matrix::save_matrix (stdev, output_prefix + "std_dev.csv");
>>>>>>> 97c1baa7
  }

  // Construct the class for performing the initial statistical tests
  std::unique_ptr<GLM::TestBase> glm_test;
  if (extra_columns.size() || nans_in_data) {
    if (variance_groups.size())
      glm_test.reset (new GLM::TestVariableHeteroscedastic (data, design, hypotheses, variance_groups, extra_columns, nans_in_data, nans_in_columns));
    else
      glm_test.reset (new GLM::TestVariableHomoscedastic (data, design, hypotheses, extra_columns, nans_in_data, nans_in_columns));
  } else {
    if (variance_groups.size())
      glm_test.reset (new GLM::TestFixedHeteroscedastic (data, design, hypotheses, variance_groups));
    else
      glm_test.reset (new GLM::TestFixedHomoscedastic (data, design, hypotheses));
  }

  // Precompute default statistic
  // Don't use convenience function: No enhancer!
  // Manually construct default shuffling matrix
  // TODO Change to use convenience function; we make an empty enhancer later anyway
  const shuffle_matrix_type default_shuffle (shuffle_matrix_type::Identity (num_inputs, num_inputs));
  matrix_type default_statistic, default_zstat;
  (*glm_test) (default_shuffle, default_statistic, default_zstat);
<<<<<<< HEAD
  for (size_t i = 0; i != num_hypotheses; ++i) {
    save_vector (default_statistic.array().col(i) * mask.cast<matrix_type::Scalar>(), output_prefix + (hypotheses[i].is_F() ? "F" : "t") + "value" + postfix(i) + ".csv");
    save_vector (default_zstat.array().col(i) * mask.cast<matrix_type::Scalar>(), output_prefix + "Zstat" + postfix(i) + ".csv");
=======
  for (index_type i = 0; i != num_hypotheses; ++i) {
    File::Matrix::save_matrix (default_statistic.col(i), output_prefix + (hypotheses[i].is_F() ? "F" : "t") + "value" + postfix(i) + ".csv");
    File::Matrix::save_matrix (default_zstat.col(i), output_prefix + "Zstat" + postfix(i) + ".csv");
>>>>>>> 97c1baa7
  }

  // Perform permutation testing
  if (!get_options ("notest").size()) {

    const bool fwe_strong = get_options ("strong").size();
    if (fwe_strong && num_hypotheses == 1) {
      WARN("Option -strong has no effect when testing a single hypothesis only");
    }

    std::shared_ptr<Stats::EnhancerBase> enhancer;
    matrix_type null_distribution, uncorrected_pvalues;
    count_matrix_type null_contributions;
    matrix_type empirical_distribution; // unused
    Stats::PermTest::run_permutations (glm_test, enhancer, empirical_distribution, default_zstat, fwe_strong, mask,
                                       null_distribution, null_contributions, uncorrected_pvalues);
    if (fwe_strong) {
      File::Matrix::save_vector (null_distribution.col(0), output_prefix + "null_dist.csv");
    } else {
      for (index_type i = 0; i != num_hypotheses; ++i)
        File::Matrix::save_vector (null_distribution.col(i), output_prefix + "null_dist" + postfix(i) + ".csv");
    }
<<<<<<< HEAD
    matrix_type fwe_pvalues = MR::Math::Stats::PermTest::fwe_pvalue (null_distribution, default_zstat, mask);
    for (size_t i = 0; i != num_hypotheses; ++i) {
      save_vector (fwe_pvalues.col(i), output_prefix + "fwe_1mpvalue" + postfix(i) + ".csv");
      save_vector (uncorrected_pvalues.col(i), output_prefix + "uncorrected_1mpvalue" + postfix(i) + ".csv");
      save_vector (null_contributions.col(i), output_prefix + "null_contributions" + postfix(i) + ".csv");
=======
    const matrix_type fwe_pvalues = MR::Math::Stats::fwe_pvalue (null_distribution, default_zstat);
    for (index_type i = 0; i != num_hypotheses; ++i) {
      File::Matrix::save_vector (fwe_pvalues.col(i), output_prefix + "fwe_1mpvalue" + postfix(i) + ".csv");
      File::Matrix::save_vector (uncorrected_pvalues.col(i), output_prefix + "uncorrected_1mpvalue" + postfix(i) + ".csv");
      File::Matrix::save_vector (null_contributions.col(i), output_prefix + "null_contributions" + postfix(i) + ".csv");
>>>>>>> 97c1baa7
    }

  }
}<|MERGE_RESOLUTION|>--- conflicted
+++ resolved
@@ -167,8 +167,8 @@
   Stats::PermTest::mask_type mask (Stats::PermTest::mask_type::Ones (num_elements));
   auto opt = get_options ("mask");
   if (opt.size()) {
-    mask = load_vector<bool> (opt[0][0]);
-    if (size_t(mask.size()) != num_elements)
+    mask = File::Matrix::load_vector<bool> (opt[0][0]);
+    if (index_type(mask.size()) != num_elements)
       throw Exception ("Length of mask (" + str(mask.size()) + ") does not match number of elements in data matrix (" + str(num_elements) + ")");
     CONSOLE ("Number of elements included in mask: " + str(mask.count()));
   }
@@ -205,13 +205,8 @@
     CONSOLE ("Number of variance groups: " + str(num_vgs));
 
   // Load hypotheses
-<<<<<<< HEAD
   const vector<Hypothesis> hypotheses = Math::Stats::GLM::load_hypotheses (num_factors);
-  const size_t num_hypotheses = hypotheses.size();
-=======
-  const vector<Hypothesis> hypotheses = Math::Stats::GLM::load_hypotheses (argument[2]);
   const index_type num_hypotheses = hypotheses.size();
->>>>>>> 97c1baa7
   if (hypotheses[0].cols() != num_factors)
     throw Exception ("The number of columns in the contrast matrix (" + str(hypotheses[0].cols()) + ")"
                      + " does not equal the number of columns in the design matrix (" + str(design.cols()) + ")"
@@ -246,42 +241,25 @@
     ++progress;
     for (index_type i = 0; i != num_hypotheses; ++i) {
       if (!hypotheses[i].is_F()) {
-<<<<<<< HEAD
-        save_vector (abs_effect_size.array().col(i) * mask.cast<matrix_type::Scalar>(), output_prefix + "abs_effect" + postfix(i) + ".csv");
+        File::Matrix::save_vector (abs_effect_size.array().col(i) * mask.cast<matrix_type::Scalar>(), output_prefix + "abs_effect" + postfix(i) + ".csv");
         ++progress;
         if (num_vgs == 1)
-          save_vector (std_effect_size.array().col(i) * mask.cast<matrix_type::Scalar>(), output_prefix + "std_effect" + postfix(i) + ".csv");
-=======
-        File::Matrix::save_vector (abs_effect_size.col(i), output_prefix + "abs_effect" + postfix(i) + ".csv");
-        ++progress;
-        if (num_vgs == 1)
-          File::Matrix::save_vector (std_effect_size.col(i), output_prefix + "std_effect" + postfix(i) + ".csv");
->>>>>>> 97c1baa7
+          File::Matrix::save_vector (std_effect_size.array().col(i) * mask.cast<matrix_type::Scalar>(), output_prefix + "std_effect" + postfix(i) + ".csv");
       } else {
         ++progress;
       }
       ++progress;
     }
     if (nans_in_data || extra_columns.size()) {
-<<<<<<< HEAD
-      save_vector (cond * mask.cast<matrix_type::Scalar>(), output_prefix + "cond.csv");
+      File::Matrix::save_vector (cond * mask.cast<matrix_type::Scalar>(), output_prefix + "cond.csv");
       ++progress;
     }
     if (num_vgs == 1) {
-      save_vector (stdev.array().row(0) * mask.transpose().cast<matrix_type::Scalar>(), output_prefix + "std_dev.csv");
+      File::Matrix::save_vector (stdev.array().row(0) * mask.transpose().cast<matrix_type::Scalar>(), output_prefix + "std_dev.csv");
     } else {
       stdev = stdev.array().colwise() * mask.cast<matrix_type::Scalar>();
-      save_matrix (stdev, output_prefix + "std_dev.csv");
-    }
-=======
-      File::Matrix::save_vector (cond, output_prefix + "cond.csv");
-      ++progress;
-    }
-    if (num_vgs == 1)
-      File::Matrix::save_vector (stdev.row(0), output_prefix + "std_dev.csv");
-    else
       File::Matrix::save_matrix (stdev, output_prefix + "std_dev.csv");
->>>>>>> 97c1baa7
+    }
   }
 
   // Construct the class for performing the initial statistical tests
@@ -305,15 +283,9 @@
   const shuffle_matrix_type default_shuffle (shuffle_matrix_type::Identity (num_inputs, num_inputs));
   matrix_type default_statistic, default_zstat;
   (*glm_test) (default_shuffle, default_statistic, default_zstat);
-<<<<<<< HEAD
-  for (size_t i = 0; i != num_hypotheses; ++i) {
-    save_vector (default_statistic.array().col(i) * mask.cast<matrix_type::Scalar>(), output_prefix + (hypotheses[i].is_F() ? "F" : "t") + "value" + postfix(i) + ".csv");
-    save_vector (default_zstat.array().col(i) * mask.cast<matrix_type::Scalar>(), output_prefix + "Zstat" + postfix(i) + ".csv");
-=======
   for (index_type i = 0; i != num_hypotheses; ++i) {
-    File::Matrix::save_matrix (default_statistic.col(i), output_prefix + (hypotheses[i].is_F() ? "F" : "t") + "value" + postfix(i) + ".csv");
-    File::Matrix::save_matrix (default_zstat.col(i), output_prefix + "Zstat" + postfix(i) + ".csv");
->>>>>>> 97c1baa7
+    File::Matrix::save_vector (default_statistic.array().col(i) * mask.cast<matrix_type::Scalar>(), output_prefix + (hypotheses[i].is_F() ? "F" : "t") + "value" + postfix(i) + ".csv");
+    File::Matrix::save_vector (default_zstat.array().col(i) * mask.cast<matrix_type::Scalar>(), output_prefix + "Zstat" + postfix(i) + ".csv");
   }
 
   // Perform permutation testing
@@ -336,19 +308,11 @@
       for (index_type i = 0; i != num_hypotheses; ++i)
         File::Matrix::save_vector (null_distribution.col(i), output_prefix + "null_dist" + postfix(i) + ".csv");
     }
-<<<<<<< HEAD
-    matrix_type fwe_pvalues = MR::Math::Stats::PermTest::fwe_pvalue (null_distribution, default_zstat, mask);
-    for (size_t i = 0; i != num_hypotheses; ++i) {
-      save_vector (fwe_pvalues.col(i), output_prefix + "fwe_1mpvalue" + postfix(i) + ".csv");
-      save_vector (uncorrected_pvalues.col(i), output_prefix + "uncorrected_1mpvalue" + postfix(i) + ".csv");
-      save_vector (null_contributions.col(i), output_prefix + "null_contributions" + postfix(i) + ".csv");
-=======
-    const matrix_type fwe_pvalues = MR::Math::Stats::fwe_pvalue (null_distribution, default_zstat);
+    const matrix_type fwe_pvalues = MR::Math::Stats::PermTest::fwe_pvalue (null_distribution, default_zstat, mask);
     for (index_type i = 0; i != num_hypotheses; ++i) {
       File::Matrix::save_vector (fwe_pvalues.col(i), output_prefix + "fwe_1mpvalue" + postfix(i) + ".csv");
       File::Matrix::save_vector (uncorrected_pvalues.col(i), output_prefix + "uncorrected_1mpvalue" + postfix(i) + ".csv");
       File::Matrix::save_vector (null_contributions.col(i), output_prefix + "null_contributions" + postfix(i) + ".csv");
->>>>>>> 97c1baa7
     }
 
   }
