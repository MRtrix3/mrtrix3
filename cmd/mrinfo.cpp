--- conflicted
+++ resolved
@@ -270,8 +270,7 @@
       json_keyval || json_all);
 
   for (size_t i = 0; i < argument.size(); ++i) {
-<<<<<<< HEAD
-    auto header = Header::open (argument[i]);
+    const auto header = Header::open (argument[i]);
     Eigen::MatrixXd grad;
     try {
       grad = DWI::get_DW_scheme (header);
@@ -308,48 +307,6 @@
 
     if (print_full_header)
       std::cout << header.description (get_options ("all").size());
-=======
-    try {
-      auto header = Header::open (argument[i]);
-
-      if (raw_dwgrad)
-        DWI::set_DW_scheme (header, DWI::get_DW_scheme (header));
-      else if (export_grad || check_option_group (GradImportOptions) || dwgrad || shell_bvalues || shell_sizes || shell_indices)
-        DWI::set_DW_scheme (header, DWI::get_valid_DW_scheme (header, true));
-
-      if (name)       std::cout << header.name() << "\n";
-      if (format)     std::cout << header.format() << "\n";
-      if (ndim)       std::cout << header.ndim() << "\n";
-      if (size)       print_dimensions (header);
-      if (spacing)    print_spacing (header);
-      if (datatype)   std::cout << (header.datatype().specifier() ? header.datatype().specifier() : "invalid") << "\n";
-      if (strides)    print_strides (header);
-      if (offset)     std::cout << header.intensity_offset() << "\n";
-      if (multiplier) std::cout << header.intensity_scale() << "\n";
-      if (transform)  print_transform (header);
-      if (dwgrad)     std::cout << DWI::get_DW_scheme (header) << "\n";
-      if (shell_bvalues || shell_sizes || shell_indices) print_shells (header, shell_bvalues, shell_sizes, shell_indices);
-      if (petable)    std::cout << PhaseEncoding::get_scheme (header) << "\n";
-
-      for (size_t n = 0; n < properties.size(); ++n)
-        print_properties (header, properties[n][0]);
-
-      DWI::export_grad_commandline (header);
-      PhaseEncoding::export_commandline (header);
-
-      if (json_keyval)
-        File::JSON::write (header, *json_keyval, (argument.size() > 1 ? std::string("") : std::string(argument[0])));
-
-      if (json_all)
-        header2json (header, *json_all);
-
-      if (print_full_header)
-        std::cout << header.description (get_options ("all").size());
-    }
-    catch (CancelException& e) {
-      e.display(-1);
-    }
->>>>>>> feffccc7
   }
 
   if (json_keyval) {
@@ -365,5 +322,4 @@
     File::OFStream out (opt[0][0]);
     out << json_all->dump(4) << "\n";
   }
-
 }