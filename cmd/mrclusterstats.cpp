/*
 * Copyright (c) 2008-2018 the MRtrix3 contributors.
 *
 * This Source Code Form is subject to the terms of the Mozilla Public
 * License, v. 2.0. If a copy of the MPL was not distributed with this
 * file, you can obtain one at http://mozilla.org/MPL/2.0/
 *
 * MRtrix3 is distributed in the hope that it will be useful,
 * but WITHOUT ANY WARRANTY; without even the implied warranty
 * of MERCHANTABILITY or FITNESS FOR A PARTICULAR PURPOSE.
 *
 * For more details, see http://www.mrtrix.org/
 */


#include "command.h"
#include "image.h"
#include "types.h"

#include "algo/loop.h"
#include "file/path.h"

#include "math/stats/fwe.h"
#include "math/stats/glm.h"
#include "math/stats/import.h"
#include "math/stats/shuffle.h"
#include "math/stats/typedefs.h"

#include "stats/cluster.h"
#include "stats/enhance.h"
#include "stats/permtest.h"
#include "stats/tfce.h"


using namespace MR;
using namespace App;
using namespace MR::Math::Stats;
using namespace MR::Math::Stats::GLM;


#define DEFAULT_TFCE_DH 0.1
#define DEFAULT_TFCE_H 2.0
#define DEFAULT_TFCE_E 0.5


void usage ()
{
  AUTHOR = "David Raffelt (david.raffelt@florey.edu.au)";

  SYNOPSIS = "Voxel-based analysis using permutation testing and threshold-free cluster enhancement";

  DESCRIPTION
      + Math::Stats::GLM::column_ones_description;

  REFERENCES
   + "* If not using the -threshold command-line option:\n"
   "Smith, S. M. & Nichols, T. E. "
   "Threshold-free cluster enhancement: Addressing problems of smoothing, threshold dependence and localisation in cluster inference. "
   "NeuroImage, 2009, 44, 83-98"

   + "* If using the -nonstationary option:"
   "Salimi-Khorshidi, G. Smith, S.M. Nichols, T.E. Adjusting the effect of nonstationarity in cluster-based and TFCE inference. \n"
   "Neuroimage, 2011, 54(3), 2006-19\n";


  ARGUMENTS
  + Argument ("input", "a text file containing the file names of the input images, one file per line").type_file_in()

  + Argument ("design", "the design matrix").type_file_in()

  + Argument ("contrast", "the contrast matrix, only specify one contrast as it will automatically compute the opposite contrast.").type_file_in()

  + Argument ("mask", "a mask used to define voxels included in the analysis.").type_image_in()

  + Argument ("output", "the filename prefix for all output.").type_text();


  OPTIONS
  + Math::Stats::shuffle_options (true)

  + Stats::TFCE::Options (DEFAULT_TFCE_DH, DEFAULT_TFCE_E, DEFAULT_TFCE_H)

  + Math::Stats::GLM::glm_options ("voxel")

  + OptionGroup ("Additional options for mrclusterstats")

    + Option ("threshold", "the cluster-forming threshold to use for a standard cluster-based analysis. "
                           "This disables TFCE, which is the default otherwise.")
      + Argument ("value").type_float (1.0e-6)

    + Option ("connectivity", "use 26-voxel-neighbourhood connectivity (Default: 6)");

}



using value_type = Stats::TFCE::value_type;



template <class VectorType>
void write_output (const VectorType& data,
                   const Voxel2Vector& v2v,
                   const std::string& path,
                   const Header& header) {
  auto image = Image<float>::create (path, header);
  for (size_t i = 0; i != v2v.size(); i++) {
    assign_pos_of (v2v[i]).to (image);
    image.value() = data[i];
  }
}



// Define data importer class that will obtain voxel data for a
//   specific subject based on the string path to the image file for
//   that subject
//
// The challenge with this mechanism for voxel data is that the
//   class must know how to map data from voxels in 3D space into
//   a 1D vector of data. This mapping must be done based on the
//   analysis mask prior to the importing of any subject data.
//   Moreover, in the case of voxel-wise design matrix columns, the
//   class must have access to this mapping functionality without
//   any modification of the class constructor (since these data
//   are initialised in the CohortDataImport class).
//
class SubjectVoxelImport : public SubjectDataImportBase
{ MEMALIGN(SubjectVoxelImport)
  public:
    SubjectVoxelImport (const std::string& path) :
        SubjectDataImportBase (path),
        H (Header::open (path)),
        data (H.get_image<float>()) { }

    virtual ~SubjectVoxelImport() { }

    void operator() (matrix_type::RowXpr row) const override
    {
      assert (v2v);
      Image<float> temp (data); // For thread-safety
      for (size_t i = 0; i != size(); ++i) {
        assign_pos_of ((*v2v)[i]).to (temp);
        row[i] = temp.value();
      }
    }

    default_type operator[] (const size_t index) const override
    {
      assert (v2v);
      Image<float> temp (data); // For thread-safety
      assign_pos_of ((*v2v)[index]).to (temp);
      assert (!is_out_of_bounds (temp));
      return temp.value();
    }

    size_t size() const override { assert (v2v); return v2v->size(); }

    const Header& header() const { return H; }

    static void set_mapping (std::shared_ptr<Voxel2Vector>& ptr) {
      v2v = ptr;
    }

  private:
    Header H;
    const Image<float> data;

    static std::shared_ptr<Voxel2Vector> v2v;

};
std::shared_ptr<Voxel2Vector> SubjectVoxelImport::v2v = nullptr;




void run() {

  const value_type cluster_forming_threshold = get_option_value ("threshold", NaN);
  const value_type tfce_dh = get_option_value ("tfce_dh", DEFAULT_TFCE_DH);
  const value_type tfce_H = get_option_value ("tfce_h", DEFAULT_TFCE_H);
  const value_type tfce_E = get_option_value ("tfce_e", DEFAULT_TFCE_E);
  const bool use_tfce = !std::isfinite (cluster_forming_threshold);
  const bool do_26_connectivity = get_options("connectivity").size();
  const bool do_nonstationarity_adjustment = get_options ("nonstationarity").size();

  // Load analysis mask and compute adjacency
  auto mask_header = Header::open (argument[3]);
  auto mask_image = mask_header.get_image<bool>();
  std::shared_ptr<Voxel2Vector> v2v = make_shared<Voxel2Vector> (mask_image, mask_header);
  SubjectVoxelImport::set_mapping (v2v);
  Filter::Connector connector;
  connector.adjacency.set_26_adjacency (do_26_connectivity);
  connector.adjacency.initialise (mask_header, *v2v);
  const size_t num_voxels = v2v->size();

  // Read file names and check files exist
  CohortDataImport importer;
  importer.initialise<SubjectVoxelImport> (argument[0]);
  for (size_t i = 0; i != importer.size(); ++i) {
    if (!dimensions_match (dynamic_cast<SubjectVoxelImport*>(importer[i].get())->header(), mask_header))
      throw Exception ("Image file \"" + importer[i]->name() + "\" does not match analysis mask");
  }
  CONSOLE ("Number of subjects: " + str(importer.size()));

  // Load design matrix
  const matrix_type design = load_matrix<value_type> (argument[1]);
  if (design.rows() != (ssize_t)importer.size())
    throw Exception ("Number of input files does not match number of rows in design matrix");

  // Load contrasts
  const vector<Contrast> contrasts = Math::Stats::GLM::load_contrasts (argument[2]);
  const size_t num_contrasts = contrasts.size();
  CONSOLE ("Number of contrasts: " + str(num_contrasts));

  // Before validating the contrasts, we first need to see if there are any
  //   additional design matrix columns coming from voxel-wise subject data
  // TODO Functionalise this
  vector<CohortDataImport> extra_columns;
  bool nans_in_columns = false;
  auto opt = get_options ("column");
  for (size_t i = 0; i != opt.size(); ++i) {
    extra_columns.push_back (CohortDataImport());
    extra_columns[i].initialise<SubjectVoxelImport> (opt[i][0]);
    if (!extra_columns[i].allFinite())
      nans_in_columns = true;
  }
  if (extra_columns.size()) {
    CONSOLE ("Number of element-wise design matrix columns: " + str(extra_columns.size()));
    if (nans_in_columns)
      INFO ("Non-finite values detected in element-wise design matrix columns; individual rows will be removed from voxel-wise design matrices accordingly");
  }

  const ssize_t num_factors = design.cols() + extra_columns.size();
  if (contrasts[0].cols() != num_factors)
    throw Exception ("The number of columns per contrast (" + str(contrasts[0].cols()) + ")"
                     + " does not equal the number of columns in the design matrix (" + str(design.cols()) + ")"
                     + (extra_columns.size() ? " (taking into account the " + str(extra_columns.size()) + " uses of -column)" : ""));

  matrix_type data (importer.size(), num_voxels);
  {
    // Load images
    ProgressBar progress ("loading input images", importer.size());
    for (size_t subject = 0; subject < importer.size(); subject++) {
      (*importer[subject]) (data.row (subject));
      progress++;
    }
  }
  const bool nans_in_data = !data.allFinite();
  if (nans_in_data) {
    INFO ("Non-finite values present in data; rows will be removed from voxel-wise design matrices accordingly");
    if (!extra_columns.size()) {
      INFO ("(Note that this will result in slower execution than if such values were not present)");
    }
  }

  Header output_header (mask_header);
  output_header.datatype() = DataType::Float32;
  //output_header.keyval()["num permutations"] = str(num_perms);
  output_header.keyval()["26 connectivity"] = str(do_26_connectivity);
  output_header.keyval()["nonstationary adjustment"] = str(do_nonstationarity_adjustment);
  if (use_tfce) {
    output_header.keyval()["tfce_dh"] = str(tfce_dh);
    output_header.keyval()["tfce_e"] = str(tfce_E);
    output_header.keyval()["tfce_h"] = str(tfce_H);
  } else {
    output_header.keyval()["threshold"] = str(cluster_forming_threshold);
  }

  const std::string prefix (argument[4]);

  // Only add contrast row number to image outputs if there's more than one contrast
  auto postfix = [&] (const size_t i) { return (num_contrasts > 1) ? ("_" + contrasts[i].name()) : ""; };

  {
    matrix_type betas (num_factors, num_voxels);
    matrix_type abs_effect_size (num_voxels, num_contrasts), std_effect_size (num_voxels, num_contrasts);
    vector_type cond (num_voxels), stdev (num_voxels);

    Math::Stats::GLM::all_stats (data, design, extra_columns, contrasts,
                                 cond, betas, abs_effect_size, std_effect_size, stdev);

    ProgressBar progress ("Outputting beta coefficients, effect size and standard deviation", num_factors + (2 * num_contrasts) + 1 + (nans_in_data || extra_columns.size() ? 1 : 0));
    for (ssize_t i = 0; i != num_factors; ++i) {
      write_output (betas.row(i), *v2v, prefix + "beta" + str(i) + ".mif", output_header);
      ++progress;
    }
    for (size_t i = 0; i != num_contrasts; ++i) {
      if (!contrasts[i].is_F()) {
        write_output (abs_effect_size.col(i), *v2v, prefix + "abs_effect" + postfix(i) + ".mif", output_header);
        ++progress;
        write_output (std_effect_size.col(i), *v2v, prefix + "std_effect" + postfix(i) + ".mif", output_header);
        ++progress;
      }
    }
    if (nans_in_data || extra_columns.size()) {
      write_output (cond, *v2v, prefix + "cond.mif", output_header);
      ++progress;
    }
    write_output (stdev, *v2v, prefix + "std_dev.mif", output_header);
  }

  // Construct the class for performing the initial statistical tests
  std::shared_ptr<GLM::TestBase> glm_test;
  if (extra_columns.size() || nans_in_data) {
    glm_test.reset (new GLM::TestVariable (extra_columns, data, design, contrasts, nans_in_data, nans_in_columns));
  } else {
    glm_test.reset (new GLM::TestFixed (data, design, contrasts));
  }

  std::shared_ptr<Stats::EnhancerBase> enhancer;
  if (use_tfce) {
    std::shared_ptr<Stats::TFCE::EnhancerBase> base (new Stats::Cluster::ClusterSize (connector, cluster_forming_threshold));
    enhancer.reset (new Stats::TFCE::Wrapper (base, tfce_dh, tfce_E, tfce_H));
  } else {
    enhancer.reset (new Stats::Cluster::ClusterSize (connector, cluster_forming_threshold));
  }

  matrix_type empirical_enhanced_statistic;
  if (do_nonstationarity_adjustment) {
    if (!use_tfce)
<<<<<<< HEAD
      throw Exception ("Nonstationary adjustment is not currently implemented for threshold-based cluster analysis");
    Stats::PermTest::precompute_empirical_stat (glm_test, enhancer, empirical_enhanced_statistic);
    for (size_t i = 0; i != num_contrasts; ++i)
      write_output (empirical_enhanced_statistic.col(i), *v2v, prefix + "empirical" + postfix(i) + ".mif", output_header);
=======
      throw Exception ("nonstationary adjustment is not currently implemented for threshold-based cluster analysis");
    empirical_enhanced_statistic = vector_type::Zero (num_vox);
    if (permutations_nonstationary.size()) {
      Stats::PermTest::PermutationStack permutations (permutations_nonstationary, "precomputing empirical statistic for non-stationarity adjustment...");
      Stats::PermTest::precompute_empirical_stat (glm, enhancer, permutations, empirical_enhanced_statistic);
    } else {
      Stats::PermTest::PermutationStack permutations (nperms_nonstationary, design.rows(), "precomputing empirical statistic for non-stationarity adjustment...", false);
      Stats::PermTest::precompute_empirical_stat (glm, enhancer, permutations, empirical_enhanced_statistic);
    }

    save_matrix (empirical_enhanced_statistic, prefix + "empirical.txt");
>>>>>>> 57e351eb
  }

  // Precompute statistic value and enhanced statistic for the default permutation
  matrix_type default_output, default_enhanced_output;
  Stats::PermTest::precompute_default_permutation (glm_test, enhancer, empirical_enhanced_statistic, default_enhanced_output, default_output);
  for (size_t i = 0; i != num_contrasts; ++i) {
    write_output (default_output.col (i), *v2v, prefix + (contrasts[i].is_F() ? "F" : "t") + "value" + postfix(i) + ".mif", output_header);
    write_output (default_enhanced_output.col (i), *v2v, prefix + (use_tfce ? "tfce" : "clustersize") + postfix(i) + ".mif", output_header);
  }

  if (!get_options ("notest").size()) {

    matrix_type perm_distribution, uncorrected_pvalue;

    Stats::PermTest::run_permutations (glm_test, enhancer, empirical_enhanced_statistic,
                                       default_enhanced_output, perm_distribution, uncorrected_pvalue);

    for (size_t i = 0; i != num_contrasts; ++i)
      save_vector (perm_distribution.col(i), prefix + "perm_dist" + postfix(i) + ".txt");

    ProgressBar progress ("Generating output images", 1 + (2 * num_contrasts));
    for (size_t i = 0; i != num_contrasts; ++i) {
      write_output (uncorrected_pvalue.col(i), *v2v, prefix + "uncorrected_pvalue" + postfix(i) + ".mif", output_header);
      ++progress;
    }
    const matrix_type fwe_pvalue_output = MR::Math::Stats::fwe_pvalue (perm_distribution, default_enhanced_output);
    ++progress;
    for (size_t i = 0; i != num_contrasts; ++i) {
      write_output (fwe_pvalue_output.col(i), *v2v, prefix + "fwe_pvalue" + postfix(i) + ".mif", output_header);
      ++progress;
    }

  }
}<|MERGE_RESOLUTION|>--- conflicted
+++ resolved
@@ -319,24 +319,10 @@
   matrix_type empirical_enhanced_statistic;
   if (do_nonstationarity_adjustment) {
     if (!use_tfce)
-<<<<<<< HEAD
-      throw Exception ("Nonstationary adjustment is not currently implemented for threshold-based cluster analysis");
+      throw Exception ("Nonstationarity adjustment is not currently implemented for threshold-based cluster analysis");
     Stats::PermTest::precompute_empirical_stat (glm_test, enhancer, empirical_enhanced_statistic);
     for (size_t i = 0; i != num_contrasts; ++i)
       write_output (empirical_enhanced_statistic.col(i), *v2v, prefix + "empirical" + postfix(i) + ".mif", output_header);
-=======
-      throw Exception ("nonstationary adjustment is not currently implemented for threshold-based cluster analysis");
-    empirical_enhanced_statistic = vector_type::Zero (num_vox);
-    if (permutations_nonstationary.size()) {
-      Stats::PermTest::PermutationStack permutations (permutations_nonstationary, "precomputing empirical statistic for non-stationarity adjustment...");
-      Stats::PermTest::precompute_empirical_stat (glm, enhancer, permutations, empirical_enhanced_statistic);
-    } else {
-      Stats::PermTest::PermutationStack permutations (nperms_nonstationary, design.rows(), "precomputing empirical statistic for non-stationarity adjustment...", false);
-      Stats::PermTest::precompute_empirical_stat (glm, enhancer, permutations, empirical_enhanced_statistic);
-    }
-
-    save_matrix (empirical_enhanced_statistic, prefix + "empirical.txt");
->>>>>>> 57e351eb
   }
 
   // Precompute statistic value and enhanced statistic for the default permutation
