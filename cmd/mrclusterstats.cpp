/* Copyright (c) 2008-2019 the MRtrix3 contributors.
 *
 * This Source Code Form is subject to the terms of the Mozilla Public
 * License, v. 2.0. If a copy of the MPL was not distributed with this
 * file, You can obtain one at http://mozilla.org/MPL/2.0/.
 *
 * Covered Software is provided under this License on an "as is"
 * basis, without warranty of any kind, either expressed, implied, or
 * statutory, including, without limitation, warranties that the
 * Covered Software is free of defects, merchantable, fit for a
 * particular purpose or non-infringing.
 * See the Mozilla Public License v. 2.0 for more details.
 *
 * For more details, see http://www.mrtrix.org/.
 */

#include "command.h"
#include "image.h"
#include "types.h"

#include "algo/loop.h"
#include "file/path.h"

#include "math/stats/fwe.h"
#include "math/stats/glm.h"
#include "math/stats/import.h"
#include "math/stats/shuffle.h"
#include "math/stats/typedefs.h"

#include "stats/cluster.h"
#include "stats/enhance.h"
#include "stats/permtest.h"
#include "stats/tfce.h"


using namespace MR;
using namespace App;
using namespace MR::Math::Stats;
using namespace MR::Math::Stats::GLM;

using Stats::PermTest::count_matrix_type;


#define DEFAULT_TFCE_DH 0.1
#define DEFAULT_TFCE_H 2.0
#define DEFAULT_TFCE_E 0.5

#define DEFAULT_EMPIRICAL_SKEW 1.0


void usage ()
{
  AUTHOR = "David Raffelt (david.raffelt@florey.edu.au)";

  SYNOPSIS = "Voxel-based analysis using permutation testing and threshold-free cluster enhancement";

  DESCRIPTION
      + Math::Stats::GLM::column_ones_description
      + Math::Stats::GLM::sqrt_f_description;

  REFERENCES
   + "* If not using the -threshold command-line option:\n"
   "Smith, S. M. & Nichols, T. E. "
   "Threshold-free cluster enhancement: Addressing problems of smoothing, threshold dependence and localisation in cluster inference. "
   "NeuroImage, 2009, 44, 83-98"

   + "* If using the -nonstationary option:"
   "Salimi-Khorshidi, G. Smith, S.M. Nichols, T.E. Adjusting the effect of nonstationarity in cluster-based and TFCE inference. \n"
   "Neuroimage, 2011, 54(3), 2006-19\n";


  ARGUMENTS
  + Argument ("input", "a text file containing the file names of the input images, one file per line").type_file_in()

  + Argument ("design", "the design matrix").type_file_in()

  + Argument ("contrast", "the contrast matrix").type_file_in()

  + Argument ("mask", "a mask used to define voxels included in the analysis.").type_image_in()

  + Argument ("output", "the filename prefix for all output.").type_text();


  OPTIONS
  + Math::Stats::shuffle_options (true, DEFAULT_EMPIRICAL_SKEW)

  + Stats::TFCE::Options (DEFAULT_TFCE_DH, DEFAULT_TFCE_E, DEFAULT_TFCE_H)

  + Math::Stats::GLM::glm_options ("voxel")

  + OptionGroup ("Additional options for mrclusterstats")

    + Option ("threshold", "the cluster-forming threshold to use for a standard cluster-based analysis. "
                           "This disables TFCE, which is the default otherwise.")
      + Argument ("value").type_float (1.0e-6)

    + Option ("connectivity", "use 26-voxel-neighbourhood connectivity (Default: 6)");

}



using value_type = Stats::TFCE::value_type;



template <class VectorType>
void write_output (const VectorType& data,
                   const Voxel2Vector& v2v,
                   const std::string& path,
                   const Header& header) {
  auto image = Image<float>::create (path, header);
  for (size_t i = 0; i != v2v.size(); i++) {
    assign_pos_of (v2v[i]).to (image);
    image.value() = data[i];
  }
}



// Define data importer class that will obtain voxel data for a
//   specific subject based on the string path to the image file for
//   that subject
//
// The challenge with this mechanism for voxel data is that the
//   class must know how to map data from voxels in 3D space into
//   a 1D vector of data. This mapping must be done based on the
//   analysis mask prior to the importing of any subject data.
//   Moreover, in the case of voxel-wise design matrix columns, the
//   class must have access to this mapping functionality without
//   any modification of the class constructor (since these data
//   are initialised in the CohortDataImport class).
//
class SubjectVoxelImport : public SubjectDataImportBase
{ MEMALIGN(SubjectVoxelImport)
  public:
    SubjectVoxelImport (const std::string& path) :
        SubjectDataImportBase (path),
        H (Header::open (path)),
        data (H.get_image<float>()) { }

    virtual ~SubjectVoxelImport() { }

    void operator() (matrix_type::RowXpr row) const override
    {
      assert (v2v);
      Image<float> temp (data); // For thread-safety
      for (size_t i = 0; i != size(); ++i) {
        assign_pos_of ((*v2v)[i]).to (temp);
        row[i] = temp.value();
      }
    }

    default_type operator[] (const size_t index) const override
    {
      assert (v2v);
      Image<float> temp (data); // For thread-safety
      assign_pos_of ((*v2v)[index]).to (temp);
      assert (!is_out_of_bounds (temp));
      return temp.value();
    }

    size_t size() const override { assert (v2v); return v2v->size(); }

    const Header& header() const { return H; }

    static void set_mapping (std::shared_ptr<Voxel2Vector>& ptr) {
      v2v = ptr;
    }

  private:
    Header H;
    const Image<float> data;

    static std::shared_ptr<Voxel2Vector> v2v;

};
std::shared_ptr<Voxel2Vector> SubjectVoxelImport::v2v = nullptr;




void run() {

  const value_type cluster_forming_threshold = get_option_value ("threshold", NaN);
  const value_type tfce_dh = get_option_value ("tfce_dh", DEFAULT_TFCE_DH);
  const value_type tfce_H = get_option_value ("tfce_h", DEFAULT_TFCE_H);
  const value_type tfce_E = get_option_value ("tfce_e", DEFAULT_TFCE_E);
  const bool use_tfce = !std::isfinite (cluster_forming_threshold);
  const bool do_26_connectivity = get_options("connectivity").size();
  const bool do_nonstationarity_adjustment = get_options ("nonstationarity").size();
  const default_type empirical_skew = get_option_value ("skew_nonstationarity", DEFAULT_EMPIRICAL_SKEW);

  // Load analysis mask and compute adjacency
  auto mask_header = Header::open (argument[3]);
  auto mask_image = mask_header.get_image<bool>();
  std::shared_ptr<Voxel2Vector> v2v = make_shared<Voxel2Vector> (mask_image, mask_header);
  SubjectVoxelImport::set_mapping (v2v);
  Filter::Connector connector;
  connector.adjacency.set_26_adjacency (do_26_connectivity);
  connector.adjacency.initialise (mask_header, *v2v);
  const size_t num_voxels = v2v->size();

  // Read file names and check files exist
  CohortDataImport importer;
  importer.initialise<SubjectVoxelImport> (argument[0]);
  for (size_t i = 0; i != importer.size(); ++i) {
    if (!dimensions_match (dynamic_cast<SubjectVoxelImport*>(importer[i].get())->header(), mask_header))
      throw Exception ("Image file \"" + importer[i]->name() + "\" does not match analysis mask");
  }
  CONSOLE ("Number of subjects: " + str(importer.size()));

  // Load design matrix
  const matrix_type design = load_matrix<value_type> (argument[1]);
  if (design.rows() != (ssize_t)importer.size())
    throw Exception ("Number of input files does not match number of rows in design matrix");

  // Before validating the contrast matrix, we first need to see if there are any
  //   additional design matrix columns coming from voxel-wise subject data
  // TODO Functionalise this
  vector<CohortDataImport> extra_columns;
  bool nans_in_columns = false;
  auto opt = get_options ("column");
  for (size_t i = 0; i != opt.size(); ++i) {
    extra_columns.push_back (CohortDataImport());
    extra_columns[i].initialise<SubjectVoxelImport> (opt[i][0]);
    if (!extra_columns[i].allFinite())
      nans_in_columns = true;
  }
  const ssize_t num_factors = design.cols() + extra_columns.size();
  CONSOLE ("Number of factors: " + str(num_factors));
  if (extra_columns.size()) {
    CONSOLE ("Number of element-wise design matrix columns: " + str(extra_columns.size()));
    if (nans_in_columns)
      CONSOLE ("Non-finite values detected in element-wise design matrix columns; individual rows will be removed from voxel-wise design matrices accordingly");
  }
  check_design (design, extra_columns.size());

  // Load hypotheses
  const vector<Hypothesis> hypotheses = Math::Stats::GLM::load_hypotheses (argument[2]);
  const size_t num_hypotheses = hypotheses.size();
  if (hypotheses[0].cols() != num_factors)
    throw Exception ("The number of columns in the contrast matrix (" + str(hypotheses[0].cols()) + ")"
                     + " does not equal the number of columns in the design matrix (" + str(design.cols()) + ")"
                     + (extra_columns.size() ? " (taking into account the " + str(extra_columns.size()) + " uses of -column)" : ""));
  CONSOLE ("Number of hypotheses: " + str(num_hypotheses));

  matrix_type data (importer.size(), num_voxels);
  {
    // Load images
    ProgressBar progress ("loading input images", importer.size());
    for (size_t subject = 0; subject < importer.size(); subject++) {
      (*importer[subject]) (data.row (subject));
      progress++;
    }
  }
  const bool nans_in_data = !data.allFinite();
  if (nans_in_data) {
    INFO ("Non-finite values present in data; rows will be removed from voxel-wise design matrices accordingly");
    if (!extra_columns.size()) {
      INFO ("(Note that this will result in slower execution than if such values were not present)");
    }
  }

  Header output_header (mask_header);
  output_header.datatype() = DataType::Float32;
  //output_header.keyval()["num permutations"] = str(num_perms);
  output_header.keyval()["26 connectivity"] = str(do_26_connectivity);
  output_header.keyval()["nonstationary adjustment"] = str(do_nonstationarity_adjustment);
  if (use_tfce) {
    output_header.keyval()["tfce_dh"] = str(tfce_dh);
    output_header.keyval()["tfce_e"] = str(tfce_E);
    output_header.keyval()["tfce_h"] = str(tfce_H);
  } else {
    output_header.keyval()["threshold"] = str(cluster_forming_threshold);
  }

  const std::string prefix (argument[4]);

  // Only add contrast matrix row number to image outputs if there's more than one hypothesis
  auto postfix = [&] (const size_t i) { return (num_hypotheses > 1) ? ("_" + hypotheses[i].name()) : ""; };

  {
    matrix_type betas (num_factors, num_voxels);
    matrix_type abs_effect_size (num_voxels, num_hypotheses), std_effect_size (num_voxels, num_hypotheses);
    vector_type cond (num_voxels), stdev (num_voxels);

    Math::Stats::GLM::all_stats (data, design, extra_columns, hypotheses,
                                 cond, betas, abs_effect_size, std_effect_size, stdev);

    ProgressBar progress ("Outputting beta coefficients, effect size and standard deviation", num_factors + (2 * num_hypotheses) + 1 + (nans_in_data || extra_columns.size() ? 1 : 0));
    for (ssize_t i = 0; i != num_factors; ++i) {
      write_output (betas.row(i), *v2v, prefix + "beta" + str(i) + ".mif", output_header);
      ++progress;
    }
    for (size_t i = 0; i != num_hypotheses; ++i) {
      if (!hypotheses[i].is_F()) {
        write_output (abs_effect_size.col(i), *v2v, prefix + "abs_effect" + postfix(i) + ".mif", output_header);
        ++progress;
        write_output (std_effect_size.col(i), *v2v, prefix + "std_effect" + postfix(i) + ".mif", output_header);
        ++progress;
      }
    }
    if (nans_in_data || extra_columns.size()) {
      write_output (cond, *v2v, prefix + "cond.mif", output_header);
      ++progress;
    }
    write_output (stdev, *v2v, prefix + "std_dev.mif", output_header);
  }

  // Construct the class for performing the initial statistical tests
  std::shared_ptr<GLM::TestBase> glm_test;
  if (extra_columns.size() || nans_in_data) {
    glm_test.reset (new GLM::TestVariable (extra_columns, data, design, hypotheses, nans_in_data, nans_in_columns));
  } else {
    glm_test.reset (new GLM::TestFixed (data, design, hypotheses));
  }

  std::shared_ptr<Stats::EnhancerBase> enhancer;
  if (use_tfce) {
    std::shared_ptr<Stats::TFCE::EnhancerBase> base (new Stats::Cluster::ClusterSize (connector, cluster_forming_threshold));
    enhancer.reset (new Stats::TFCE::Wrapper (base, tfce_dh, tfce_E, tfce_H));
  } else {
    enhancer.reset (new Stats::Cluster::ClusterSize (connector, cluster_forming_threshold));
  }

  matrix_type empirical_enhanced_statistic;
  if (do_nonstationarity_adjustment) {
    if (!use_tfce)
      throw Exception ("Nonstationarity adjustment is not currently implemented for threshold-based cluster analysis");
    Stats::PermTest::precompute_empirical_stat (glm_test, enhancer, empirical_skew, empirical_enhanced_statistic);
    for (size_t i = 0; i != num_hypotheses; ++i)
      write_output (empirical_enhanced_statistic.col(i), *v2v, prefix + "empirical" + postfix(i) + ".mif", output_header);
  }

  // Precompute statistic value and enhanced statistic for the default permutation
<<<<<<< HEAD
  matrix_type default_statistic, default_zstat, default_enhanced;
  Stats::PermTest::precompute_default_permutation (glm_test, enhancer, empirical_enhanced_statistic, default_statistic, default_zstat, default_enhanced);
=======
  matrix_type default_output, enhanced_output;
  Stats::PermTest::precompute_default_permutation (glm_test, enhancer, empirical_enhanced_statistic, default_output, enhanced_output);
>>>>>>> bdb9376c
  for (size_t i = 0; i != num_hypotheses; ++i) {
    write_output (default_statistic.col (i), *v2v, prefix + (hypotheses[i].is_F() ? "F" : "t") + "value" + postfix(i) + ".mif", output_header);
    write_output (default_zstat    .col (i), *v2v, prefix + "Zstat" + postfix(i) + ".mif", output_header);
    write_output (default_enhanced .col (i), *v2v, prefix + (use_tfce ? "tfce" : "clustersize") + postfix(i) + ".mif", output_header);
  }

  if (!get_options ("notest").size()) {

    const bool fwe_strong = get_option_value ("strong", false);
    if (fwe_strong && num_hypotheses == 1) {
      WARN("Option -strong has no effect when testing a single hypothesis only");
    }

    matrix_type null_distribution, uncorrected_pvalue;
    count_matrix_type null_contributions;

    Stats::PermTest::run_permutations (glm_test, enhancer, empirical_enhanced_statistic, default_enhanced, fwe_strong,
                                       null_distribution, null_contributions, uncorrected_pvalue);

    ProgressBar progress ("Outputting final results", (fwe_strong ? 1 : num_hypotheses) + 1 + 3*num_hypotheses);

    if (fwe_strong) {
      save_vector (null_distribution.col(0), prefix + "null_dist.txt");
      ++progress;
    } else {
      for (size_t i = 0; i != num_hypotheses; ++i) {
        save_vector (null_distribution.col(i), prefix + "null_dist" + postfix(i) + ".txt");
        ++progress;
      }
    }

    const matrix_type fwe_pvalue_output = MR::Math::Stats::fwe_pvalue (null_distribution, default_enhanced);
    ++progress;
    for (size_t i = 0; i != num_hypotheses; ++i) {
      write_output (fwe_pvalue_output.col(i), *v2v, prefix + "fwe_1mpvalue" + postfix(i) + ".mif", output_header);
      ++progress;
      write_output (uncorrected_pvalue.col(i), *v2v, prefix + "uncorrected_pvalue" + postfix(i) + ".mif", output_header);
      ++progress;
      write_output (null_contributions.col(i), *v2v, prefix + "null_contributions" + postfix(i) + ".mif", output_header);
      ++progress;
    }

  }
}<|MERGE_RESOLUTION|>--- conflicted
+++ resolved
@@ -334,13 +334,8 @@
   }
 
   // Precompute statistic value and enhanced statistic for the default permutation
-<<<<<<< HEAD
   matrix_type default_statistic, default_zstat, default_enhanced;
   Stats::PermTest::precompute_default_permutation (glm_test, enhancer, empirical_enhanced_statistic, default_statistic, default_zstat, default_enhanced);
-=======
-  matrix_type default_output, enhanced_output;
-  Stats::PermTest::precompute_default_permutation (glm_test, enhancer, empirical_enhanced_statistic, default_output, enhanced_output);
->>>>>>> bdb9376c
   for (size_t i = 0; i != num_hypotheses; ++i) {
     write_output (default_statistic.col (i), *v2v, prefix + (hypotheses[i].is_F() ? "F" : "t") + "value" + postfix(i) + ".mif", output_header);
     write_output (default_zstat    .col (i), *v2v, prefix + "Zstat" + postfix(i) + ".mif", output_header);
