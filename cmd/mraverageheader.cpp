--- conflicted
+++ resolved
@@ -91,13 +91,8 @@
     }
   }
 
-<<<<<<< HEAD
-  vector<Eigen::Transform<default_type, 3, Eigen::Projective>> transform_header_with;
+  std::vector<Eigen::Transform<default_type, 3, Eigen::Projective>> transform_header_with;
   auto H = compute_minimum_average_header(headers_in, transform_header_with, spacing, padding);
-=======
-  std::vector<Eigen::Transform<default_type, 3, Eigen::Projective>> transform_header_with;
-  auto H = compute_minimum_average_header(headers_in, transform_header_with, resolution, padding);
->>>>>>> 81d8576d
   H.datatype() = DataType::Bit;
   if (fill) {
     H.ndim() = dim;
