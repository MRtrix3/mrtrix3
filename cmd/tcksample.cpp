/*
 * Copyright (c) 2008-2016 the MRtrix3 contributors
 * 
 * This Source Code Form is subject to the terms of the Mozilla Public
 * License, v. 2.0. If a copy of the MPL was not distributed with this
 * file, You can obtain one at http://mozilla.org/MPL/2.0/
 * 
 * MRtrix is distributed in the hope that it will be useful,
 * but WITHOUT ANY WARRANTY; without even the implied warranty of
 * MERCHANTABILITY or FITNESS FOR A PARTICULAR PURPOSE.
 * 
 * For more details, see www.mrtrix.org
 * 
 */


#include "command.h"
#include "image.h"
#include "image_helpers.h"
#include "memory.h"
#include "dwi/tractography/file.h"
#include "dwi/tractography/properties.h"
#include "dwi/tractography/scalar_file.h"
#include "dwi/tractography/mapping/mapper.h"
#include "file/ofstream.h"
#include "file/path.h"
#include "interp/linear.h"
#include "interp/nearest.h"
#include "math/median.h"




using namespace MR;
using namespace App;


enum stat_tck { MEAN, MEDIAN, MIN, MAX, NONE };
const char* statistics[] = { "mean", "median", "min", "max", nullptr };

enum interp_type { NEAREST, LINEAR, PRECISE };


void usage ()
{
  AUTHOR = "Robert E. Smith (robert.smith@florey.edu.au)";

  DESCRIPTION
  + "sample values of an associated image along tracks"

  + "By default, the value of the underlying image at each point along the track "
    "is written to either an ASCII file (with all values for each track on the same "
    "line), or a track scalar file (.tsf). Alternatively, some statistic can be "
    "taken from the values along each streamline and written to a vector file.";

  ARGUMENTS
  + Argument ("tracks", "the input track file").type_tracks_in()
  + Argument ("image",  "the image to be sampled").type_image_in()
  + Argument ("values", "the output sampled values").type_file_out();

  OPTIONS

  + Option ("stat_tck", "compute some statistic from the values along each streamline "
                        "(options are: " + join(statistics, ",") + ")")
    + Argument ("statistic").type_choice (statistics)

  + Option ("nointerp", "do not use trilinear interpolation when sampling image values")

  + Option ("precise", "use the precise mechanism for mapping streamlines to voxels "
                       "(obviates the need for trilinear interpolation) "
                       "(only applicable if some per-streamline statistic is requested)")

  + Option ("use_tdi_fraction",
            "each streamline is assigned a fraction of the image intensity "
            "in each voxel based on the fraction of the track density "
            "contributed by that streamline (this is only appropriate for "
            "processing a whole-brain tractogram, and images for which the "
            "quantiative parameter is additive)");

  
  // TODO add support for SH amplitude along tangent
  // TODO add support for reading from fixel image
  //   (this would supersede fixel2tsf when used without -precise or -stat_tck options)
  //   (wait until fixel_twi is merged; should simplify)

  REFERENCES
    + "* If using -precise option: " // Internal
    "Smith, R. E.; Tournier, J.-D.; Calamante, F. & Connelly, A. "
    "SIFT: Spherical-deconvolution informed filtering of tractograms. "
    "NeuroImage, 2013, 67, 298-312";


}



typedef float value_type;
typedef Eigen::VectorXf vector_type;



class TDI : public Image<value_type> { MEMALIGN(TDI)
  public:
    TDI (const Header& H, const size_t num_tracks) :
        Image<value_type> (Image<value_type>::scratch (H, "TDI scratch image")),
        progress ("Generating initial TDI", num_tracks) { }

    bool operator() (const DWI::Tractography::Mapping::SetVoxel& in)
    {
      for (const auto v : in) {
        assign_pos_of (v, 0, 3).to (*this);
        value() += v.get_length();
      }
      ++progress;
      return true;
    }

    void done() { progress.done(); }

  protected:
    ProgressBar progress;

};



<<<<<<< HEAD
// Guarantees thread-safety
class Sampler { MEMALIGN(Sampler)
=======
template <class Interp>
class SamplerNonPrecise {
>>>>>>> de773ec5
  public:
    SamplerNonPrecise (Image<value_type>& image, const stat_tck statistic, MR::copy_ptr<TDI>& precalc_tdi) :
        interp (image),
        mapper (precalc_tdi ? new DWI::Tractography::Mapping::TrackMapperBase (image) : nullptr),
        tdi (precalc_tdi),
        statistic (statistic)
    {
      if (mapper)
        mapper->set_use_precise_mapping (false);
    }

    bool operator() (DWI::Tractography::Streamline<>& tck, std::pair<size_t, value_type>& out)
    {
      assert (statistic != stat_tck::NONE);
      out.first = tck.index;

<<<<<<< HEAD
      // Only if _not_ using precise mapping, and _not_ using a pre-calculated TDI
      //   (in the latter case, the mapper will still be used, just without the precise mapping;
      //   each traversed voxel will return a length of 1)
      if (interp) {

        std::pair<size_t, vector_type> values;
        (*this) (tck, values);

        if (statistic == MEAN) {
          // Take distance between points into account in mean calculation
          //   (Should help down-weight endpoints)
          value_type integral = value_type(0), sum_lengths = value_type(0);
          for (size_t i = 0; i != tck.size(); ++i) {
            value_type length = value_type(0);
            if (i)
              length += (tck[i] - tck[i-1]).norm();
            if (i < tck.size() - 1)
              length += (tck[i+1] - tck[i]).norm();
            length *= 0.5;
            integral += values.second[i] * length;
            sum_lengths += length;
          }
          out.second = sum_lengths ? (integral / sum_lengths) : 0.0;
        } else {
          sum_lengths = tck.calc_length();
          if (statistic == MEDIAN) {
            // Don't bother with a weighted median here
            vector<value_type> data;
            data.assign (values.second.data(), values.second.data() + values.second.size());
            out.second = Math::median (data);
          } else if (statistic == MIN) {
            out.second = std::numeric_limits<value_type>::infinity();
            for (size_t i = 0; i != tck.size(); ++i)
              out.second = std::min (out.second, values.second[i]);
          } else if (statistic == MAX) {
            out.second = -std::numeric_limits<value_type>::infinity();
            for (size_t i = 0; i != tck.size(); ++i)
              out.second = std::max (out.second, values.second[i]);
          } else {
            assert (0);
          }
=======
      std::pair<size_t, vector_type> values;
      (*this) (tck, values);

      if (statistic == MEAN) {
        // Take distance between points into account in mean calculation
        //   (Should help down-weight endpoints)
        value_type integral = value_type(0), sum_lengths = value_type(0);
        for (size_t i = 0; i != tck.size(); ++i) {
          value_type length = value_type(0);
          if (i)
            length += (tck[i] - tck[i-1]).norm();
          if (i < tck.size() - 1)
            length += (tck[i+1] - tck[i]).norm();
          length *= 0.5;
          integral += values.second[i] * length;
          sum_lengths += length;
>>>>>>> de773ec5
        }
        out.second = sum_lengths ? (integral / sum_lengths) : 0.0;
      } else {
<<<<<<< HEAD

        DWI::Tractography::Mapping::SetVoxel voxels;
        (*mapper) (tck, voxels);

        if (statistic == MEAN) {
          value_type integral = value_type(0.0);
          for (const auto v : voxels) {
            assign_pos_of (v).to (*image);
            integral += v.get_length() * (image->value() * get_tdi_multiplier (v));
            sum_lengths += v.get_length();
          }
          out.second = integral / sum_lengths;
        } else if (statistic == MEDIAN) {
          // Should be a weighted median...
          // Just use the n.log(n) algorithm
          class WeightSort { NOMEMALIGN
            public:
              WeightSort (const DWI::Tractography::Mapping::Voxel& voxel, const value_type value) :
                  value (value),
                  length (voxel.get_length()) { }
              bool operator< (const WeightSort& that) const { return value < that.value; }
              value_type value, length;
          };
          vector<WeightSort> data;
          for (const auto v : voxels) {
            assign_pos_of (v).to (*image);
            data.push_back (WeightSort (v, (image->value() * get_tdi_multiplier (v))));
            sum_lengths += v.get_length();
          }
          std::sort (data.begin(), data.end());
          const value_type target_length = 0.5 * sum_lengths;
          sum_lengths = value_type(0.0);
          value_type prev_value = data.front().value;
          for (const auto d : data) {
            if ((sum_lengths += d.length) > target_length) {
              out.second = prev_value;
              break;
            }
            prev_value = d.value;
          }
=======
        if (statistic == MEDIAN) {
          // Don't bother with a weighted median here
          std::vector<value_type> data;
          data.assign (values.second.data(), values.second.data() + values.second.size());
          out.second = Math::median (data);
>>>>>>> de773ec5
        } else if (statistic == MIN) {
          out.second = std::numeric_limits<value_type>::infinity();
          for (size_t i = 0; i != tck.size(); ++i)
            out.second = std::min (out.second, values.second[i]);
        } else if (statistic == MAX) {
          out.second = -std::numeric_limits<value_type>::infinity();
          for (size_t i = 0; i != tck.size(); ++i)
            out.second = std::max (out.second, values.second[i]);
        } else {
          assert (0);
        }
      }

      if (!std::isfinite (out.second))
        out.second = NaN;

      return true;
    }

    bool operator() (const DWI::Tractography::Streamline<>& tck, std::pair<size_t, vector_type>& out)
    {
      out.first = tck.index;
      out.second.resize (tck.size());
      for (size_t i = 0; i != tck.size(); ++i) {
        if (interp.scanner (tck[i]))
          out.second[i] = interp.value();
        else
          out.second[i] = std::numeric_limits<value_type>::quiet_NaN();
      }
      return true;
    }

  private:
    Interp interp;
    std::shared_ptr<DWI::Tractography::Mapping::TrackMapperBase> mapper;
    MR::copy_ptr<TDI> tdi;
    const stat_tck statistic;

    value_type get_tdi_multiplier (const DWI::Tractography::Mapping::Voxel& v)
    {
      if (!tdi)
        return value_type(1);
      assign_pos_of (v).to (*tdi);
      assert (!is_out_of_bounds (*tdi));
      return v.get_length() / tdi->value();
    }

};



class SamplerPrecise {
  public:
    SamplerPrecise (Image<value_type>& image, const stat_tck statistic, MR::copy_ptr<TDI>& precalc_tdi) :
        image (image),
        mapper (new DWI::Tractography::Mapping::TrackMapperBase (image)),
        tdi (precalc_tdi),
        statistic (statistic)
    {
      assert (statistic != stat_tck::NONE);
      mapper->set_use_precise_mapping (true);
    }

    bool operator() (DWI::Tractography::Streamline<>& tck, std::pair<size_t, value_type>& out)
    {
      out.first = tck.index;
      value_type sum_lengths = value_type(0);

      DWI::Tractography::Mapping::SetVoxel voxels;
      (*mapper) (tck, voxels);

      if (statistic == MEAN) {
        value_type integral = value_type(0.0);
        for (const auto v : voxels) {
          assign_pos_of (v).to (image);
          integral += v.get_length() * (image.value() * get_tdi_multiplier (v));
          sum_lengths += v.get_length();
        }
        out.second = integral / sum_lengths;
      } else if (statistic == MEDIAN) {
        // Should be a weighted median...
        // Just use the n.log(n) algorithm
        class WeightSort {
          public:
            WeightSort (const DWI::Tractography::Mapping::Voxel& voxel, const value_type value) :
              value (value),
              length (voxel.get_length()) { }
            bool operator< (const WeightSort& that) const { return value < that.value; }
            value_type value, length;
        };
        std::vector<WeightSort> data;
        for (const auto v : voxels) {
          assign_pos_of (v).to (image);
          data.push_back (WeightSort (v, (image.value() * get_tdi_multiplier (v))));
          sum_lengths += v.get_length();
        }
        std::sort (data.begin(), data.end());
        const value_type target_length = 0.5 * sum_lengths;
        sum_lengths = value_type(0.0);
        value_type prev_value = data.front().value;
        for (const auto d : data) {
          if ((sum_lengths += d.length) > target_length) {
            out.second = prev_value;
            break;
          }
          prev_value = d.value;
        }
      } else if (statistic == MIN) {
        out.second = std::numeric_limits<value_type>::infinity();
        for (const auto v : voxels) {
          assign_pos_of (v).to (image);
          out.second = std::min (out.second, value_type (image.value() * get_tdi_multiplier (v)));
          sum_lengths += v.get_length();
        }
      } else if (statistic == MAX) {
        out.second = -std::numeric_limits<value_type>::infinity();
        for (const auto v : voxels) {
          assign_pos_of (v).to (image);
          out.second = std::max (out.second, value_type (image.value() * get_tdi_multiplier (v)));
          sum_lengths += v.get_length();
        }
      } else {
        assert (0);
      }

      if (!std::isfinite (out.second))
        out.second = NaN;

      return true;
    }


  private:
    Image<value_type> image;
    std::shared_ptr<DWI::Tractography::Mapping::TrackMapperBase> mapper;
    MR::copy_ptr<TDI> tdi;
    const stat_tck statistic;

    value_type get_tdi_multiplier (const DWI::Tractography::Mapping::Voxel& v)
    {
      if (!tdi)
        return value_type(1);
      assign_pos_of (v).to (*tdi);
      assert (!is_out_of_bounds (*tdi));
      return v.get_length() / tdi->value();
    }

};



class ReceiverBase { MEMALIGN(ReceiverBase)
  public:
    ReceiverBase (const size_t num_tracks) :
        received (0),
        expected (num_tracks),
        progress ("Sampling values underlying streamlines", num_tracks) { }

    ReceiverBase (const ReceiverBase&) = delete;

    virtual ~ReceiverBase() {
      if (received != expected)
        WARN ("Track file reports " + str(expected) + " tracks, but contains " + str(received));
    }

  protected:
    void operator++ () {
      ++received;
      ++progress;
    }

    size_t received;

  private:
    const size_t expected;
    ProgressBar progress;

};


class Receiver_Statistic : private ReceiverBase { MEMALIGN(Receiver_Statistic)
  public:
    Receiver_Statistic (const size_t num_tracks) :
        ReceiverBase (num_tracks),
        vector_data (vector_type::Zero (num_tracks)) { }
    Receiver_Statistic (const Receiver_Statistic&) = delete;

    bool operator() (std::pair<size_t, value_type>& in) {
      if (in.first >= size_t(vector_data.size()))
        vector_data.conservativeResizeLike (vector_type::Zero (in.first + 1));
      vector_data[in.first] = in.second;
      ++(*this);
      return true;
    }

    void save (const std::string& path) {
      MR::save_vector (vector_data, path);
    }

  private:
    vector_type vector_data;
};



class Receiver_NoStatistic : private ReceiverBase { MEMALIGN(Receiver_NoStatistic)
  public:
    Receiver_NoStatistic (const std::string& path,
                          const size_t num_tracks,
                          const DWI::Tractography::Properties& properties) :
        ReceiverBase (num_tracks)
    {
      if (Path::has_suffix (path, ".tsf"))
        tsf.reset (new DWI::Tractography::ScalarWriter<value_type> (path, properties));
      else
        ascii.reset (new File::OFStream (path));
    }
    Receiver_NoStatistic (const Receiver_NoStatistic&) = delete;

    bool operator() (std::pair<size_t, vector_type>& in)
    {
      // Requires preservation of order
      assert (in.first == ReceiverBase::received);
      if (ascii)
        (*ascii) << in.second.transpose() << "\n";
      else
        (*tsf) (in.second);
      ++(*this);
      return true;
    }

  private:
    std::unique_ptr<File::OFStream> ascii;
    std::unique_ptr<DWI::Tractography::ScalarWriter<value_type>> tsf;
};




template <class InterpType>
void execute_nostat (DWI::Tractography::Reader<value_type>& reader,
                     const DWI::Tractography::Properties& properties,
                     const size_t num_tracks,
                     Image<value_type>& image,
                     const std::string& path)
{
  MR::copy_ptr<TDI> no_tdi;
  SamplerNonPrecise<InterpType> sampler (image, stat_tck::NONE, no_tdi);
  Receiver_NoStatistic receiver (path, num_tracks, properties);
  DWI::Tractography::Streamline<value_type> tck;
  std::pair<size_t, vector_type> values;
  size_t counter = 0;
  while (reader (tck)) {
    sampler (tck, values);
    receiver (values);
    ++counter;
  }
  if (counter != num_tracks)
    WARN ("Expected " + str(num_tracks) + " tracks based on header; read " + str(counter));
}

template <class SamplerType>
void execute (DWI::Tractography::Reader<value_type>& reader,
              const size_t num_tracks,
              Image<value_type>& image,
              const stat_tck statistic,
              MR::copy_ptr<TDI>& tdi,
              const std::string& path)
{
  SamplerType sampler (image, statistic, tdi);
  Receiver_Statistic receiver (num_tracks);
  Thread::run_queue (reader,
                     Thread::batch (DWI::Tractography::Streamline<value_type>()),
                     Thread::multi (sampler),
                     Thread::batch (std::pair<size_t, value_type>()),
                     receiver);
  receiver.save (path);
}



void run ()
{
  DWI::Tractography::Properties properties;
  DWI::Tractography::Reader<value_type> reader (argument[0], properties);
  auto H = Header::open (argument[1]);
  auto image = H.get_image<value_type>();

  auto opt = get_options ("stat_tck");
  const stat_tck statistic = opt.size() ? stat_tck(int(opt[0][0])) : stat_tck::NONE;
  const bool nointerp = get_options ("nointerp").size();
  const bool precise = get_options ("precise").size();
  if (nointerp && precise)
    throw Exception ("Option -nointerp and -precise are mutually exclusive");
  const interp_type interp = nointerp ? interp_type::NEAREST : (precise ? interp_type::PRECISE : interp_type::LINEAR);
  const size_t num_tracks = properties.find("count") == properties.end() ?
                            0 :
                            to<size_t>(properties["count"]);

  if (statistic == stat_tck::NONE && interp == interp_type::PRECISE)
    throw Exception ("Precise streamline mapping may only be used with per-streamline statistics");

  MR::copy_ptr<TDI> tdi;
  if (get_options ("use_tdi_fraction").size()) {
    if (statistic == stat_tck::NONE)
      throw Exception ("Cannot use -use_tdi_fraction option unless a per-streamline statistic is used");
    DWI::Tractography::Reader<value_type> tdi_reader (argument[0], properties);
    DWI::Tractography::Mapping::TrackMapperBase mapper (H);
    mapper.set_use_precise_mapping (interp == interp_type::PRECISE);
    tdi.reset (new TDI (H, num_tracks));
    Thread::run_queue (tdi_reader,
                       Thread::batch (DWI::Tractography::Streamline<value_type>()),
                       Thread::multi (mapper),
                       Thread::batch (DWI::Tractography::Mapping::SetVoxel()),
                       *tdi);
    tdi->done();
  }

  if (statistic == stat_tck::NONE) {
    switch (interp) {
      case interp_type::NEAREST:
        execute_nostat<Interp::Nearest<Image<value_type>>> (reader, properties, num_tracks, image, argument[2]);
        break;
      case interp_type::LINEAR:
        execute_nostat<Interp::Linear<Image<value_type>>> (reader, properties, num_tracks, image, argument[2]);
        break;
      case interp_type::PRECISE:
        throw Exception ("Precise streamline mapping may only be used with per-streamline statistics");
    }
  } else {
    switch (interp) {
      case interp_type::NEAREST:
        execute<SamplerNonPrecise<Interp::Nearest<Image<value_type>>>> (reader, num_tracks, image, statistic, tdi, argument[2]);
        break;
      case interp_type::LINEAR:
        execute<SamplerNonPrecise<Interp::Linear<Image<value_type>>>> (reader, num_tracks, image, statistic, tdi, argument[2]);
        break;
      case interp_type::PRECISE:
        execute<SamplerPrecise> (reader, num_tracks, image, statistic, tdi, argument[2]);
        break;
    }
  }
}
<|MERGE_RESOLUTION|>--- conflicted
+++ resolved
@@ -124,13 +124,9 @@
 
 
 
-<<<<<<< HEAD
-// Guarantees thread-safety
-class Sampler { MEMALIGN(Sampler)
-=======
 template <class Interp>
-class SamplerNonPrecise {
->>>>>>> de773ec5
+class SamplerNonPrecise 
+{ MEMALIGN (SamplerNonPrecise<Interp>)
   public:
     SamplerNonPrecise (Image<value_type>& image, const stat_tck statistic, MR::copy_ptr<TDI>& precalc_tdi) :
         interp (image),
@@ -147,49 +143,6 @@
       assert (statistic != stat_tck::NONE);
       out.first = tck.index;
 
-<<<<<<< HEAD
-      // Only if _not_ using precise mapping, and _not_ using a pre-calculated TDI
-      //   (in the latter case, the mapper will still be used, just without the precise mapping;
-      //   each traversed voxel will return a length of 1)
-      if (interp) {
-
-        std::pair<size_t, vector_type> values;
-        (*this) (tck, values);
-
-        if (statistic == MEAN) {
-          // Take distance between points into account in mean calculation
-          //   (Should help down-weight endpoints)
-          value_type integral = value_type(0), sum_lengths = value_type(0);
-          for (size_t i = 0; i != tck.size(); ++i) {
-            value_type length = value_type(0);
-            if (i)
-              length += (tck[i] - tck[i-1]).norm();
-            if (i < tck.size() - 1)
-              length += (tck[i+1] - tck[i]).norm();
-            length *= 0.5;
-            integral += values.second[i] * length;
-            sum_lengths += length;
-          }
-          out.second = sum_lengths ? (integral / sum_lengths) : 0.0;
-        } else {
-          sum_lengths = tck.calc_length();
-          if (statistic == MEDIAN) {
-            // Don't bother with a weighted median here
-            vector<value_type> data;
-            data.assign (values.second.data(), values.second.data() + values.second.size());
-            out.second = Math::median (data);
-          } else if (statistic == MIN) {
-            out.second = std::numeric_limits<value_type>::infinity();
-            for (size_t i = 0; i != tck.size(); ++i)
-              out.second = std::min (out.second, values.second[i]);
-          } else if (statistic == MAX) {
-            out.second = -std::numeric_limits<value_type>::infinity();
-            for (size_t i = 0; i != tck.size(); ++i)
-              out.second = std::max (out.second, values.second[i]);
-          } else {
-            assert (0);
-          }
-=======
       std::pair<size_t, vector_type> values;
       (*this) (tck, values);
 
@@ -206,58 +159,14 @@
           length *= 0.5;
           integral += values.second[i] * length;
           sum_lengths += length;
->>>>>>> de773ec5
         }
         out.second = sum_lengths ? (integral / sum_lengths) : 0.0;
       } else {
-<<<<<<< HEAD
-
-        DWI::Tractography::Mapping::SetVoxel voxels;
-        (*mapper) (tck, voxels);
-
-        if (statistic == MEAN) {
-          value_type integral = value_type(0.0);
-          for (const auto v : voxels) {
-            assign_pos_of (v).to (*image);
-            integral += v.get_length() * (image->value() * get_tdi_multiplier (v));
-            sum_lengths += v.get_length();
-          }
-          out.second = integral / sum_lengths;
-        } else if (statistic == MEDIAN) {
-          // Should be a weighted median...
-          // Just use the n.log(n) algorithm
-          class WeightSort { NOMEMALIGN
-            public:
-              WeightSort (const DWI::Tractography::Mapping::Voxel& voxel, const value_type value) :
-                  value (value),
-                  length (voxel.get_length()) { }
-              bool operator< (const WeightSort& that) const { return value < that.value; }
-              value_type value, length;
-          };
-          vector<WeightSort> data;
-          for (const auto v : voxels) {
-            assign_pos_of (v).to (*image);
-            data.push_back (WeightSort (v, (image->value() * get_tdi_multiplier (v))));
-            sum_lengths += v.get_length();
-          }
-          std::sort (data.begin(), data.end());
-          const value_type target_length = 0.5 * sum_lengths;
-          sum_lengths = value_type(0.0);
-          value_type prev_value = data.front().value;
-          for (const auto d : data) {
-            if ((sum_lengths += d.length) > target_length) {
-              out.second = prev_value;
-              break;
-            }
-            prev_value = d.value;
-          }
-=======
         if (statistic == MEDIAN) {
           // Don't bother with a weighted median here
-          std::vector<value_type> data;
+          vector<value_type> data;
           data.assign (values.second.data(), values.second.data() + values.second.size());
           out.second = Math::median (data);
->>>>>>> de773ec5
         } else if (statistic == MIN) {
           out.second = std::numeric_limits<value_type>::infinity();
           for (size_t i = 0; i != tck.size(); ++i)
@@ -309,7 +218,8 @@
 
 
 
-class SamplerPrecise {
+class SamplerPrecise 
+{ MEMALIGN (SamplerPrecise)
   public:
     SamplerPrecise (Image<value_type>& image, const stat_tck statistic, MR::copy_ptr<TDI>& precalc_tdi) :
         image (image),
@@ -340,7 +250,7 @@
       } else if (statistic == MEDIAN) {
         // Should be a weighted median...
         // Just use the n.log(n) algorithm
-        class WeightSort {
+        class WeightSort { NOMEMALIGN
           public:
             WeightSort (const DWI::Tractography::Mapping::Voxel& voxel, const value_type value) :
               value (value),
@@ -348,7 +258,7 @@
             bool operator< (const WeightSort& that) const { return value < that.value; }
             value_type value, length;
         };
-        std::vector<WeightSort> data;
+        vector<WeightSort> data;
         for (const auto v : voxels) {
           assign_pos_of (v).to (image);
           data.push_back (WeightSort (v, (image.value() * get_tdi_multiplier (v))));
