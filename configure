#!/usr/bin/env python

# Copyright (c) 2008-2019 the MRtrix3 contributors.
#
# This Source Code Form is subject to the terms of the Mozilla Public
# License, v. 2.0. If a copy of the MPL was not distributed with this
# file, You can obtain one at http://mozilla.org/MPL/2.0/.
#
# Covered Software is provided under this License on an "as is"
# basis, without warranty of any kind, either expressed, implied, or
# statutory, including, without limitation, warranties that the
# Covered Software is free of defects, merchantable, fit for a
# particular purpose or non-infringing.
# See the Mozilla Public License v. 2.0 for more details.
#
# For more details, see http://www.mrtrix.org/.

# pylint: disable=invalid-name

usage_string = '''
USAGE

    [ENV] ./configure [-debug] [-assert] [-profile] [-nogui] [-noshared]


DESCRIPTION

    In most cases, a simple invocation should work:

       $ ./configure

    This creates a 'config' file containing the parameters of the buid (PATH,
    compiler flags, etc.). A number of options are provided to modify the build
    for debugging and other purposes (see OPTIONS below). For example:

      $ ./configure -debug -assert

    will generate a config file with debugging symbols and assertions enabled.
    Other parameters are controlled by setting environment variables (see
    ENVIRONMENT VARIABLES below). For example:

      $ ARCH=x86-64 ./configure

    will produce a config file to run on a generic AMD64 CPU.

OPTIONS

    -debug       enable debugging symbols.

    -assert      enable all assert() and related checks.

    -nooptim     disable optimisation (implied by -debug and -profile).

    -profile     enable profiling.

    -nogui       disable GUI components.

    -noshared    disable shared library generation.

    -static      produce statically-linked executables.

    -verbose     enable more informative output.

    -dev         enable the extended development build process.

    -R           used to generate an R module (implies -noshared).

    -openmp      enable OpenMP compiler flags.

    -conda       prevent stripping anaconda/miniconda from the PATH (only use if
                 you intend building with the conda toolchain - not recommended)


ENVIRONMENT VARIABLES

    For non-standard setups, you may need to supply additional information
    using environment variables. For example, to set the compiler, use:

      $ CXX=/usr/local/bin/g++-5.5 ./configure

    Alternatively:

      $ export CXX=/usr/local/bin/g++-5.5
      $ ./configure

    Multiple environment variables can be set this way as needed.
    The following environment variables are available:

    CXX
        The compiler command to use. The default is "clang++", falling back to
        "g++" if not found.

    CXX_ARGS
        The arguments expected by the compiler. The default is:
            "-c CFLAGS SRC -o OBJECT"

    LINK
        The linker command to use. The default is the same as CXX.

    LINK_ARGS
        The arguments expected by the linker. The default is:
            "LINKFLAGS OBJECTS -o EXECUTABLE"

    LINKLIB_ARGS
        The arguments expected by the linker for generating a shared library.
        The default is:
             "-shared LINKLIB_FLAGS OBJECTS -o LIB"

    ARCH
        the specific CPU architecture to compile for. This variable will be
        passed to the compiler using -march=$ARCH. You can use 'ARCH=native' to
        get the best performance for your system. Note that this will result in
        executables that may not run on other systems if the same CPU
        extensions are not available.

    CFLAGS
        Any additional flags to the compiler.

    LINKFLAGS
        Any additional flags to the linker.

    LINKLIB_FLAGS
        Any additional flags to the linker to generate a shared library.

    EIGEN_CFLAGS
        Any flags required to compile with Eigen3. This may include in
        particular the path to the include files, if not in a standard location
        For example:
            $ EIGEN_CFLAGS="-isystem /usr/local/include/eigen3" ./configure

    ZLIB_CFLAGS
        Any flags required to compile with the zlib compression library.

    ZLIB_LINKFLAGS
        Any flags required to link with the zlib compression library.

    TIFF_CFLAGS
        Any flags required to compile with the TIFF library.

    TIFF_LINKFLAGS
        Any flags required to link with the TIFF library.

    FFTW_CFLAGS
        Any flags required to compile with the FFTW library.

    FFTW_LINKFLAGS
        Any flags required to link with the FFTW library.

    QMAKE
        The command to invoke Qt's qmake (default: qmake).

    MOC
        The command to invoke Qt's meta-object compile (default: moc)

    RCC
        The command to invoke Qt's resource compiler (default: rcc)

    PATH
        Set the path to use during the configure process. This may be useful
        to set the path to Qt's qmake. For example:
            $ PATH=/usr/local/bin:$PATH ./configure

        Note that this path will be stored in the config file and used during
        subsequent invocations of the build process. It only needs to be
        specified correctly at configure time.
'''

import subprocess, sys, os, platform, tempfile, shlex, re, copy
system = platform.system().lower()

# on Windows, need to use MSYS2 version of python - not MinGW version:
if sys.executable[0].isalpha() and sys.executable[1] == ':':
  python_cmd = subprocess.check_output ([ 'cygpath.exe', '-w', '/usr/bin/python' ]).decode(errors='ignore').splitlines()[0].strip()
  sys.exit (subprocess.call ([ python_cmd ] + sys.argv))


debug = False
asserts = False
profile = False
nogui = False
noshared = False
static = False
verbose = False
R_module = False
openmp = False
dev = False
conda = False

optimlevel = 3

for arg in sys.argv[1:]:
  if '-debug'.startswith (arg):
    debug = True
    optimlevel = 0
  elif '-dev'.startswith (arg):
    dev = True
  elif '-assert'.startswith (arg):
    asserts = True
  elif '-nooptim'.startswith (arg):
    optimlevel = 0
  elif '-profile'.startswith (arg):
    profile = True
    optimlevel = 0
  elif '-nogui'.startswith (arg):
    nogui = True
  elif '-noshared'.startswith (arg):
    noshared = True
  elif '-static'.startswith (arg):
    static = True
    noshared = True
  elif '-verbose'.startswith (arg):
    verbose = True
  elif '-R'.startswith (arg):
    R_module = True
    #noshared = True
    nogui = True
  elif '-openmp'.startswith (arg):
    openmp = True
  elif '-conda'.startswith (arg):
    conda = True
  else:
    sys.stdout.write (usage_string)
    sys.exit (1)



logfile = open (os.path.join (os.path.dirname(sys.argv[0]), 'configure.log'), 'wb')
config_report = ''


def log (message):
  global logfile
  logfile.write (message.encode (errors='ignore'))
  if verbose:
    sys.stdout.write (message)
    sys.stdout.flush()

def report (message):
  global config_report, logfile
  config_report += message
  sys.stdout.write (message)
  sys.stdout.flush()
  logfile.write (('\nREPORT: ' + message.rstrip() + '\n').encode (errors='ignore'))

def error (message):
  global logfile
  logfile.write (('\nERROR: ' + message.rstrip() + '\n\n').encode (errors='ignore'))
  sys.stdout.write ('\nERROR: ' + message.rstrip() + '\n\n')
  sys.stdout.flush()
  sys.exit (1)


if profile:
  build_type = 'profiling version'
elif debug:
  build_type = 'debug version'
else:
  build_type = 'release version'

build_options = []
if asserts:
  build_options.append ('asserts')
if optimlevel <= 1:
  build_options.append ('nooptim')
if nogui:
  build_options.append ('nogui')
if noshared:
  build_options.append ('noshared')
if static:
  build_options.append ('static')
if openmp:
  build_options.append ('openmp')

if build_options:
  build_type += ' with ' + ', '.join (build_options)

report ("""
MRtrix build type requested: """ + build_type + '\n\n')


# if not using conda, remove any mention of conda from PATH:
issue_conda_warning = False
if conda:
  path = os.environ['PATH']
else:
  path = []
  for entry in os.environ['PATH'].split(os.pathsep):
    if 'conda' in entry:
      report ('WARNING: anaconda/miniconda detected in PATH ("' + entry + '") - removed to avoid conflicts\n')
      issue_conda_warning = True
    else:
      path += [ entry ]
  path = os.pathsep.join(path)
  os.environ['PATH'] = path

log ('PATH set to: ' + path)





cpp = ld = None

cxx = [ 'clang++', 'g++' ]
cxx_args = '-c CFLAGS SRC -o OBJECT'.split()
cpp_flags = [ '-std=c++11', '-DMRTRIX_BUILD_TYPE="'+build_type+'"' ]

ld_args = 'OBJECTS LINKFLAGS -o EXECUTABLE'.split()
ld_flags = []
if system != 'darwin':
  ld_flags += [ '-Wl,--sort-common,--as-needed' ]

if static:
  ld_flags += [ '-static', '-Wl,--whole-archive', '-lpthread', '-Wl,--no-whole-archive']

ld_lib_args = 'OBJECTS LINKLIB_FLAGS -o LIB'.split()


class TempFile(object):
  def __init__ (self, suffix):
    self.fid = None
    self.name = None
    [ fid, self.name ] = tempfile.mkstemp (suffix)
    self.fid = os.fdopen (fid, 'w')

  def __enter__ (self):
    return self

  def __exit__(self, exception_type, value, traceback):
    try:
      os.unlink (self.name)
    except OSError as excp:
      log ('error deleting temporary file "' + self.name + '": ' + excp.strerror)



class DeleteAfter(object):
  def __init__ (self, name):
    self.name = name

  def __enter__ (self):
    return self

  def __exit__(self, exception_type, value, traceback):
    try:
      os.unlink (self.name)
    except OSError as excp:
      log ('error deleting temporary file "' + self.name + '": ' + excp.strerror)


class TempDir(object):
  def __init__ (self):
    self.name = tempfile.mkdtemp()

  def __enter__ (self):
    return self

  def __exit__(self, exception_type, value, traceback):
    try:
      for basename in os.listdir (self.name):
        fullpath = os.path.join (self.name, basename)
        if os.path.isdir (fullpath):
          os.rmdir (fullpath)
        else:
          os.unlink (fullpath)
      os.rmdir (self.name)

    except OSError as excp:
      log ('error deleting temporary folder "' + self.name + '": ' + excp.strerror)



# error handling helpers:
class VersionError (Exception):
  pass
class QMakeError (Exception):
  pass
class QMOCError (Exception):
  pass
class CompileError (Exception):
  pass
class LinkError (Exception):
  pass
class RunError (Exception):
  pass

def compiler_hint (cmd, flags_var, flags, args_var=None, args=None):
  ret='''

  Set the '''+ flags_var + ''' environment variable to inform 'configure' of the path to the
  ''' + cmd + ''' on your system, as follows:
    $ export ''' + flags_var + '=' + flags + '''
    $./configure
  (amend with the actual path to the ''' + cmd + ''' on your system)
'''
  if args_var is not None:
    ret += '''
  If you are using a ''' + cmd + ' other than gcc or clang, you can also set the ' + args_var + '''
  environment variable to specify how your ''' + cmd + ''' expects different arguments
  to be presented on the command line, for instance as follows:
    $ export ''' + args_var + '=' + args + '''
    $ ./configure
'''
  return ret

def compiler_flags_hint (name, var, flags):
  return '''

  Set the ''' + var + ''' environment variable to inform 'configure' of
  the flags it must provide to the compiler in order to compile
  programs that use ''' + name + ''' functionality; this may include the path to
  the ''' + name + ''' include files, as well as any required flags.
  For example:
    $ export ''' + var + '=' + flags + '''
    $./configure
  (amend with the actual path to the ''' + name + ''' include files on your system)
'''

def linker_flags_hint (name, var, flags):
  return '''

  Set the ''' + var + ''' environment variable to inform 'configure' of
  the flags it must provide to the linker in order to link
  programs that use ''' + name + ''' functionality; this may include the path to
  the ''' + name + ''' libraries, as well as any required flags.
  For example:
    $ export ''' + var + '=' + flags + '''
    $./configure
  (amend with the actual path to the ''' + name + ''' library file on your system)
'''

configure_log_hint='''

  See the file 'configure.log' for details. If this doesn't help and you need
  further assistance, please post on the MRtrix3 community forum
  (http://community.mrtrix.org/), and make sure to include the full contents of
  the 'configure.log' file.
'''

qt_path_hint='''

  Make sure your PATH environment variable includes the location of the correct
  version of this command, for example:
    $ export PATH=/opt/qt5/bin:$PATH
    $./configure
  (amend with the actual path to the Qt executables on your system)
'''

def qt_exec_hint (name):
  return '''

  If your PATH already includes the correct location, but there are several
  versions of the command available, use the ''' + name.upper() + ''' environment variable to inform
  'configure' of the correct version, for example:
    $ export '''+ name.upper() + '=' + name + '''-qt5
    $./configure
  (amend with the actual name of (or full path to) Qt's ''' + name + ''' on your system)
'''




# other helper functions:

def commit (name, variable):
  cache.write (name + ' = ')
  if isinstance (variable, list):
    cache.write ('[')
    if variable:
      cache.write(' \'' + '\', \''.join (variable) + '\' ')
    cache.write (']\n')
  else:
    cache.write ('\'' + variable + '\'\n')



def fillin (template, keyvalues):
  command_string = []
  for item in template:
    if item in keyvalues:
      if isinstance(keyvalues[item], list):
        command_string += keyvalues[item]
      else:
        command_string += [ keyvalues[item] ]
    else:
      command_string += [ item ]
  return command_string



def execute (cmd, exception, raise_on_non_zero_exit_code = True, cwd = None):
  log ('EXEC <<\nCMD: ' + ' '.join(cmd) + '\n')
  try:
    process = subprocess.Popen (cmd, stdout=subprocess.PIPE, stderr=subprocess.PIPE, cwd=cwd)
    ( stdout, stderr ) = process.communicate()

    log ('EXIT: ' + str(process.returncode) + '\n')
    stdout = stdout.decode(errors='ignore').rstrip()
    if stdout:
      log ('STDOUT:\n' + stdout + '\n')
    stderr = stderr.decode(errors='ignore').rstrip()
    if stderr:
      log ('STDERR:\n' + stderr + '\n')
    log ('>>\n\n')

  except OSError as e:
    log ('error invoking command "' + cmd[0] + '": ' + e.strerror + '\n>>\n\n')
    raise exception
  except Exception as excp:
    error ('unexpected exception of type ' + type(excp).__name__ + ': ' + str(excp) +  configure_log_hint)
  else:
    if raise_on_non_zero_exit_code and process.returncode != 0:
      raise exception (stderr)


  return (process.returncode, stdout, stderr)



def compile (source, compiler_flags, linker_flags): # pylint: disable=redefined-builtin
  global cpp, ld
  with TempFile ('.cpp') as srcfile:
    log ('\nCOMPILE ' + srcfile.name + ':\n---\n' + source + '\n---\n')
    srcfile.fid.write (source)
    srcfile.fid.flush()
    srcfile.fid.close()
    with DeleteAfter (srcfile.name[:-4] + '.o') as objfile:
      execute (fillin (cpp, {
          'CFLAGS': compiler_flags,
          'SRC': srcfile.name,
          'OBJECT': objfile.name }), CompileError)

      with DeleteAfter ('a.out') as out:
        execute (fillin (ld, {
            'LINKFLAGS': linker_flags,
            'OBJECTS': objfile.name,
            'EXECUTABLE': out.name }), LinkError)

        return execute ([ './'+out.name ], RunError)[1]


#def compare_version (needed, observed):
#  needed = [ float(n) for n in needed.split()[0].split('.') ]
#  observed = [ float(n) for n in observed.split()[0].split('.') ]
#  for n in zip (needed, observed):
#    if n[0] > n[1]:
#      return False
#  return True




def get_flags (default=None, env=None, pkg_config_flags=None):
  """Return a list of the flags required for a given packagei

  If 'env' is defined, it will check whether the corresponding environment
  variable is set, and if so return its contents. If 'pkg_config_flags' is set,
  it will invoke 'pkg-config' with the given arguments, and return its output.
  Otherwise it returns the contents of 'default'.
  """
  if env:
    if env in os.environ.keys():
      return shlex.split (os.environ[env])
  if pkg_config_flags:
    try:
      flags = []
      for flag in shlex.split (execute ([ 'pkg-config' ] + pkg_config_flags.split(), RunError)[1]):
        if flag.startswith ('-I'):
          flags += [ '-idirafter', flag[2:] ]
        else:
          flags += [ flag ]
      return flags
    except Exception:
      log('error running "pkg-config ' + pkg_config_flags + '"\n\n')
  return default






def compile_test (name, cflags, ldflags, code, on_success='ok', on_failure='not found'):
  """Tests whether the code given compiles, links, and runs.

  This returns True if successful, and False for any type of failure.  It will
  also report that is it checking for 'name', and print the contents of stdout
  if non-empty, or the contents of 'on_success' / 'on_failure' otherwise.
  """
  report ('Checking for ' + name + ': ')
  try:
    stdout = compile (code, cflags, ldflags)
    if stdout:
      report (stdout.splitlines()[0] + '\n')
    else:
      report (on_success+'\n')
    return True
  except Exception:
    report (on_failure+'\n')
    return False











def compile_check (full_name, name, cflags, ldflags, code, cflags_env=None, cflags_hint=None, ldflags_env=None, ldflags_hint=None, on_success='ok'):
  """Checks whether the code given compiles, links, and runs.

  This is intended to check for required dependencies, and will cause
  'configure' to abort on failure. It will report that is it checking for
  'full_name', and on success print the contents of stdout if non-empty, or the
  contents of 'on_success' otherwise. On failure, it will print hints about
  what might be going wrong, depending on the specific mode of failure. For
  compile and linking errors, the compiler_flags_hint() or linker_flags_hint()
  functions will be used to provide helpul hints if the corresponding *_env and
  *_hint variables are set. Otherwise, the 'configure_log_hint' message will be
  shown. The 'name' variable is a shorthand of the 'full_name' that will be
  used during error reporting.
  """
  report ('Checking for ' + full_name + ': ')
  try:
    stdout = compile (code, cflags, ldflags)
    if stdout:
      report (stdout.splitlines()[0] + '\n')
    else:
      report (on_success+'\n')
  except CompileError:
    if cflags_env and cflags_hint:
      hint = compiler_flags_hint (name, cflags_env, cflags_hint)
    else:
      hint = configure_log_hint
    error ('error compiling ' + name + ''' application!

    MRtrix3 was unable to compile a test program involving ''' + name + '.' + hint)
  except LinkError:
    if cflags_env and cflags_hint:
      hint = linker_flags_hint (name, ldflags_env, ldflags_hint)
    else:
      hint = configure_log_hint
    error ('error linking ' + name + ''' application!

    MRtrix3 was unable to link a test program involving ''' + name + '.' + hint)
  except RunError:
    error ('''runtime error!

   Unable to configure ''' + name + configure_log_hint)
  except Exception as excp:
    error ('unexpected exception of type ' + type(excp).__name__ + ': ' + str(excp) +  configure_log_hint)









# OS-dependent variables:

obj_suffix = '.o'
exe_suffix = ''
lib_prefix = 'lib'
ld_lib_flags = []

if system.startswith('mingw') or system.startswith('msys'):
  system = 'windows'
if system == 'linux':
  cpp_flags += [ '-pthread', '-fPIC' ]
  lib_suffix = '.so'
  ld_flags += [ '-pthread' ]
  ld_lib_flags += [ '-shared' ]
  runpath = '-Wl,-rpath,$ORIGIN/'
elif system == 'windows':
  cxx = [ 'g++', 'clang++' ]
  cpp_flags += [ '-pthread', '-DMRTRIX_WINDOWS', '-mms-bitfields', '-Wa,-mbig-obj', '-D_FILE_OFFSET_BITS=64' ]
  exe_suffix = '.exe'
  lib_prefix = ''
  lib_suffix = '.dll'
  ld_flags += [ '-pthread', '-Wl,--allow-multiple-definition' ]
  ld_lib_flags += [ '-shared' ]
  runpath = ''
  if debug and not optimlevel: # Compilation will fail otherwise
    optimlevel = 1
elif system == 'darwin':
  if 'MACOSX_DEPLOYMENT_TARGET' in os.environ and 'QMAKE_MACOSX_DEPLOYMENT_TARGET' in os.environ:
    if not os.environ['QMAKE_MACOSX_DEPLOYMENT_TARGET'] == os.environ['MACOSX_DEPLOYMENT_TARGET']:
      error ('environment variables QMAKE_MACOSX_DEPLOYMENT_TARGET and MACOSX_DEPLOYMENT_TARGET differ')
    macosx_version = os.environ['MACOSX_DEPLOYMENT_TARGET']
  elif 'QMAKE_MACOSX_DEPLOYMENT_TARGET' in os.environ:
    macosx_version = os.environ['QMAKE_MACOSX_DEPLOYMENT_TARGET']
  elif 'MACOSX_DEPLOYMENT_TARGET' in os.environ:
    macosx_version = os.environ['MACOSX_DEPLOYMENT_TARGET']
  else:
    macosx_version =  ('.'.join(execute([ 'sw_vers', '-productVersion' ], RunError)[1].split('.')[:2]))
  report ('OS X deployment target: ' +  macosx_version + '\n')
  cpp_flags += [ '-DMRTRIX_MACOSX', '-fPIC', '-mmacosx-version-min='+macosx_version ]
  ld_flags += [ '-mmacosx-version-min='+macosx_version ]
  ld_lib_flags += [ '-dynamiclib', '-install_name', '@rpath/LIBNAME' ]
  runpath = '-Wl,-rpath,@loader_path/'
  lib_suffix = '.dylib'





# set CPP compiler:
ld_cmdline = None
if 'CXX' in os.environ.keys():
  cxx_env = os.environ['CXX']
  if not conda and 'conda' in cxx_env:
    report ('WARNING: anaconda/miniconda compiler set by CXX environment variable - ignored to avoid conflicts\n')
    issue_conda_warning = True
  else:
    cxx = shlex.split (cxx_env)
if 'CXX_ARGS' in os.environ.keys():
  cxx_args = shlex.split (os.environ['CXX_ARGS'])
if 'LINK' in os.environ.keys():
  ld_env = os.environ['LINK']
  if not conda and 'conda' in ld_env:
    report ('WARNING: anaconda/miniconda linker set by LINK environment variable - ignored to avoid conflicts\n')
    issue_conda_warning = True
  else:
    ld_cmdline = shlex.split (ld_env)
if 'LINK_ARGS' in os.environ.keys():
  ld_args = shlex.split (os.environ['LINK_ARGS'])
if 'LINKLIB_ARGS' in os.environ.keys():
  ld_lib_args = shlex.split (os.environ['LINKLIB_ARGS'])




if issue_conda_warning:
  report ('\nNOTE: if you intend to build with anaconda/miniconda (not recommended), pass the -conda flag to ./configure\n\n')






report ('Detecting OS: ' + system + '\n')

if 'ARCH' in os.environ.keys():
  march = os.environ['ARCH']
  if march:
    report ('Machine architecture set by ARCH environment variable to: ' + march + '\n')
    cpp_flags += [ '-march='+march ]



# CPP flags:

if 'CFLAGS' in os.environ.keys():
  cpp_flags += shlex.split (os.environ['CFLAGS'])
if 'LINKFLAGS' in os.environ.keys():
  ld_flags += shlex.split (os.environ['LINKFLAGS'])
ld_lib_flags += ld_flags
if 'LINKLIB_FLAGS' in os.environ.keys():
  ld_lib_flags += shlex.split (os.environ['LINKLIB_FLAGS'])

for candidate in cxx:
  report ('Looking for compiler [' + candidate + ']: ')
  cpp = [ candidate ] + cxx_args
  if ld_cmdline:
    ld = ld_cmdline
  else:
    ld = copy.copy([ candidate ])
  ld_lib = ld + ld_lib_args
  ld += ld_args

  try:
    compiler_version = execute ([ cpp[0], '--version' ], CompileError)[1]
    if not compiler_version:
      report ('(no version information)\n')
    else:
      report (compiler_version.splitlines()[0] + '\n')
  except Exception:
    report ('not found\n')
    continue

  if compile_test ('C++11 compliance', cpp_flags, ld_flags, '''
#include <cstddef>
struct Base {
    Base (int);
};
struct Derived : Base {
    using Base::Base;
};

int main() {
  Derived D (int); // check for contructor inheritance
  return 0;
}
''', on_failure='test failed (see configure.log for details)\n'):
    break
else:
  error ('''no suitable compiler found!

''' + compiler_hint ('compiler', 'CXX', '/usr/bin/g++-5.5', 'CXX_ARGS', '"-c CFLAGS SRC -o OBJECT"') + configure_log_hint)




# shared library generation:
if not noshared:
  report ('Checking shared library generation: ')

  with TempFile ('.cpp') as bogus_cpp:
    bogus_cpp.fid.write ('int bogus() { return (1); }')
    bogus_cpp.fid.flush()
    bogus_cpp.fid.close()
    with DeleteAfter (bogus_cpp.name[:-4] + '.o') as bogus_obj:
      try:
        execute (fillin (cpp, {
            'CFLAGS': cpp_flags,
            'SRC': bogus_cpp.name,
            'OBJECT': bogus_obj.name }), CompileError)
      except CompileError:
        error ('compiler not found!' + configure_log_hint)
      except Exception as excp:
        error ('unexpected exception of type ' + type(excp).__name__ + ': ' + str(excp) +  configure_log_hint)
      with DeleteAfter (lib_prefix + 'test' + lib_suffix) as lib:
        try:
          execute (fillin (ld_lib, {
              'LINKLIB_FLAGS': ld_lib_flags,
              'OBJECTS': bogus_obj.name,
              'LIB': lib.name }), LinkError)
        except LinkError:
          error ('''linker not found!

  MRtrix3 was unable to employ the linker program for shared library generation.''' + compiler_hint ('shared library linker', 'LINKLIB_FLAGS', '"-L/usr/local/lib"', 'LINKLIB_ARGS', '"-shared LINKLIB_FLAGS OBJECTS -o LIB"'))
        except Exception as excp:
          error ('unexpected exception of type ' + type(excp).__name__ + ': ' + str(excp) +  configure_log_hint)

        report ('ok\n')










report ('Detecting pointer size: ')
try:
  pointer_size = int (compile ('''
#include <iostream>
int main() {
  std::cout << sizeof(void*);
  return (0);
}
''', cpp_flags, ld_flags))
  report (str(8*pointer_size) + ' bit\n')
  if pointer_size == 8:
    cpp_flags += [ '-DMRTRIX_WORD64' ]
  elif pointer_size != 4:
    error ('unexpected pointer size!')
except Exception as excp:
  error ('unexpected exception of type ' + type(excp).__name__ + ': ' + str(excp) +  configure_log_hint)




report ('Detecting byte order: ')
if sys.byteorder == 'big':
  report ('big-endian\n')
  cpp_flags += [ '-DMRTRIX_BYTE_ORDER_IS_BIG_ENDIAN' ]
else:
  report ('little-endian\n')







if not compile_test ('variable-length array support', cpp_flags, ld_flags, '''
int main(int argc, char* argv[]) {
  int x[argc];
  return 0;
}
'''):
  cpp_flags += [ '-DMRTRIX_NO_VLA' ]





if not compile_test ('non-POD variable-length array support', cpp_flags, ld_flags, '''
#include <string>

class X {
  int x;
  double y;
  std::string s;
};

int main(int argc, char* argv[]) {
  X x[argc];
  return 0;
}
'''):
  cpp_flags += [ '-DMRTRIX_NO_NON_POD_VLA' ]





if not compile_test ('::max_align_t', cpp_flags, ld_flags, '''
#include <iostream>
#include <cstddef>
using ::max_align_t;
int main() {
  std::cout << alignof (max_align_t) << " bytes\\n";
  return 0;
}
'''):
  cpp_flags += [ '-DMRTRIX_MAX_ALIGN_T_NOT_DEFINED' ]




if not compile_test ('std::max_align_t', cpp_flags, ld_flags, '''
#include <iostream>
#include <cstddef>
using std::max_align_t;
int main() {
  std::cout << alignof (max_align_t) << " bytes\\n";
  return 0;
}
'''):
  cpp_flags += [ '-DMRTRIX_STD_MAX_ALIGN_T_NOT_DEFINED' ]







# Eigen3 flags:

eigen_cflags = get_flags ([ '-isystem', '/usr/include/eigen3' ], 'EIGEN_CFLAGS', '--cflags eigen3')

compile_check ('Eigen3 library', 'Eigen3', cpp_flags + eigen_cflags, ld_flags, '''
#include <cstddef>
#include <Eigen/Core>
#include <iostream>

int main (int argc, char* argv[]) {
  std::cout << EIGEN_WORLD_VERSION << "." << EIGEN_MAJOR_VERSION << "." << EIGEN_MINOR_VERSION << "\\n";
  return 0;
}
''', 'EIGEN_CFLAGS', '"-isystem /usr/include/eigen3"')


if not openmp:
  eigen_cflags += [ '-DEIGEN_DONT_PARALLELIZE' ]


if compile_test ('Eigen3 Unsupported', cpp_flags + eigen_cflags, ld_flags, '''
#include <iostream>
#include <Eigen/Core>
#include <unsupported/Eigen/SpecialFunctions>

using array_type = Eigen::Array<double, 1, 1>;

int main (int argc, char* argv[]) {
  auto test = Eigen::betainc (array_type::Constant (10.0), array_type::Constant (0.5), array_type::Constant (1.0));
  std::cout << "Present";
  return (0);
}
''', on_failure='not found; custom functions to be used'):
  cpp_flags += [ '-DMRTRIX_HAVE_EIGEN_UNSUPPORTED_SPECIAL_FUNCTIONS' ]












# zlib:

zlib_cflags = get_flags ([], 'ZLIB_CFLAGS', '--cflags zlib')
zlib_ldflags = get_flags ([ '-lz' ], 'ZLIB_LINKFLAGS', '--libs zlib')

compile_check ('zlib compression library', 'zlib', cpp_flags + zlib_cflags, ld_flags + zlib_ldflags, '''
#include <iostream>
#include <zlib.h>

int main() {
  std::cout << zlibVersion();
  return (0);
}
''', 'ZLIB_CFLAGS', '"-isystem /usr/local/include"', 'ZLIB_LINKFLAGS', '"-L/usr/local/lib -lz"')

cpp_flags += zlib_cflags
ld_flags += zlib_ldflags
ld_lib_flags += zlib_ldflags






# Test that JSON for Modern C++ will compile, since it enforces its own requirements

compile_check ('"JSON for Modern C++" requirements', 'JSON for modern C++', \
    cpp_flags + [ '-I'+os.path.abspath(os.path.join(os.path.dirname(sys.argv[0]), 'core')) ], ld_flags, '''
#include "''' + os.path.join('file', 'json.h') + '''"
int main (int argc, char* argv[])
{
  nlohmann::json json;
  json["key"] = "value";
}
''')








# TIFF:

tiff_cflags = get_flags ([], 'TIFF_CFLAGS', '--cflags libtiff-4')
tiff_ldflags = get_flags ([ '-ltiff' ], 'TIFF_LINKFLAGS', '--libs libtiff-4')

if compile_test ('TIFF library', cpp_flags + tiff_cflags, ld_flags + tiff_ldflags, '''
#include <iostream>
#include <tiffio.h>

int main() {
  std::cout << TIFFGetVersion();
  return (0);
}
''', on_failure='not found - TIFF support disabled'):
  cpp_flags += [ '-DMRTRIX_TIFF_SUPPORT' ] + tiff_cflags
  ld_flags += tiff_ldflags
  ld_lib_flags += tiff_ldflags





# PNG:

png_cflags = get_flags ([], 'PNG_CFLAGS', '--cflags libpng')
png_ldflags = get_flags ([ '-lpng' ], 'PNG_LINKFLAGS', '--libs libpng')

if compile_test ('PNG library', cpp_flags + png_cflags, ld_flags + png_ldflags, '''
#include <iostream>
#include <png.h>

int main() {
  std::cout << "Header: " << PNG_LIBPNG_VER_STRING << "; library: " << png_libpng_ver;
  return (0);
}
''', on_failure='not found - PNG support disabled'):
  cpp_flags += [ '-DMRTRIX_PNG_SUPPORT' ] + png_cflags
  ld_flags += png_ldflags
  ld_lib_flags += png_ldflags






# FFTW:


fftw_cflags = get_flags ([], 'FFTW_CFLAGS', '--cflags fftw3')
fftw_ldflags = get_flags ([ '-lfftw3' ], 'FFTW_LINKFLAGS', '--libs fftw3')

if compile_test ('FFTW library', cpp_flags + fftw_cflags, ld_flags + fftw_ldflags, '''
#include <iostream>
#include <fftw3.h>

int main() {
  std::cout << fftw_version << "\\n";
  return (0);
}
''', on_failure='not found - FFTW support disabled'):
  cpp_flags += [ '-DEIGEN_FFTW_DEFAULT' ] + fftw_cflags
  ld_flags += fftw_ldflags
  ld_lib_flags += fftw_ldflags




# add openmp flags if required and available

if openmp:
  cpp_flags += [ '-fopenmp' ]
  ld_flags  += [ '-fopenmp' ]
  compile_check ('OpenMP support', 'OpenMP', cpp_flags + eigen_cflags, ld_flags, '''
    #include <Eigen/Core>
    int main()
    {
      Eigen::initParallel();
      Eigen::setNbThreads(4);
      return (Eigen::nbThreads() == 4) ? 0 : 1;
    }
    ''')






#the following regex will be reused so keep it outside of the get_qt_version func
version_regex = re.compile(r'\d+\.\d+(\.\d+)+') #: :type version_regex: re.compile
def get_qt_version(cmd_list, raise_on_non_zero_exit_code):
  out = execute (cmd_list, raise_on_non_zero_exit_code, False)
  stdouterr = ' '.join(out[1:]).replace(r'\n',' ').replace(r'\r','')
  version_found = version_regex.search(stdouterr)
  if version_found:
    return version_found.group()
  raise raise_on_non_zero_exit_code('Version not Found')


moc = ''
rcc = ''
qt_cflags = []
qt_ldflags = []




if not nogui:

  report ('Checking for Qt moc: ')
  moc = 'moc'
  if 'MOC' in os.environ.keys():
    moc = os.environ['MOC']
  try:
    moc_version = get_qt_version([ moc, '-v' ], OSError)
    report (moc + ' (version ' + moc_version + ')\n')
    if int (moc_version.split('.')[0]) < 4:
      raise VersionError
  except VersionError:
    error (''' Qt moc version is too old!

  The version number reported by the Qt moc command is too old.''' + qt_path_hint + qt_exec_hint ('moc'))
  except OSError:
    error (''' Qt moc not found!

  MRtrix3 was unable to locate the Qt meta-object compiler 'moc'.''' + qt_path_hint)
  except Exception as excp:
    error ('unexpected exception of type ' + type(excp).__name__ + ': ' + str(excp) +  configure_log_hint)

  report ('Checking for Qt qmake: ')
  qmake = 'qmake'
  if 'QMAKE' in os.environ.keys():
    qmake = os.environ['QMAKE']
  try:
    qmake_version = get_qt_version([ qmake, '-v' ], OSError)
    report (qmake + ' (version ' + qmake_version + ')\n')
    if int (qmake_version.split('.')[0]) < 4:
      raise VersionError
  except VersionError:
    error (''' Qt qmake version is too old!

  The version number reported by the Qt qmake command is too old.''' + qt_path_hint + qt_exec_hint ('qmake'))
  except OSError:
    error (''' Qt qmake not found!

  MRtrix3 was unable to locate the Qt command 'qmake'.''' + qt_path_hint)
  except Exception as excp:
    error ('unexpected exception of type ' + type(excp).__name__ + ': ' + str(excp) +  configure_log_hint)



  report ('Checking for Qt rcc: ')
  rcc = 'rcc'

  if 'RCC' in os.environ.keys():
    rcc = os.environ['RCC']
  try:
    rcc_version = get_qt_version([ rcc, '-v' ], OSError)
    report (rcc + ' (version ' + rcc_version + ')\n')
    if int (rcc_version.split('.')[0]) < 4:
      raise VersionError
  except VersionError:
    error (''' Qt rcc version is too old!

  The version number reported by the Qt rcc command is too old.''' + qt_path_hint + qt_exec_hint ('rcc'))
  except OSError:
    error (''' Qt rcc not found!

  MRtrix3 was unable to locate the Qt command 'rcc'.''' + qt_path_hint)
  except Exception as excp:
    error ('unexpected exception of type ' + type(excp).__name__ + ': ' + str(excp) +  configure_log_hint)




  report ('Checking for Qt: ')

  try:
    with TempDir() as qt_dir:
      filetext = '''#include <QObject>

class Foo: public QObject {
  Q_OBJECT;
  public:
    Foo();
    ~Foo();
  public slots:
    void setValue(int value);
  signals:
    void valueChanged (int newValue);
  private:
    int value_;
};
'''
<<<<<<< HEAD
      log ('\nsource file "qt.h":\n---\n' + filetext + '---\n')

      f = open (os.path.join (qt_dir.name, 'qt.h'), 'w')
      f.write (filetext)
      f.close()
=======
      log ('\nsource file "qt.h":\n---\n' + file + '---\n')
	  
      f=open (os.path.join (qt_dir.name, 'qt.h'), 'w')
      f.write (file)
      f.close();
>>>>>>> 00912a71

      filetext = '''#include <iostream>
#include "qt.h"

Foo::Foo() : value_ (42) { connect (this, SIGNAL(valueChanged(int)), this, SLOT(setValue(int))); }

Foo::~Foo() { std::cout << qVersion() << "\\n"; }

void Foo::setValue (int value) { value_ = value; }

int main() { Foo f; }
'''

      log ('\nsource file "qt.cpp":\n---\n' + filetext + '---\n')
      f = open (os.path.join (qt_dir.name, 'qt.cpp'), 'w')
      f.write (filetext)
      f.close()

<<<<<<< HEAD
      filetext = 'CONFIG += c++11'
      if debug:
        filetext += ' debug'
      filetext += '\nQT += core gui opengl svg\n'
      filetext += 'HEADERS += qt.h\nSOURCES += qt.cpp\n'
=======
      file = 'CONFIG += c++11'
      if debug: file += ' debug'
      file += '\nQT += core gui opengl svg network\n' #QT libraries to include in the build
      file += 'HEADERS += qt.h\nSOURCES += qt.cpp\n'
>>>>>>> 00912a71
      if system == "darwin":
        filetext += 'QMAKE_MACOSX_DEPLOYMENT_TARGET = ' + macosx_version + '\n'

      log ('\nproject file "qt.pro":\n---\n' + filetext + '---\n')
      f = open (os.path.join (qt_dir.name, 'qt.pro'), 'w')
      f.write (filetext)
      f.close()

      qmake_cmd = [ qmake ]

      try:
        (qmake_retcode, qmake_stderr) = execute (qmake_cmd, QMakeError, raise_on_non_zero_exit_code = False, cwd=qt_dir.name)[0:3:2]
        if qmake_retcode != 0:
          error ('''qmake returned with error:

''' + qmake_stderr)
      except QMakeError:
        error ('''error issuing qmake command!

  Use the QMAKE environment variable to set the correct qmake command for use with Qt''')


      qt_defines = []
      qt_includes = []
      qt_cflags = []
      qt_libs = []
      qt_ldflags = []
      qt_makefile = 'Makefile'
      if system == 'windows':
        qt_makefile = 'Makefile.Release'
      for line in open (os.path.join (qt_dir.name, qt_makefile)):
        line = line.strip()
        if line.startswith ('DEFINES'):
          qt_defines = shlex.split (line[line.find('=')+1:].strip())
        elif line.startswith ('CXXFLAGS'):
          qt_cflags = shlex.split (line[line.find('=')+1:].strip())
        elif line.startswith ('INCPATH'):
          qt_includes = shlex.split (line[line.find('=')+1:].strip())
        elif line.startswith ('LIBS'):
          qt_libs = shlex.split (line[line.find('=')+1:].strip())
        elif line.startswith ('LFLAGS'):
          qt_ldflags = shlex.split (line[line.find('=')+1:].strip())

      for index, entry in enumerate(qt_includes):
        if entry[2:].startswith('..'):
          qt_includes[index] = '-I' + os.path.abspath(qt_dir.name + '/' + entry[2:])

      qt_cflags = [ entry for entry in qt_cflags if entry != '-O2' ]
      qt = qt_cflags + qt_defines + qt_includes
      qt_cflags = []
      for entry in qt:
        if entry[0] != '$' and not entry == '-I.':
          entry = entry.replace('\"','').replace("'",'')
          if entry.startswith('-I'):
            qt_cflags += [ '-idirafter', entry[2:] ]
          else:
            qt_cflags += [ entry ]

      qt = qt_ldflags + qt_libs
      qt_ldflags = []
      for entry in qt:
        if entry[0] != '$':
          qt_ldflags += [ entry.replace('\"','').replace("'",'') ]

      execute ([ moc, 'qt.h', '-o', 'qt_moc.cpp' ], \
          QMOCError, cwd=qt_dir.name)

      execute ([ cpp[0], '-c' ] + cpp_flags + qt_cflags + [ 'qt.cpp', '-o', 'qt.o' ], \
          CompileError, cwd=qt_dir.name)

      execute ([ cpp[0], '-c' ] + cpp_flags + qt_cflags + [ 'qt_moc.cpp', '-o', 'qt_moc.o' ], \
          CompileError, cwd=qt_dir.name)

      execute ([ cpp[0] ] + ld_flags + [ 'qt_moc.o', 'qt.o', '-o', 'qt' ] + qt_ldflags, \
          LinkError, cwd=qt_dir.name)

      report (execute ([ os.path.join(qt_dir.name, 'qt') ], RunError)[1] + '\n')


  except QMakeError:
    error ('error invoking Qt qmake!' + configure_log_hint)
  except QMOCError:
    error ('error invoking Qt moc!' + configure_log_hint)
  except LinkError:
    error ('error linking Qt application!' + configure_log_hint)
  except CompileError:
    error ('error compiling Qt application!' + configure_log_hint)
  except RunError:
    error ('error running Qt application!' + configure_log_hint)
  except OSError as e:
    error ('unexpected error: ' + str(e) + configure_log_hint)
  except Exception as excp:
    error ('unexpected exception of type ' + type(excp).__name__ + ': ' + str(excp) +  configure_log_hint)





  if system == "darwin":
    qt_cflags = [ x for x in qt_cflags if x not in [ '-Wall', '-W' ] ]


# output R module:
if R_module:

  R_cflags = get_flags (default=[ '-isystem /usr/include/R' ], env='R_CFLAGS', pkg_config_flags='--cflags libR')
  R_ldflags = get_flags (default=[ '-L/usr/lib/R/lib', '-lR' ], env='R_LINKFLAGS', pkg_config_flags='--libs libR')

  compile_check ('R library', 'R', cpp_flags + R_cflags, ld_flags + R_ldflags, '''
  #include <R.h>
  #include <Rversion.h>
  #include <iostream>

  int main() {
    std::cout << R_MAJOR << "." << R_MINOR << " (r" << R_SVN_REVISION << ")\\n";
    return 0;
  }
  ''', 'R_CFLAGS', '"-isystem /usr/local/include/R"', 'R_LINKFLAGS', '"-L/usr/local/R/lib -lR"')

  cpp_flags += R_cflags + [ '-DMRTRIX_AS_R_LIBRARY' ]
  ld_lib_flags += R_ldflags

  ld_flags = ld_lib_flags
  exe_suffix = lib_suffix





# add debugging or profiling flags if requested:

cpp_flags += [ '-Wall' ]

if profile:
  cpp_flags += [ '-g', '-pg' ]
  ld_flags += [ '-g', '-pg' ]
  ld_lib_flags += [ '-g', '-pg' ]
elif debug:
  cpp_flags += [ '-g' ]
  ld_flags += [ '-g' ]
  ld_lib_flags += [ '-g' ]

cpp_flags += [ '-O' + str(optimlevel) ]

if asserts:
  cpp_flags += [ '-D_GLIBCXX_DEBUG=1', '-D_GLIBCXX_DEBUG_PEDANTIC=1' ]
elif not debug:
  cpp_flags += [ '-DNDEBUG' ]








# write out configuration:
cache_filename = os.path.join (os.path.dirname(sys.argv[0]), 'config')

sys.stdout.write ('\nwriting configuration to file \'' + cache_filename + '\': ')

cache = open (cache_filename, 'w')

cache.write ("""#!/usr/bin/python
#
# autogenerated by MRtrix configure script
#
# configure output:
""")
for line in config_report.splitlines():
  cache.write ('# ' + line + '\n')
cache.write ('\n\n')

cache.write ("PATH = r'" + path + "'\n")

commit ('obj_suffix', obj_suffix)
commit ('exe_suffix', exe_suffix)
commit ('lib_prefix', lib_prefix)
commit ('lib_suffix', lib_suffix)
commit ('cpp', cpp)
commit ('cpp_flags', cpp_flags)
commit ('ld', ld)
commit ('ld_flags', ld_flags)
commit ('runpath', runpath)
cache.write ('ld_enabled = ')
if noshared:
  cache.write ('False\n')
else:
  cache.write ('True\n')
  commit ('ld_lib', ld_lib)
  commit ('ld_lib_flags', ld_lib_flags)
commit ('eigen_cflags', eigen_cflags)

commit ('moc', moc)
commit ('rcc', rcc)
commit ('qt_cflags', qt_cflags)
commit ('qt_ldflags', qt_ldflags)
cache.write ('nogui = ')
if nogui:
  cache.write ('True\n')
else:
  cache.write ('False\n')

if dev:
  cache.write('bash_completion = True\ncommand_doc = True\n')

cache.close()
sys.stdout.write ('ok\n\n')<|MERGE_RESOLUTION|>--- conflicted
+++ resolved
@@ -1225,19 +1225,11 @@
     int value_;
 };
 '''
-<<<<<<< HEAD
       log ('\nsource file "qt.h":\n---\n' + filetext + '---\n')
 
       f = open (os.path.join (qt_dir.name, 'qt.h'), 'w')
       f.write (filetext)
       f.close()
-=======
-      log ('\nsource file "qt.h":\n---\n' + file + '---\n')
-	  
-      f=open (os.path.join (qt_dir.name, 'qt.h'), 'w')
-      f.write (file)
-      f.close();
->>>>>>> 00912a71
 
       filetext = '''#include <iostream>
 #include "qt.h"
@@ -1256,18 +1248,11 @@
       f.write (filetext)
       f.close()
 
-<<<<<<< HEAD
       filetext = 'CONFIG += c++11'
       if debug:
         filetext += ' debug'
-      filetext += '\nQT += core gui opengl svg\n'
+      filetext += '\nQT += core gui opengl svg network\n'
       filetext += 'HEADERS += qt.h\nSOURCES += qt.cpp\n'
-=======
-      file = 'CONFIG += c++11'
-      if debug: file += ' debug'
-      file += '\nQT += core gui opengl svg network\n' #QT libraries to include in the build
-      file += 'HEADERS += qt.h\nSOURCES += qt.cpp\n'
->>>>>>> 00912a71
       if system == "darwin":
         filetext += 'QMAKE_MACOSX_DEPLOYMENT_TARGET = ' + macosx_version + '\n'
 
