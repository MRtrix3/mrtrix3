#!/usr/bin/python3

# Copyright (c) 2008-2021 the MRtrix3 contributors.
#
# This Source Code Form is subject to the terms of the Mozilla Public
# License, v. 2.0. If a copy of the MPL was not distributed with this
# file, You can obtain one at http://mozilla.org/MPL/2.0/.
#
# Covered Software is provided under this License on an "as is"
# basis, without warranty of any kind, either expressed, implied, or
# statutory, including, without limitation, warranties that the
# Covered Software is free of defects, merchantable, fit for a
# particular purpose or non-infringing.
# See the Mozilla Public License v. 2.0 for more details.
#
# For more details, see http://www.mrtrix.org/.

# pylint: disable=invalid-name,broad-except

<<<<<<< HEAD
import subprocess, sys, os, platform, tempfile, shlex, re, copy

USAGE_STRING = '''
=======
# note: deal with these warnings properly when we drop support for Python 2:
# pylint: disable=unspecified-encoding,consider-using-dict-items,unused-variable,consider-iterating-dictionary

usage_string = '''
>>>>>>> 99449855
USAGE

    [ENV] ./configure [-debug] [-assert] [-profile] [-nogui] [-noshared]


DESCRIPTION

    In most cases, a simple invocation should work:

       $ ./configure

    This creates a 'config' file containing the parameters of the buid (PATH,
    compiler flags, etc.). A number of options are provided to modify the build
    for debugging and other purposes (see OPTIONS below). For example:

      $ ./configure -debug -assert

    will generate a config file with debugging symbols and assertions enabled.
    Other parameters are controlled by setting environment variables (see
    ENVIRONMENT VARIABLES below). For example:

      $ ARCH=x86-64 ./configure

    will produce a config file to run on a generic AMD64 CPU.

OPTIONS

    -debug       enable debugging symbols.

    -assert      enable all assert() and related checks.

    -nooptim     disable optimisation (implied by -debug and -profile).

    -profile     enable profiling.

    -nogui       disable GUI components.

    -noshared    disable shared library generation.

    -static      produce statically-linked executables.

    -verbose     enable more informative output.

    -dev         enable the extended development build process.

    -R           used to generate an R module (implies -noshared).

    -openmp      enable OpenMP compiler flags.

    -conda       prevent stripping anaconda/miniconda from the PATH (only use if
                 you intend building with the conda toolchain - not recommended)


ENVIRONMENT VARIABLES

    For non-standard setups, you may need to supply additional information
    using environment variables. For example, to set the compiler, use:

      $ CXX=/usr/local/bin/g++-5.5 ./configure

    Alternatively:

      $ export CXX=/usr/local/bin/g++-5.5
      $ ./configure

    Multiple environment variables can be set this way as needed.
    The following environment variables are available:

    CXX
        The compiler command to use. The default is "clang++", falling back to
        "g++" if not found.

    CXX_ARGS
        The arguments expected by the compiler. The default is:
            "-c CFLAGS SRC -o OBJECT"

    LINK
        The linker command to use. The default is the same as CXX.

    LINK_ARGS
        The arguments expected by the linker. The default is:
            "LINKFLAGS OBJECTS -o EXECUTABLE"

    LINKLIB_ARGS
        The arguments expected by the linker for generating a shared library.
        The default is:
             "-shared LINKLIB_FLAGS OBJECTS -o LIB"

    ARCH
        the specific CPU architecture to compile for. This variable will be
        passed to the compiler using -march=$ARCH. You can use 'ARCH=native' to
        get the best performance for your system. Note that this will result in
        executables that may not run on other systems if the same CPU
        extensions are not available.

    CFLAGS
        Any additional flags to the compiler.

    LINKFLAGS
        Any additional flags to the linker.

    LINKLIB_FLAGS
        Any additional flags to the linker to generate a shared library.

    EIGEN_CFLAGS
        Any flags required to compile with Eigen3. This may include in
        particular the path to the include files, if not in a standard location
        For example:
            $ EIGEN_CFLAGS="-isystem /usr/local/include/eigen3" ./configure

    ZLIB_CFLAGS
        Any flags required to compile with the zlib compression library.

    ZLIB_LINKFLAGS
        Any flags required to link with the zlib compression library.

    TIFF_CFLAGS
        Any flags required to compile with the TIFF library.

    TIFF_LINKFLAGS
        Any flags required to link with the TIFF library.

    PNG_CFLAGS
        Any flags required to compile with the libpng library.

    PNG_LINKFLAGS
        Any flags required to link with the libpng library.

    FFTW_CFLAGS
        Any flags required to compile with the FFTW library.

    FFTW_LINKFLAGS
        Any flags required to link with the FFTW library.

    QMAKE
        The command to invoke Qt's qmake (default: qmake).

    MOC
        The command to invoke Qt's meta-object compile (default: moc)

    RCC
        The command to invoke Qt's resource compiler (default: rcc)

    PATH
        Set the path to use during the configure process. This may be useful
        to set the path to Qt's qmake. For example:
            $ PATH=/usr/local/bin:$PATH ./configure

        Note that this path will be stored in the config file and used during
        subsequent invocations of the build process. It only needs to be
        specified correctly at configure time.
'''

system = platform.system().lower()

# on Windows, need to use MSYS2 version of python - not MinGW version:
if sys.executable[0].isalpha() and sys.executable[1] == ':':
  python_cmd = subprocess.check_output ([ 'cygpath.exe', '-w', '/usr/bin/python3' ]).decode(errors='ignore').splitlines()[0].strip()
  sys.exit (subprocess.call ([ python_cmd ] + sys.argv))


debug = False
asserts = False
profile = False
nogui = False
noshared = False
static = False
verbose = False
R_module = False
openmp = False
dev = False
conda = False

optimlevel = 3

for arg in sys.argv[1:]:
  if '-debug'.startswith (arg):
    debug = True
    optimlevel = 0
  elif '-dev'.startswith (arg):
    dev = True
  elif '-assert'.startswith (arg):
    asserts = True
  elif '-nooptim'.startswith (arg):
    optimlevel = 0
  elif '-profile'.startswith (arg):
    profile = True
    optimlevel = 0
  elif '-nogui'.startswith (arg):
    nogui = True
  elif '-noshared'.startswith (arg):
    noshared = True
  elif '-static'.startswith (arg):
    static = True
    noshared = True
  elif '-verbose'.startswith (arg):
    verbose = True
  elif '-R'.startswith (arg):
    R_module = True
    #noshared = True
    nogui = True
  elif '-openmp'.startswith (arg):
    openmp = True
  elif '-conda'.startswith (arg):
    conda = True
  else:
    sys.stdout.write (USAGE_STRING)
    sys.exit (1)



logfile = open (os.path.join (os.path.dirname(sys.argv[0]), 'configure.log'), 'wb') #pylint: disable=consider-using-with
config_report = ''


def log (message):
  logfile.write (message.encode (errors='ignore'))
  if verbose:
    sys.stdout.write (message)
    sys.stdout.flush()

def report (message):
  global config_report
  config_report += message
  sys.stdout.write (message)
  sys.stdout.flush()
  logfile.write (('\nREPORT: ' + message.rstrip() + '\n').encode (errors='ignore'))

def error (message):
  logfile.write (('\nERROR: ' + message.rstrip() + '\n\n').encode (errors='ignore'))
  sys.stdout.write ('\nERROR: ' + message.rstrip() + '\n\n')
  sys.stdout.flush()
  sys.exit (1)


if profile:
  build_type = 'profiling version'
elif debug:
  build_type = 'debug version'
else:
  build_type = 'release version'

build_options = []
if asserts:
  build_options.append ('asserts')
if optimlevel <= 1:
  build_options.append ('nooptim')
if nogui:
  build_options.append ('nogui')
if noshared:
  build_options.append ('noshared')
if static:
  build_options.append ('static')
if openmp:
  build_options.append ('openmp')

if build_options:
  build_type += ' with ' + ', '.join (build_options)

report ("""
MRtrix build type requested: """ + build_type + '\n\n')


# if not using conda, remove any mention of conda from PATH:
issue_conda_warning = False
if conda:
  path = os.environ['PATH']
else:
  path = []
  for entry in os.environ['PATH'].split(os.pathsep):
    if 'conda' in entry:
      report ('WARNING: anaconda/miniconda detected in PATH ("' + entry + '") - removed to avoid conflicts\n')
      issue_conda_warning = True
    else:
      path += [ entry ]
  path = os.pathsep.join(path)
  os.environ['PATH'] = path

log ('PATH set to: ' + path)




# Test Python version
try:
  from shlex import quote # pylint: disable=unused-variable, unused-import
  from shutil import which # pylint: disable=unused-variable, unused-import
  report ('Python verion: ' + platform.python_version())
except ImportError:
  error ('Incompatible Python version detected: ' + platform.python_version() + '(at least 3.3 is required)')




cpp = ld = None

cxx = [ 'clang++', 'g++' ]
cxx_args = '-c CFLAGS SRC -o OBJECT'.split()
cpp_flags = [ '-std=c++11', '-DMRTRIX_BUILD_TYPE="'+build_type+'"' ]

ld_args = 'OBJECTS LINKFLAGS -o EXECUTABLE'.split()
ld_flags = []
if system != 'darwin':
  ld_flags += [ '-Wl,--sort-common,--as-needed' ]

if static:
  ld_flags += [ '-static', '-Wl,--whole-archive', '-lpthread', '-Wl,--no-whole-archive']

ld_lib_args = 'OBJECTS LINKLIB_FLAGS -o LIB'.split()


class TempFile:
  def __init__ (self, suffix):
    self.fid = None
    self.name = None
    [ fid, self.name ] = tempfile.mkstemp (suffix)
    self.fid = os.fdopen (fid, 'w')

  def __enter__ (self):
    return self

  def __exit__(self, exception_type, value, traceback):
    try:
      os.unlink (self.name)
<<<<<<< HEAD
    except OSError as excp: # pylint: disable=redefined-outer-name
      log ('error deleting temporary file "' + self.name + '": ' + excp.strerror)
=======
    except OSError as excp_local:
      log ('error deleting temporary file "' + self.name + '": ' + excp_local.strerror)
>>>>>>> 99449855



class DeleteAfter:
  def __init__ (self, name):
    self.name = name

  def __enter__ (self):
    return self

  def __exit__(self, exception_type, value, traceback):
    try:
      os.unlink (self.name)
<<<<<<< HEAD
    except OSError as excp: # pylint: disable=redefined-outer-name
      log ('error deleting temporary file "' + self.name + '": ' + excp.strerror)
=======
    except OSError as excp_local:
      log ('error deleting temporary file "' + self.name + '": ' + excp_local.strerror)
>>>>>>> 99449855


class TempDir:
  def __init__ (self):
    self.name = tempfile.mkdtemp()

  def __enter__ (self):
    return self

  def __exit__(self, exception_type, value, traceback):
    try:
      for basename in os.listdir (self.name):
        fullpath = os.path.join (self.name, basename)
        if os.path.isdir (fullpath):
          os.rmdir (fullpath)
        else:
          os.unlink (fullpath)
      os.rmdir (self.name)

<<<<<<< HEAD
    except OSError as excp: # pylint: disable=redefined-outer-name
      log ('error deleting temporary folder "' + self.name + '": ' + excp.strerror)
=======
    except OSError as excp_local:
      log ('error deleting temporary folder "' + self.name + '": ' + excp_local.strerror)
>>>>>>> 99449855



# error handling helpers:
class VersionError (Exception):
  pass
class QMakeError (Exception):
  pass
class QMOCError (Exception):
  pass
class CompileError (Exception):
  pass
class LinkError (Exception):
  pass
class RunError (Exception):
  pass

def compiler_hint (cmd, flags_var, flags, args_var=None, args=None):
  ret='''

  Set the '''+ flags_var + ''' environment variable to inform 'configure' of the path to the
  ''' + cmd + ''' on your system, as follows:
    $ export ''' + flags_var + '=' + flags + '''
    $./configure
  (amend with the actual path to the ''' + cmd + ''' on your system)
'''
  if args_var is not None:
    ret += '''
  If you are using a ''' + cmd + ' other than gcc or clang, you can also set the ' + args_var + '''
  environment variable to specify how your ''' + cmd + ''' expects different arguments
  to be presented on the command line, for instance as follows:
    $ export ''' + args_var + '=' + args + '''
    $ ./configure
'''
  return ret

def compiler_flags_hint (name, var, flags):
  return '''

  Set the ''' + var + ''' environment variable to inform 'configure' of
  the flags it must provide to the compiler in order to compile
  programs that use ''' + name + ''' functionality; this may include the path to
  the ''' + name + ''' include files, as well as any required flags.
  For example:
    $ export ''' + var + '=' + flags + '''
    $./configure
  (amend with the actual path to the ''' + name + ''' include files on your system)
'''

def linker_flags_hint (name, var, flags):
  return '''

  Set the ''' + var + ''' environment variable to inform 'configure' of
  the flags it must provide to the linker in order to link
  programs that use ''' + name + ''' functionality; this may include the path to
  the ''' + name + ''' libraries, as well as any required flags.
  For example:
    $ export ''' + var + '=' + flags + '''
    $./configure
  (amend with the actual path to the ''' + name + ''' library file on your system)
'''

configure_log_hint='''

  See the file 'configure.log' for details. If this doesn't help and you need
  further assistance, please post on the MRtrix3 community forum
  (http://community.mrtrix.org/), and make sure to include the full contents of
  the 'configure.log' file.
'''

qt_path_hint='''

  Make sure your PATH environment variable includes the location of the correct
  version of this command, for example:
    $ export PATH=/opt/qt5/bin:$PATH
    $./configure
  (amend with the actual path to the Qt executables on your system)
'''

def qt_exec_hint (name):
  return '''

  If your PATH already includes the correct location, but there are several
  versions of the command available, use the ''' + name.upper() + ''' environment variable to inform
  'configure' of the correct version, for example:
    $ export '''+ name.upper() + '=' + name + '''-qt5
    $./configure
  (amend with the actual name of (or full path to) Qt's ''' + name + ''' on your system)
'''




# other helper functions:

def commit (outfile, name, variable):
  outfile.write (name + ' = ')
  if isinstance (variable, list):
    outfile.write ('[')
    if variable:
      outfile.write(' \'' + '\', \''.join (variable) + '\' ')
    outfile.write (']\n')
  else:
    outfile.write ('\'' + variable + '\'\n')



def fillin (template, keyvalues):
  command_string = []
  for item in template:
    if item in keyvalues:
      if isinstance(keyvalues[item], list):
        command_string += keyvalues[item]
      else:
        command_string += [ keyvalues[item] ]
    else:
      command_string += [ item ]
  return command_string



def execute (cmd, exception, raise_on_non_zero_exit_code = True, cwd = None):
  log ('EXEC <<\nCMD: ' + ' '.join(cmd) + '\n')
  try:
    with subprocess.Popen (cmd, stdout=subprocess.PIPE, stderr=subprocess.PIPE, cwd=cwd) as process:
      ( stdout, stderr ) = process.communicate()
      log ('EXIT: ' + str(process.returncode) + '\n')

    stdout = stdout.decode(errors='ignore').rstrip()
    if stdout:
      log ('STDOUT:\n' + stdout + '\n')
    stderr = stderr.decode(errors='ignore').rstrip()
    if stderr:
      log ('STDERR:\n' + stderr + '\n')
    log ('>>\n\n')

  except OSError as excp_local:
    log ('error invoking command "' + cmd[0] + '": ' + excp_local.strerror + '\n>>\n\n')
<<<<<<< HEAD
    raise exception from excp_local
  except Exception as excp_local:
    error ('unexpected exception of type ' + type(excp_local).__name__ + ': ' + str(excp_local) + configure_log_hint)
=======
    raise exception
  except Exception as excp_local:
    error ('unexpected exception of type ' + type(excp_local).__name__ + ': ' + str(excp_local) +  configure_log_hint)
>>>>>>> 99449855
  else:
    if raise_on_non_zero_exit_code and process.returncode != 0:
      raise exception (stderr)


  return (process.returncode, stdout, stderr)



def compile (source, compiler_flags, linker_flags): # pylint: disable=redefined-builtin
  with TempFile ('.cpp') as srcfile:
    log ('\nCOMPILE ' + srcfile.name + ':\n---\n' + source + '\n---\n')
    srcfile.fid.write (source)
    srcfile.fid.flush()
    srcfile.fid.close()
    with DeleteAfter (srcfile.name[:-4] + '.o') as objfile:
      execute (fillin (cpp, {
          'CFLAGS': compiler_flags,
          'SRC': srcfile.name,
          'OBJECT': objfile.name }), CompileError)

      with DeleteAfter ('a.out') as out:
        execute (fillin (ld, {
            'LINKFLAGS': linker_flags,
            'OBJECTS': objfile.name,
            'EXECUTABLE': out.name }), LinkError)

        return execute ([ './'+out.name ], RunError)[1]


#def compare_version (needed, observed):
#  needed = [ float(n) for n in needed.split()[0].split('.') ]
#  observed = [ float(n) for n in observed.split()[0].split('.') ]
#  for n in zip (needed, observed):
#    if n[0] > n[1]:
#      return False
#  return True




def get_flags (default=None, env=None, pkg_config_flags=None):
  """Return a list of the flags required for a given packagei

  If 'env' is defined, it will check whether the corresponding environment
  variable is set, and if so return its contents. If 'pkg_config_flags' is set,
  it will invoke 'pkg-config' with the given arguments, and return its output.
  Otherwise it returns the contents of 'default'.
  """
  if env:
    if env in os.environ:
      return shlex.split (os.environ[env])
  if pkg_config_flags:
    try:
      flags = []
      for flag in shlex.split (execute ([ 'pkg-config' ] + pkg_config_flags.split(), RunError)[1]):
        if flag.startswith ('-I'):
          flags += [ '-idirafter', flag[2:] ]
        else:
          flags += [ flag ]
      return flags
    except Exception:
      log('error running "pkg-config ' + pkg_config_flags + '"\n\n')
  return default






def compile_test (name, cflags, ldflags, code, on_success='ok', on_failure='not found'):
  """Tests whether the code given compiles, links, and runs.

  This returns True if successful, and False for any type of failure.  It will
  also report that is it checking for 'name', and print the contents of stdout
  if non-empty, or the contents of 'on_success' / 'on_failure' otherwise.
  """
  report ('Checking for ' + name + ': ')
  try:
    stdout = compile (code, cflags, ldflags)
    if stdout:
      report (stdout.splitlines()[0] + '\n')
    else:
      report (on_success+'\n')
    return True
  except Exception:
    report (on_failure+'\n')
    return False











def compile_check (full_name, name, cflags, ldflags, code, cflags_env=None, cflags_hint=None, ldflags_env=None, ldflags_hint=None, on_success='ok'):
  """Checks whether the code given compiles, links, and runs.

  This is intended to check for required dependencies, and will cause
  'configure' to abort on failure. It will report that is it checking for
  'full_name', and on success print the contents of stdout if non-empty, or the
  contents of 'on_success' otherwise. On failure, it will print hints about
  what might be going wrong, depending on the specific mode of failure. For
  compile and linking errors, the compiler_flags_hint() or linker_flags_hint()
  functions will be used to provide helpul hints if the corresponding *_env and
  *_hint variables are set. Otherwise, the 'configure_log_hint' message will be
  shown. The 'name' variable is a shorthand of the 'full_name' that will be
  used during error reporting.
  """
  report ('Checking for ' + full_name + ': ')
  try:
    stdout = compile (code, cflags, ldflags)
    if stdout:
      report (stdout.splitlines()[0] + '\n')
    else:
      report (on_success+'\n')
  except CompileError:
    if cflags_env and cflags_hint:
      hint = compiler_flags_hint (name, cflags_env, cflags_hint)
    else:
      hint = configure_log_hint
    error ('error compiling ' + name + ''' application!

    MRtrix3 was unable to compile a test program involving ''' + name + '.' + hint)
  except LinkError:
    if cflags_env and cflags_hint:
      hint = linker_flags_hint (name, ldflags_env, ldflags_hint)
    else:
      hint = configure_log_hint
    error ('error linking ' + name + ''' application!

    MRtrix3 was unable to link a test program involving ''' + name + '.' + hint)
  except RunError:
    error ('''runtime error!

   Unable to configure ''' + name + configure_log_hint)
<<<<<<< HEAD
  except Exception as excp: # pylint: disable=redefined-outer-name
    error ('unexpected exception of type ' + type(excp).__name__ + ': ' + str(excp) +  configure_log_hint)
=======
  except Exception as excp_local:
    error ('unexpected exception of type ' + type(excp_local).__name__ + ': ' + str(excp_local) +  configure_log_hint)
>>>>>>> 99449855









# OS-dependent variables:

obj_suffix = '.o'
exe_suffix = ''
lib_prefix = 'lib'
ld_lib_flags = []

if system.startswith('mingw') or system.startswith('msys'):
  system = 'windows'
if system == 'linux':
  cpp_flags += [ '-pthread', '-fPIC' ]
  lib_suffix = '.so'
  ld_flags += [ '-pthread' ]
  ld_lib_flags += [ '-shared' ]
  runpath = '-Wl,-rpath,$ORIGIN/'
elif system == 'windows':
  cxx = [ 'g++', 'clang++' ]
  cpp_flags += [ '-pthread', '-DMRTRIX_WINDOWS', '-mms-bitfields', '-Wa,-mbig-obj', '-D_FILE_OFFSET_BITS=64' ]
  exe_suffix = '.exe'
  lib_prefix = ''
  lib_suffix = '.dll'
  ld_flags += [ '-pthread', '-Wl,--allow-multiple-definition' ]
  ld_lib_flags += [ '-shared' ]
  runpath = ''
  if debug and not optimlevel: # Compilation will fail otherwise
    optimlevel = 1
elif system == 'darwin':
  if 'MACOSX_DEPLOYMENT_TARGET' in os.environ and 'QMAKE_MACOSX_DEPLOYMENT_TARGET' in os.environ:
    if not os.environ['QMAKE_MACOSX_DEPLOYMENT_TARGET'] == os.environ['MACOSX_DEPLOYMENT_TARGET']:
      error ('environment variables QMAKE_MACOSX_DEPLOYMENT_TARGET and MACOSX_DEPLOYMENT_TARGET differ')
    macosx_version = os.environ['MACOSX_DEPLOYMENT_TARGET']
  elif 'QMAKE_MACOSX_DEPLOYMENT_TARGET' in os.environ:
    macosx_version = os.environ['QMAKE_MACOSX_DEPLOYMENT_TARGET']
  elif 'MACOSX_DEPLOYMENT_TARGET' in os.environ:
    macosx_version = os.environ['MACOSX_DEPLOYMENT_TARGET']
  else:
    macosx_version =  ('.'.join(execute([ 'sw_vers', '-productVersion' ], RunError)[1].split('.')[:2]))
  report ('OS X deployment target: ' +  macosx_version + '\n')
  cpp_flags += [ '-DMRTRIX_MACOSX', '-fPIC', '-mmacosx-version-min='+macosx_version ]
  ld_flags += [ '-mmacosx-version-min='+macosx_version ]
  ld_lib_flags += [ '-dynamiclib', '-install_name', '@rpath/LIBNAME' ]
  runpath = '-Wl,-rpath,@loader_path/'
  lib_suffix = '.dylib'





# set CPP compiler:
ld_cmdline = None
if 'CXX' in os.environ:
  cxx_env = os.environ['CXX']
  if not conda and 'conda' in cxx_env:
    report ('WARNING: anaconda/miniconda compiler set by CXX environment variable - ignored to avoid conflicts\n')
    issue_conda_warning = True
  else:
    cxx = shlex.split (cxx_env)
if 'CXX_ARGS' in os.environ:
  cxx_args = shlex.split (os.environ['CXX_ARGS'])
if 'LINK' in os.environ:
  ld_env = os.environ['LINK']
  if not conda and 'conda' in ld_env:
    report ('WARNING: anaconda/miniconda linker set by LINK environment variable - ignored to avoid conflicts\n')
    issue_conda_warning = True
  else:
    ld_cmdline = shlex.split (ld_env)
if 'LINK_ARGS' in os.environ:
  ld_args = shlex.split (os.environ['LINK_ARGS'])
if 'LINKLIB_ARGS' in os.environ:
  ld_lib_args = shlex.split (os.environ['LINKLIB_ARGS'])




if issue_conda_warning:
  report ('\nNOTE: if you intend to build with anaconda/miniconda (not recommended), pass the -conda flag to ./configure\n\n')






report ('Detecting OS: ' + system + '\n')

if 'ARCH' in os.environ:
  march = os.environ['ARCH']
  if march:
    report ('Machine architecture set by ARCH environment variable to: ' + march + '\n')
    cpp_flags += [ '-march='+march ]



# CPP flags:

if 'CFLAGS' in os.environ:
  cpp_flags += shlex.split (os.environ['CFLAGS'])
if 'LINKFLAGS' in os.environ:
  ld_flags += shlex.split (os.environ['LINKFLAGS'])
ld_lib_flags += ld_flags
if 'LINKLIB_FLAGS' in os.environ:
  ld_lib_flags += shlex.split (os.environ['LINKLIB_FLAGS'])

for candidate in cxx:
  report ('Looking for compiler [' + candidate + ']: ')
  cpp = [ candidate ] + cxx_args
  if ld_cmdline:
    ld = ld_cmdline
  else:
    ld = copy.copy([ candidate ])
  ld_lib = ld + ld_lib_args
  ld += ld_args

  try:
    compiler_version = execute ([ cpp[0], '--version' ], CompileError)[1]
    if not compiler_version:
      report ('(no version information)\n')
    else:
      report (compiler_version.splitlines()[0] + '\n')
  except Exception:
    report ('not found\n')
    continue

  if compile_test ('C++11 compliance', cpp_flags, ld_flags, '''
#include <cstddef>
struct Base {
    Base (int);
};
struct Derived : Base {
    using Base::Base;
};

int main() {
  Derived D (int); // check for contructor inheritance
  return 0;
}
''', on_failure='test failed (see configure.log for details)\n'):
    break
else:
  error ('''no suitable compiler found!

''' + compiler_hint ('compiler', 'CXX', '/usr/bin/g++-5.5', 'CXX_ARGS', '"-c CFLAGS SRC -o OBJECT"') + configure_log_hint)




# shared library generation:
if not noshared:
  report ('Checking shared library generation: ')

  with TempFile ('.cpp') as bogus_cpp:
    bogus_cpp.fid.write ('int bogus() { return (1); }')
    bogus_cpp.fid.flush()
    bogus_cpp.fid.close()
    try:
      with DeleteAfter (bogus_cpp.name[:-4] + '.o') as bogus_obj:
        execute (fillin (cpp, {
            'CFLAGS': cpp_flags,
            'SRC': bogus_cpp.name,
            'OBJECT': bogus_obj.name }), CompileError)
        with DeleteAfter (lib_prefix + 'test' + lib_suffix) as lib:
          execute (fillin (ld_lib, {
              'LINKLIB_FLAGS': ld_lib_flags,
              'OBJECTS': bogus_obj.name,
              'LIB': lib.name }), LinkError)
      report ('ok\n')
    except CompileError:
      error ('compiler not found!' + configure_log_hint)
    except LinkError:
      error ('''linker not found!

  MRtrix3 was unable to employ the linker program for shared library generation.''' + compiler_hint ('shared library linker', 'LINKLIB_FLAGS', '"-L/usr/local/lib"', 'LINKLIB_ARGS', '"-shared LINKLIB_FLAGS OBJECTS -o LIB"'))
    except Exception as excp:
      error ('unexpected exception of type ' + type(excp).__name__ + ': ' + str(excp) +  configure_log_hint)











report ('Detecting pointer size: ')
try:
  pointer_size = int (compile ('''
#include <iostream>
int main() {
  std::cout << sizeof(void*);
  return (0);
}
''', cpp_flags, ld_flags))
  report (str(8*pointer_size) + ' bit\n')
  if pointer_size == 8:
    cpp_flags += [ '-DMRTRIX_WORD64' ]
  elif pointer_size != 4:
    error ('unexpected pointer size!')
except Exception as excp: # pylint: disable=unused-variable
  error ('unexpected exception of type ' + type(excp).__name__ + ': ' + str(excp) +  configure_log_hint)




report ('Detecting byte order: ')
if sys.byteorder == 'big':
  report ('big-endian\n')
  cpp_flags += [ '-DMRTRIX_BYTE_ORDER_IS_BIG_ENDIAN' ]
else:
  report ('little-endian\n')







if not compile_test ('variable-length array support', cpp_flags, ld_flags, '''
int main(int argc, char* argv[]) {
  int x[argc];
  return 0;
}
'''):
  cpp_flags += [ '-DMRTRIX_NO_VLA' ]





if not compile_test ('non-POD variable-length array support', cpp_flags, ld_flags, '''
#include <string>

class X {
  int x;
  double y;
  std::string s;
};

int main(int argc, char* argv[]) {
  X x[argc];
  return 0;
}
'''):
  cpp_flags += [ '-DMRTRIX_NO_NON_POD_VLA' ]





if not compile_test ('::max_align_t', cpp_flags, ld_flags, '''
#include <iostream>
#include <cstddef>
using ::max_align_t;
int main() {
  std::cout << alignof (max_align_t) << " bytes\\n";
  return 0;
}
'''):
  cpp_flags += [ '-DMRTRIX_MAX_ALIGN_T_NOT_DEFINED' ]




if not compile_test ('std::max_align_t', cpp_flags, ld_flags, '''
#include <iostream>
#include <cstddef>
using std::max_align_t;
int main() {
  std::cout << alignof (max_align_t) << " bytes\\n";
  return 0;
}
'''):
  cpp_flags += [ '-DMRTRIX_STD_MAX_ALIGN_T_NOT_DEFINED' ]







# Eigen3 flags:

eigen_cflags = get_flags ([ '-isystem', '/usr/include/eigen3' ], 'EIGEN_CFLAGS', '--cflags eigen3')

compile_check ('Eigen3 library', 'Eigen3', cpp_flags + eigen_cflags, ld_flags, '''
#include <cstddef>
#include <Eigen/Core>
#include <iostream>

int main (int argc, char* argv[]) {
  std::cout << EIGEN_WORLD_VERSION << "." << EIGEN_MAJOR_VERSION << "." << EIGEN_MINOR_VERSION << "\\n";
  return 0;
}
''', 'EIGEN_CFLAGS', '"-isystem /usr/include/eigen3"')


if not openmp:
  eigen_cflags += [ '-DEIGEN_DONT_PARALLELIZE' ]


if compile_test ('Eigen3 Unsupported', cpp_flags + eigen_cflags, ld_flags, '''
#include <iostream>
#include <Eigen/Core>
#include <unsupported/Eigen/SpecialFunctions>

using array_type = Eigen::Array<double, 1, 1>;

int main (int argc, char* argv[]) {
  auto test = Eigen::betainc (array_type::Constant (10.0), array_type::Constant (0.5), array_type::Constant (1.0));
  std::cout << "Present";
  return (0);
}
''', on_failure='not found; custom functions to be used'):
  cpp_flags += [ '-DMRTRIX_HAVE_EIGEN_UNSUPPORTED_SPECIAL_FUNCTIONS' ]












# zlib:

zlib_cflags = get_flags ([], 'ZLIB_CFLAGS', '--cflags zlib')
zlib_ldflags = get_flags ([ '-lz' ], 'ZLIB_LINKFLAGS', '--libs zlib')

compile_check ('zlib compression library', 'zlib', cpp_flags + zlib_cflags, ld_flags + zlib_ldflags, '''
#include <iostream>
#include <zlib.h>

int main() {
  std::cout << zlibVersion();
  return (0);
}
''', 'ZLIB_CFLAGS', '"-isystem /usr/local/include"', 'ZLIB_LINKFLAGS', '"-L/usr/local/lib -lz"')

cpp_flags += zlib_cflags
ld_flags += zlib_ldflags
ld_lib_flags += zlib_ldflags






# FFTW:


fftw_cflags = get_flags ([], 'FFTW_CFLAGS', '--cflags fftw3')
fftw_ldflags = get_flags ([ '-lfftw3' ], 'FFTW_LINKFLAGS', '--libs fftw3')

compile_check ('FFTW library', 'FFTW', cpp_flags + fftw_cflags, ld_flags + fftw_ldflags, '''
#include <iostream>
#include <fftw3.h>

int main() {
  std::cout << fftw_version << "\\n";
  return (0);
}
''')
cpp_flags += [ '-DEIGEN_FFTW_DEFAULT' ] + fftw_cflags
ld_flags += fftw_ldflags
ld_lib_flags += fftw_ldflags







# Test that JSON for Modern C++ will compile, since it enforces its own requirements

compile_check ('"JSON for Modern C++" requirements', 'JSON for modern C++', \
    cpp_flags + [ '-I'+os.path.abspath(os.path.join(os.path.dirname(sys.argv[0]), 'core')) ], ld_flags, '''
#include "''' + os.path.join('file', 'json.h') + '''"
int main (int argc, char* argv[])
{
  nlohmann::json json;
  json["key"] = "value";
}
''')








# TIFF:

tiff_cflags = get_flags ([], 'TIFF_CFLAGS', '--cflags libtiff-4')
tiff_ldflags = get_flags ([ '-ltiff' ], 'TIFF_LINKFLAGS', '--libs libtiff-4')

if compile_test ('TIFF library', cpp_flags + tiff_cflags, ld_flags + tiff_ldflags, '''
#include <iostream>
#include <tiffio.h>

int main() {
  std::cout << TIFFGetVersion();
  return (0);
}
''', on_failure='not found - TIFF support disabled'):
  cpp_flags += [ '-DMRTRIX_TIFF_SUPPORT' ] + tiff_cflags
  ld_flags += tiff_ldflags
  ld_lib_flags += tiff_ldflags





# PNG:

png_cflags = get_flags ([], 'PNG_CFLAGS', '--cflags libpng')
png_ldflags = get_flags ([ '-lpng' ], 'PNG_LINKFLAGS', '--libs libpng')

if compile_test ('PNG library', cpp_flags + png_cflags, ld_flags + png_ldflags, '''
#include <iostream>
#include <png.h>

int main() {
  std::cout << "Header: " << PNG_LIBPNG_VER_STRING << "; library: " << png_libpng_ver;
  return (0);
}
''', on_failure='not found - PNG support disabled'):
  cpp_flags += [ '-DMRTRIX_PNG_SUPPORT' ] + png_cflags
  ld_flags += png_ldflags
  ld_lib_flags += png_ldflags








# add openmp flags if required and available

if openmp:
  cpp_flags += [ '-fopenmp' ]
  ld_flags  += [ '-fopenmp' ]
  compile_check ('OpenMP support', 'OpenMP', cpp_flags + eigen_cflags, ld_flags, '''
    #include <Eigen/Core>
    int main()
    {
      Eigen::initParallel();
      Eigen::setNbThreads(4);
      return (Eigen::nbThreads() == 4) ? 0 : 1;
    }
    ''')






#the following regex will be reused so keep it outside of the get_qt_version func
version_regex = re.compile(r'\d+\.\d+(\.\d+)+') #: :type version_regex: re.compile
def get_qt_version(cmd_list, raise_on_non_zero_exit_code):
  out = execute (cmd_list, raise_on_non_zero_exit_code, False)
  stdouterr = ' '.join(out[1:]).replace(r'\n',' ').replace(r'\r','')
  version_found = version_regex.search(stdouterr)
  if version_found:
    return version_found.group()
  raise raise_on_non_zero_exit_code('Version not Found')



def check_qt_version(version_string):
  version = [int(i) for i in version_string.split('.')]
  if version[0] < 5 or (version[0] == 5 and version[1] < 5):
    raise VersionError



moc = ''
rcc = ''
qt_cflags = []
qt_ldflags = []




if not nogui:

  report ('Checking for Qt moc: ')
  moc = 'moc'
  if 'MOC' in os.environ:
    moc = os.environ['MOC']
  try:
    moc_version = get_qt_version([ moc, '-v' ], OSError)
    report (moc + ' (version ' + moc_version + ')\n')
    check_qt_version(moc_version)
  except VersionError:
    error (''' Qt moc version is too old!

  The version number reported by the Qt moc command is too old (require >= 5.5).''' + qt_path_hint + qt_exec_hint ('moc'))
  except OSError:
    error (''' Qt moc not found!

  MRtrix3 was unable to locate the Qt meta-object compiler 'moc'.''' + qt_path_hint)
  except Exception as excp: # pylint: disable=unused-variable
    error ('unexpected exception of type ' + type(excp).__name__ + ': ' + str(excp) +  configure_log_hint)

  report ('Checking for Qt qmake: ')
  qmake = 'qmake'
  if 'QMAKE' in os.environ:
    qmake = os.environ['QMAKE']
  try:
    qmake_version = get_qt_version([ qmake, '-v' ], OSError)
    report (qmake + ' (version ' + qmake_version + ')\n')
    check_qt_version(qmake_version)
  except VersionError:
    error (''' Qt qmake version is too old!

  The version number reported by the Qt qmake command is too old (require >= 5.5).''' + qt_path_hint + qt_exec_hint ('qmake'))
  except OSError:
    error (''' Qt qmake not found!

  MRtrix3 was unable to locate the Qt command 'qmake'.''' + qt_path_hint)
  except Exception as excp: # pylint: disable=unused-variable
    error ('unexpected exception of type ' + type(excp).__name__ + ': ' + str(excp) +  configure_log_hint)



  report ('Checking for Qt rcc: ')
  rcc = 'rcc'

  if 'RCC' in os.environ:
    rcc = os.environ['RCC']
  try:
    rcc_version = get_qt_version([ rcc, '-v' ], OSError)
    report (rcc + ' (version ' + rcc_version + ')\n')
    check_qt_version(rcc_version)
  except VersionError:
    error (''' Qt rcc version is too old!

  The version number reported by the Qt rcc command is too old (require >= 5.5).''' + qt_path_hint + qt_exec_hint ('rcc'))
  except OSError:
    error (''' Qt rcc not found!

  MRtrix3 was unable to locate the Qt command 'rcc'.''' + qt_path_hint)
  except Exception as excp: # pylint: disable=unused-variable
    error ('unexpected exception of type ' + type(excp).__name__ + ': ' + str(excp) +  configure_log_hint)



  report ('Checking for Qt: ')

  try:
    with TempDir() as qt_dir:
      filetext = '''#include <QObject>

class Foo: public QObject {
  Q_OBJECT;
  public:
    Foo();
    ~Foo();
  public slots:
    void setValue(int value);
  signals:
    void valueChanged (int newValue);
  private:
    int value_;
};
'''
      log ('\nsource file "qt.h":\n---\n' + filetext + '---\n')

      with open (os.path.join (qt_dir.name, 'qt.h'), 'w', encoding='utf-8') as f:
        f.write (filetext)

      filetext = '''#include <iostream>
#include "qt.h"

Foo::Foo() : value_ (42) { connect (this, SIGNAL(valueChanged(int)), this, SLOT(setValue(int))); }

Foo::~Foo() { std::cout << qVersion() << "\\n"; }

void Foo::setValue (int value) { value_ = value; }

int main() { Foo f; }
'''

      log ('\nsource file "qt.cpp":\n---\n' + filetext + '---\n')
      with open (os.path.join (qt_dir.name, 'qt.cpp'), 'w', encoding='utf-8') as f:
        f.write (filetext)

      filetext = 'CONFIG += c++11'
      if debug:
        filetext += ' debug'
      filetext += '\nQT += core gui opengl svg network\n'
      filetext += 'HEADERS += qt.h\nSOURCES += qt.cpp\n'
      if system == "darwin":
        filetext += 'QMAKE_MACOSX_DEPLOYMENT_TARGET = ' + macosx_version + '\n'

      log ('\nproject file "qt.pro":\n---\n' + filetext + '---\n')
      with open (os.path.join (qt_dir.name, 'qt.pro'), 'w', encoding='utf-8') as f:
        f.write (filetext)

      qmake_cmd = [ qmake ]

      try:
        (qmake_retcode, qmake_stderr) = execute (qmake_cmd, QMakeError, raise_on_non_zero_exit_code = False, cwd=qt_dir.name)[0:3:2]
        if qmake_retcode != 0:
          error ('''qmake returned with error:

''' + qmake_stderr)
      except QMakeError:
        error ('''error issuing qmake command!

  Use the QMAKE environment variable to set the correct qmake command for use with Qt''')

      qt_defines = []
      qt_includes = []
      qt_cflags = []
      qt_libs = []
      qt_ldflags = []
      for qt_makefile in [ 'Makefile', 'Makefile.Release' ]:
        try:
          log ("reading Qt parameters from file '" + qt_makefile + "'... ")
<<<<<<< HEAD
          with open (os.path.join (qt_dir.name, qt_makefile), encoding='utf-8') as fd:
            for line in fd:
=======
          with open (os.path.join (qt_dir.name, qt_makefile)) as f:
            for line in f:
>>>>>>> 99449855
              line = line.strip()
              if line.startswith ('DEFINES'):
                qt_defines = shlex.split (line[line.find('=')+1:].strip())
              elif line.startswith ('CXXFLAGS'):
                qt_cflags = shlex.split (line[line.find('=')+1:].strip())
              elif line.startswith ('INCPATH'):
                qt_includes = shlex.split (line[line.find('=')+1:].strip())
              elif line.startswith ('LIBS'):
                qt_libs = shlex.split (line[line.find('=')+1:].strip())
              elif line.startswith ('LFLAGS'):
                qt_ldflags = shlex.split (line[line.find('=')+1:].strip())
          if qt_defines or qt_cflags or qt_includes or qt_libs or qt_ldflags:
            log ('ok\n')
            log ('  qt_defines: ' + str(qt_defines) + '\n')
            log ('  qt_cflags: ' + str(qt_cflags) + '\n')
            log ('  qt_includes: ' + str(qt_includes) + '\n')
            log ('  qt_libs: ' + str(qt_libs) + '\n')
            log ('  qt_ldflags: ' + str(qt_ldflags) + '\n\n')
            break
        except OSError:
          log ('not found\n')
          continue
      else:
        raise QMakeError


      for index, entry in enumerate(qt_includes):
        if entry[2:].startswith('..'):
          qt_includes[index] = '-I' + os.path.abspath(qt_dir.name + '/' + entry[2:])

      qt_cflags = [ entry for entry in qt_cflags if entry != '-O2' ]
      qt = qt_cflags + qt_defines + qt_includes
      qt_cflags = []
      for entry in qt:
        if entry[0] != '$' and not entry == '-I.':
          entry = entry.replace('\"','').replace("'",'')
          if entry.startswith('-I'):
            qt_cflags += [ '-idirafter', entry[2:] ]
          else:
            qt_cflags += [ entry ]

      qt = qt_ldflags + qt_libs
      qt_ldflags = []
      for entry in qt:
        if entry[0] != '$':
          qt_ldflags += [ entry.replace('\"','').replace("'",'') ]

      execute ([ moc, 'qt.h', '-o', 'qt_moc.cpp' ], \
          QMOCError, cwd=qt_dir.name)

      execute ([ cpp[0], '-c' ] + cpp_flags + qt_cflags + [ 'qt.cpp', '-o', 'qt.o' ], \
          CompileError, cwd=qt_dir.name)

      execute ([ cpp[0], '-c' ] + cpp_flags + qt_cflags + [ 'qt_moc.cpp', '-o', 'qt_moc.o' ], \
          CompileError, cwd=qt_dir.name)

      execute ([ cpp[0] ] + ld_flags + [ 'qt_moc.o', 'qt.o', '-o', 'qt' ] + qt_ldflags, \
          LinkError, cwd=qt_dir.name)

      qt_stdout = execute ([ os.path.join(qt_dir.name, 'qt') ], RunError)[1]
      report(qt_stdout + '\n')
      check_qt_version(qt_stdout)


  except QMakeError:
    error ('error invoking Qt qmake!' + configure_log_hint)
  except QMOCError:
    error ('error invoking Qt moc!' + configure_log_hint)
  except LinkError:
    error ('error linking Qt application!' + configure_log_hint)
  except CompileError:
    error ('error compiling Qt application!' + configure_log_hint)
  except RunError:
    error ('error running Qt application!' + configure_log_hint)
  except VersionError:
    error ('Qt version is too old! (require >= 5.5)' + configure_log_hint)
  except OSError as e:
    error ('unexpected error: ' + str(e) + configure_log_hint)
  except Exception as excp: # pylint: disable=unused-variable
    error ('unexpected exception of type ' + type(excp).__name__ + ': ' + str(excp) +  configure_log_hint)





  if system == "darwin":
    qt_cflags = [ x for x in qt_cflags if x not in [ '-Wall', '-W' ] ]


# output R module:
if R_module:

  R_cflags = get_flags (default=[ '-isystem /usr/include/R' ], env='R_CFLAGS', pkg_config_flags='--cflags libR')
  R_ldflags = get_flags (default=[ '-L/usr/lib/R/lib', '-lR' ], env='R_LINKFLAGS', pkg_config_flags='--libs libR')

  compile_check ('R library', 'R', cpp_flags + R_cflags, ld_flags + R_ldflags, '''
  #include <R.h>
  #include <Rversion.h>
  #include <iostream>

  int main() {
    std::cout << R_MAJOR << "." << R_MINOR << " (r" << R_SVN_REVISION << ")\\n";
    return 0;
  }
  ''', 'R_CFLAGS', '"-isystem /usr/local/include/R"', 'R_LINKFLAGS', '"-L/usr/local/R/lib -lR"')

  cpp_flags += R_cflags + [ '-DMRTRIX_AS_R_LIBRARY' ]
  ld_lib_flags += R_ldflags

  ld_flags = ld_lib_flags
  exe_suffix = lib_suffix





# add debugging or profiling flags if requested:

cpp_flags += [ '-Wall' ]

if profile:
  cpp_flags += [ '-g', '-pg' ]
  ld_flags += [ '-g', '-pg' ]
  ld_lib_flags += [ '-g', '-pg' ]
elif debug:
  cpp_flags += [ '-g' ]
  ld_flags += [ '-g' ]
  ld_lib_flags += [ '-g' ]

cpp_flags += [ '-O' + str(optimlevel) ]

if asserts:
  cpp_flags += [ '-D_GLIBCXX_DEBUG=1', '-D_GLIBCXX_DEBUG_PEDANTIC=1' ]
elif not debug:
  cpp_flags += [ '-DNDEBUG' ]








# write out configuration:

config_filename = os.path.join (os.path.dirname(sys.argv[0]), 'config')

sys.stdout.write ('\nwriting configuration to file \'' + config_filename + '\': ')

with open (config_filename, 'w', encoding='utf-8') as config_file:

  config_file.write ("""#!/usr/bin/python
  #
  # autogenerated by MRtrix configure script
  #
  # configure output:
  """)
  for line in config_report.splitlines():
    config_file.write ('# ' + line + '\n')
  config_file.write ('\n\n')

  config_file.write ("PATH = r'" + path + "'\n")

  commit (config_file, 'obj_suffix', obj_suffix)
  commit (config_file, 'exe_suffix', exe_suffix)
  commit (config_file, 'lib_prefix', lib_prefix)
  commit (config_file, 'lib_suffix', lib_suffix)
  commit (config_file, 'cpp', cpp)
  commit (config_file, 'cpp_flags', cpp_flags)
  commit (config_file, 'ld', ld)
  commit (config_file, 'ld_flags', ld_flags)
  commit (config_file, 'runpath', runpath)
  config_file.write ('ld_enabled = ')
  if noshared:
    config_file.write ('False\n')
  else:
    config_file.write ('True\n')
    commit (config_file, 'ld_lib', ld_lib)
    commit (config_file, 'ld_lib_flags', ld_lib_flags)
  commit (config_file, 'eigen_cflags', eigen_cflags)

  commit (config_file, 'moc', moc)
  commit (config_file, 'rcc', rcc)
  commit (config_file, 'qt_cflags', qt_cflags)
  commit (config_file, 'qt_ldflags', qt_ldflags)
  config_file.write ('nogui = ')
  if nogui:
    config_file.write ('True\n')
  else:
    config_file.write ('False\n')

  if dev:
    config_file.write('bash_completion = True\ncommand_doc = True\n')

sys.stdout.write ('ok\n\n')<|MERGE_RESOLUTION|>--- conflicted
+++ resolved
@@ -17,16 +17,9 @@
 
 # pylint: disable=invalid-name,broad-except
 
-<<<<<<< HEAD
 import subprocess, sys, os, platform, tempfile, shlex, re, copy
 
 USAGE_STRING = '''
-=======
-# note: deal with these warnings properly when we drop support for Python 2:
-# pylint: disable=unspecified-encoding,consider-using-dict-items,unused-variable,consider-iterating-dictionary
-
-usage_string = '''
->>>>>>> 99449855
 USAGE
 
     [ENV] ./configure [-debug] [-assert] [-profile] [-nogui] [-noshared]
@@ -351,13 +344,8 @@
   def __exit__(self, exception_type, value, traceback):
     try:
       os.unlink (self.name)
-<<<<<<< HEAD
-    except OSError as excp: # pylint: disable=redefined-outer-name
-      log ('error deleting temporary file "' + self.name + '": ' + excp.strerror)
-=======
     except OSError as excp_local:
       log ('error deleting temporary file "' + self.name + '": ' + excp_local.strerror)
->>>>>>> 99449855
 
 
 
@@ -371,13 +359,8 @@
   def __exit__(self, exception_type, value, traceback):
     try:
       os.unlink (self.name)
-<<<<<<< HEAD
-    except OSError as excp: # pylint: disable=redefined-outer-name
-      log ('error deleting temporary file "' + self.name + '": ' + excp.strerror)
-=======
     except OSError as excp_local:
       log ('error deleting temporary file "' + self.name + '": ' + excp_local.strerror)
->>>>>>> 99449855
 
 
 class TempDir:
@@ -397,13 +380,8 @@
           os.unlink (fullpath)
       os.rmdir (self.name)
 
-<<<<<<< HEAD
-    except OSError as excp: # pylint: disable=redefined-outer-name
-      log ('error deleting temporary folder "' + self.name + '": ' + excp.strerror)
-=======
     except OSError as excp_local:
       log ('error deleting temporary folder "' + self.name + '": ' + excp_local.strerror)
->>>>>>> 99449855
 
 
 
@@ -542,15 +520,9 @@
 
   except OSError as excp_local:
     log ('error invoking command "' + cmd[0] + '": ' + excp_local.strerror + '\n>>\n\n')
-<<<<<<< HEAD
-    raise exception from excp_local
-  except Exception as excp_local:
-    error ('unexpected exception of type ' + type(excp_local).__name__ + ': ' + str(excp_local) + configure_log_hint)
-=======
     raise exception
   except Exception as excp_local:
     error ('unexpected exception of type ' + type(excp_local).__name__ + ': ' + str(excp_local) +  configure_log_hint)
->>>>>>> 99449855
   else:
     if raise_on_non_zero_exit_code and process.returncode != 0:
       raise exception (stderr)
@@ -691,13 +663,8 @@
     error ('''runtime error!
 
    Unable to configure ''' + name + configure_log_hint)
-<<<<<<< HEAD
-  except Exception as excp: # pylint: disable=redefined-outer-name
-    error ('unexpected exception of type ' + type(excp).__name__ + ': ' + str(excp) +  configure_log_hint)
-=======
   except Exception as excp_local:
     error ('unexpected exception of type ' + type(excp_local).__name__ + ': ' + str(excp_local) +  configure_log_hint)
->>>>>>> 99449855
 
 
 
@@ -1332,13 +1299,8 @@
       for qt_makefile in [ 'Makefile', 'Makefile.Release' ]:
         try:
           log ("reading Qt parameters from file '" + qt_makefile + "'... ")
-<<<<<<< HEAD
           with open (os.path.join (qt_dir.name, qt_makefile), encoding='utf-8') as fd:
             for line in fd:
-=======
-          with open (os.path.join (qt_dir.name, qt_makefile)) as f:
-            for line in f:
->>>>>>> 99449855
               line = line.strip()
               if line.startswith ('DEFINES'):
                 qt_defines = shlex.split (line[line.find('=')+1:].strip())
