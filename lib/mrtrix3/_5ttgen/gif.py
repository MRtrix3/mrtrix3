--- conflicted
+++ resolved
@@ -24,12 +24,8 @@
 
 
 def execute(): #pylint: disable=unused-variable
-<<<<<<< HEAD
   import os
-  from mrtrix3 import app, path, run #pylint: disable=unused-variable
-=======
-  from mrtrix3 import app, run
->>>>>>> ae63c77b
+  from mrtrix3 import app, path, run
 
   # Generate the images related to each tissue
   run.command('mrconvert input.mif -coord 3 1 CSF.mif')
