import collections, subprocess
from mrtrix3 import MRtrixBaseError



IOStream = collections.namedtuple('IOStream', 'handle filename')



class Shared(object):

  # A class for storing all information related to a running process
  # This includes:
  # - The process itself (so that a terminate signal can be sent if required)
  # - For both stdout and stderr:
  #   - File handle (so that if not an internal pipe, the file can be closed)
  #   - File name (so that if not an internal pipe, it can be deleted from the file system)
  #   (these are encapsulated in named tuple "IOStream"
  # Note: Input "stdin" should be a stream handle only, or None;
  #   "stdout" and "stderr" should be of type "IOStream"
  class Process(subprocess.Popen):
    def __init__(self, cmd, stdin, stdout, stderr, **kwargs):
      assert isinstance(stdout, IOStream) or stdout is None
      assert isinstance(stderr, IOStream) or stderr is None
      my_kwargs = kwargs.copy()
      my_kwargs['stdin']  = stdin
      my_kwargs['stdout'] = stdout.handle if stdout else None
      my_kwargs['stderr'] = stderr.handle if stderr else None
      super(Shared.Process, self).__init__(cmd, **my_kwargs)
      self.iostreams = (stdout, stderr)



  def __init__(self):
    import os, threading
    # If the main script has been executed in an SGE environment, don't allow
    #   sub-processes to themselves fork SGE jobs; but if the main script is
    #   itself not an SGE job ('JOB_ID' environment variable absent), then
    #   whatever run.command() executes can send out SGE jobs without a problem.
    self.env = os.environ.copy()
    if self.env.get('SGE_ROOT') and self.env.get('JOB_ID'):
      del self.env['SGE_ROOT']

    # Flagged by calling the set_continue() function;
    #   run.command() and run.function() calls will be skipped until one of the inputs to
    #   these functions matches the given string
    self._last_file = ''

    self.lock = threading.Lock()
    self._num_threads = None

    # Store executing processes so that they can be killed appropriately on interrupt;
    #   e.g. by the signal handler in the mrtrix3.app module
    # Each sequential execution of run.command() either selects the first index for which the value is None,
    #   or extends the length of the list by 1, and uses this index as a unique identifier (within its own lifetime);
    #   each item is then itself a list of Process class instances required for that command string
    self.process_lists = [ ]

    self._scratch_dir = None
    self.verbosity = 0

  # Acquire a unique index
  # This ensures that if command() is executed in parallel using different threads, they will
  #   not interfere with one another; but terminate() will also have access to all relevant data
  def get_command_index(self):
    with self.lock:
      try:
        index = next(i for i, v in enumerate(self.process_lists) if v is None)
        self.process_lists[index] = [ ]
      except StopIteration:
        index = len(self.process_lists)
        self.process_lists.append([ ])
    return index

  def close_command_index(self, index):
    with self.lock:
      assert index < len(self.process_lists)
      assert self.process_lists[index]
      self.process_lists[index] = None

  # Wrap tempfile.mkstemp() in a convenience function, which also catches the case
  #   where the user does not have write access to the temporary directory location
  #   selected by default by the tempfile module, and in that case re-runs mkstemp()
  #   manually specifying an alternative temporary directory
  def make_temporary_file(self):
    import os, tempfile
    try:
      return IOStream(*tempfile.mkstemp())
    except OSError:
      return IOStream(*tempfile.mkstemp('', 'tmp', self._scratch_dir if self._scratch_dir else os.getcwd()))

  def set_continue(self, filename): #pylint: disable=unused-variable
    self._last_file = filename

  def get_continue(self):
    return bool(self._last_file)

  # New function for handling the -continue command-line option functionality
  # Check to see if the last file produced in the previous script execution is
  #   intended to be produced by this command; if it is, this will be the last
  #   thing that gets skipped by the -continue option
  def trigger_continue(self, entries):
    import os
    assert self.get_continue()
    for entry in entries:
      # It's possible that the file might be defined in a '--option=XXX' style argument
      #   It's also possible that the filename in the command string has the file extension omitted
      if entry.startswith('--') and '=' in entry:
        totest = entry.split('=')[1]
      else:
        totest = entry
      if totest in [ self._last_file, os.path.splitext(self._last_file)[0] ]:
        self._last_file = ''
        return True
    return False

  def get_num_threads(self):
    return self._num_threads

  def set_num_threads(self, value):
    assert value is None or (isinstance(value, int) and value >= 0)
    self._num_threads = value
    if value is not None:
      # Either -nthreads 0 or -nthreads 1 should result in disabling multi-threading
      external_software_value = 1 if value <= 1 else value
      self.env['ITK_GLOBAL_NUMBER_OF_THREADS'] = str(external_software_value)
      self.env['OMP_NUM_THREADS'] = str(external_software_value)

  def get_scratch_dir(self):
    return self._scratch_dir

  def set_scratch_dir(self, path):
    self.env['MRTRIX_TMPFILE_DIR'] = path
    self._scratch_dir = path

  # Terminate any and all running processes, and delete any associated temporary files
  def terminate(self, signum): #pylint: disable=unused-variable
    import os, signal, sys
    with self.lock:
      for process_list in self.process_lists:
        if process_list:
          for process in process_list:
            if process:
              # No need to propagate signals if we're in a POSIX-compliant environment
              #   and SIGINT has been received; that will propagate to children automatically
              if sys.platform == 'win32':
                process.send_signal(getattr(signal, 'CTRL_BREAK_EVENT'))
                process.communicate(timeout=1) # Flushes the I/O buffers, unlike wait()
              elif signum != signal.SIGINT:
                process.terminate()
                process.communicate(timeout=1)
            for stream in process.iostreams:
              if stream:
                if stream.handle != subprocess.PIPE:
                  try:
                    os.close(stream.handle)
                  except OSError:
                    pass
                if stream.filename is not None:
                  try:
                    os.remove(stream.filename)
                  except OSError:
                    pass
                stream = None
            process = None
          process_list = None
      self.process_lists = [ ]


shared = Shared() #pylint: disable=invalid-name



class MRtrixCmdError(MRtrixBaseError):
  def __init__(self, cmd, code, stdout, stderr):
    super(MRtrixCmdError, self).__init__('Command failed')
    self.command = cmd
    self.returncode = code
    self.stdout = stdout
    self.stderr = stderr
  def __str__(self):
    return self.stdout + self.stderr

class MRtrixFnError(MRtrixBaseError):
  def __init__(self, fn, text):
    super(MRtrixFnError, self).__init__('Function failed')
    self.function = fn
    self.errortext = text
  def __str__(self):
    return self.errortext



CommandReturn = collections.namedtuple('CommandReturn', 'stdout stderr')



def command(cmd, **kwargs): #pylint: disable=unused-variable

  import itertools, os, shlex, string, sys
  from distutils.spawn import find_executable
  from mrtrix3 import ANSI, app, EXE_LIST

  global shared #pylint: disable=invalid-name

  shell = kwargs.pop('shell', False)
  show = kwargs.pop('show', True)
  if kwargs:
    raise TypeError('Unsupported keyword arguments passed to run.command(): ' + str(kwargs))

  subprocess_kwargs = {}
  if sys.platform == 'win32':
    subprocess_kwargs['creationflags'] = subprocess.CREATE_NEW_PROCESS_GROUP
  if shell:
    subprocess_kwargs['shell'] = True
  subprocess_kwargs['env'] = shared.env

  if isinstance(cmd, list):
    if shell:
      raise TypeError('When using run.command() with shell=True, input must be a text string')
    cmdstring = ''
    cmdsplit = []
    for entry in cmd:
      if isinstance(entry, str):
        cmdstring += (' ' if cmdstring else '') + entry
        cmdsplit.append(entry)
      elif isinstance(entry, list):
        assert all([ isinstance(item, str) for item in entry ])
        if len(entry) > 1:
          common_prefix = os.path.commonprefix(entry)
          common_suffix = os.path.commonprefix([i[::-1] for i in entry])[::-1]
          if common_prefix == entry[0] and common_prefix == common_suffix:
            cmdstring += (' ' if cmdstring else '') + '[' + entry[0] + ' (x' + str(len(entry)) + ')]'
          else:
            cmdstring += (' ' if cmdstring else '') + '[' + common_prefix + '*' + common_suffix + ' (' + str(len(entry)) + ' items)]'
        else:
          cmdstring += (' ' if cmdstring else '') + entry[0]
        cmdsplit.extend(entry)
      else:
        raise TypeError('When run.command() is provided with a list as input, entries in the list must be either strings or lists of strings')
<<<<<<< HEAD
  elif isinstance(cmd, str):
=======
  else:
>>>>>>> c5c7f9c8
    cmdstring = cmd
    # Split the command string by spaces, preserving anything encased within quotation marks
    if os.sep == '/': # Cheap POSIX compliance check
      cmdsplit = shlex.split(cmd)
    else: # Native Windows Python
      cmdsplit = [ entry.strip('\"') for entry in shlex.split(cmd, posix=False) ]
<<<<<<< HEAD
  else:
    raise TypeError('run.command() function only operates on strings, or lists of strings')
=======
>>>>>>> c5c7f9c8

  if shared.get_continue():
    if shared.trigger_continue(cmdsplit):
      app.debug('Detected last file in command \'' + cmdstring + '\'; this is the last run.command() / run.function() call that will be skipped')
    if shared.verbosity:
      sys.stderr.write(ANSI.execute + 'Skipping command:' + ANSI.clear + ' ' + cmdstring + '\n')
      sys.stderr.flush()
    return CommandReturn(None, '', '')


  # If operating in shell=True mode, handling of command execution is significantly different:
  #   Unmodified command string is executed using subprocess, with the shell being responsible for its parsing
  #   Only a single process per run.command() invocation is possible (since e.g. any piping will be
  #     handled by the spawned shell)
  this_process_list = [ ]

  if shell:

    cmdstack = [ cmdsplit ]
    with shared.lock:
      app.debug('To execute: ' + str(cmdsplit))
      if (shared.verbosity and show) or shared.verbosity > 1:
        sys.stderr.write(ANSI.execute + 'Command:' + ANSI.clear + '  ' + cmdstring + '\n')
        sys.stderr.flush()
    # No locking required for actual creation of new process
    this_stdout = shared.make_temporary_file()
    this_stderr = IOStream(subprocess.PIPE, None) if shared.verbosity > 1 else shared.make_temporary_file()
    this_process_list.append(shared.Process(cmdstring, None, this_stdout, this_stderr, **subprocess_kwargs))

  else: # shell=False

    # Need to identify presence of list constructs && or ||, and process accordingly
    try:
      (index, operator) = next((i,v) for i,v in enumerate(cmdsplit) if v in [ '&&', '||' ])
      # If operator is '&&', next command should be executed only if first is successful
      # If operator is '||', next command should be executed only if the first is not successful
      try:
        pre_result = command(cmdsplit[:index])
        if operator == '||':
          with shared.lock:
            app.debug('Due to success of "' + cmdsplit[:index] + '", "' + cmdsplit[index+1:] + '" will not be run')
          return pre_result
      except MRtrixCmdError:
        if operator == '&&':
          raise
      return command(cmdsplit[index+1:])
    except StopIteration:
      pass

    # This splits the command string based on the piping character '|', such that each
    #   individual executable (along with its arguments) appears as its own list
    cmdstack = [ list(g) for k, g in itertools.groupby(cmdsplit, lambda s : s != '|') if k ]

    for line in cmdstack:
      is_mrtrix_exe = line[0] in EXE_LIST
      if is_mrtrix_exe:
        line[0] = version_match(line[0])
        if shared.get_num_threads() is not None:
          line.extend( [ '-nthreads', str(shared.get_num_threads()) ] )
        # Get MRtrix3 binaries to output additional INFO-level information if script running in debug mode
        if shared.verbosity == 3 and not any(entry in line for entry in ['-info', '-debug']):
          line.append('-info')
      else:
        line[0] = exe_name(line[0])
      shebang = _shebang(line[0])
      if shebang:
        if not is_mrtrix_exe:
          # If a shebang is found, and this call is therefore invoking an
          #   interpreter, can't rely on the interpreter finding the script
          #   from PATH; need to find the full path ourselves.
          line[0] = find_executable(line[0])
        for item in reversed(shebang):
          line.insert(0, item)

    with shared.lock:
      app.debug('To execute: ' + str(cmdstack))
      if (shared.verbosity and show) or shared.verbosity > 1:
        # Hide use of these options in mrconvert to alter header key-values and command history at the end of scripts
        if all(key in cmdsplit for key in [ '-copy_properties', '-append_property', 'command_history' ]):
          cmdstring = shlex.split(cmdstring)
          index = cmdstring.index('-append_property')
          del cmdstring[index:index+3]
          index = cmdstring.index('-copy_properties')
          del cmdstring[index:index+2]
          cmdstring = ' '.join(cmdstring)
        sys.stderr.write(ANSI.execute + 'Command:' + ANSI.clear + '  ' + cmdstring + '\n')
        sys.stderr.flush()

    this_command_index = shared.get_command_index()

    # Execute all processes for this command string
    for index, to_execute in enumerate(cmdstack):
      # If there's at least one command prior to this, need to receive the stdout from the prior command
      #   at the stdin of this command; otherwise, nothing to receive
      this_stdin = this_process_list[index-1].stdout if index > 0 else None
      # If this is not the last command, then stdout needs to be piped to the next command;
      #   otherwise, write stdout to a temporary file so that the contents can be read later
      this_stdout = IOStream(subprocess.PIPE, None) if index<len(cmdstack)-1 else shared.make_temporary_file()
      # If we're in debug / info mode, the contents of stderr will be read and printed to the terminal
      #   as the command progresses, hence this needs to go to a pipe; otherwise, write it to a temporary
      #   file so that the contents can be read later
      this_stderr = IOStream(subprocess.PIPE, None) if shared.verbosity>1 else shared.make_temporary_file()
      # Set off the process
      try:
        this_process_list.append(shared.Process(to_execute, this_stdin, this_stdout, this_stderr, **subprocess_kwargs))
      # FileNotFoundError not defined in Python 2.7
      except OSError as exception:
        raise MRtrixCmdError(cmdstring, 1, '', str(exception))

  # End branching based on shell=True/False

  # Write process & temporary file information to globals, so that
  #   shared.terminate() can perform cleanup if required
  this_command_index = shared.get_command_index()
  with shared.lock:
    shared.process_lists[this_command_index] = this_process_list

  return_code = None
  return_stdout = ''
  return_stderr = ''
  error = False
  error_text = ''

  # Wait for all commands to complete
  # Switch how we monitor running processes / wait for them to complete
  #   depending on whether or not the user has specified -info or -debug option
  if shared.verbosity > 1:
    for process in this_process_list:
      stderrdata = b''
      do_indent = True
      while True:
        # Have to read one character at a time: Waiting for a newline character using e.g. readline() will prevent MRtrix progressbars from appearing
        byte = process.stderr.read(1)
        stderrdata += byte
        char = byte.decode('cp1252', errors='ignore')
        if not char and process.poll() is not None:
          break
        if do_indent and char in string.printable and char != '\r' and char != '\n':
          sys.stderr.write('          ')
          do_indent = False
        elif char in [ '\r', '\n' ]:
          do_indent = True
        sys.stderr.write(char)
        sys.stderr.flush()
      stderrdata = stderrdata.decode('utf-8', errors='replace')
      return_stderr += stderrdata
      if not return_code: # Catch return code of first failed command
        return_code = process.returncode
      if process.returncode:
        error = True
        error_text += stderrdata
  else:
    for process in this_process_list:
      process.wait()
      if not return_code:
        return_code = process.returncode

  # For any command stdout / stderr data that wasn't either passed to another command or
  #   printed to the terminal during execution, read it here.
  for process in this_process_list:

    def finalise_temp_file(iostream):
      os.close(iostream.handle)
      with open(iostream.filename, 'rb') as stream:
        contents = stream.read().decode('utf-8', errors='replace')
      os.unlink(iostream.filename)
      iostream = None
      return contents

    stdout_text = stderr_text = ''
    if process.iostreams[0].filename is not None:
      stdout_text = finalise_temp_file(process.iostreams[0])
      return_stdout += stdout_text
    if process.iostreams[1].filename is not None:
      stderr_text = finalise_temp_file(process.iostreams[1])
      return_stderr += stderr_text
    if process.returncode:
      error = True
      error_text += stdout_text + stderr_text

  # Get rid of any reference to the executed processes
  shared.close_command_index(this_command_index)
  this_process_list = None

  if error:
    raise MRtrixCmdError(cmdstring, return_code, return_stdout, return_stderr)

  # Only now do we append to the script log, since the command has completed successfully
  # Note: Writing the command as it was formed as the input to run.command():
  #   other flags may potentially change if this file is eventually used to resume the script
  if shared.get_scratch_dir():
    with shared.lock:
      with open(os.path.join(shared.get_scratch_dir(), 'log.txt'), 'a') as outfile:
        outfile.write(cmdstring + '\n')

  return CommandReturn(return_stdout, return_stderr)





def function(fn_to_execute, *args, **kwargs): #pylint: disable=unused-variable
  import os, sys
  from mrtrix3 import ANSI, app

  if not fn_to_execute:
    raise TypeError('Invalid input to run.function()')

  show = kwargs.pop('show', True)

  fnstring = fn_to_execute.__module__ + '.' + fn_to_execute.__name__ + \
             '(' + ', '.join(['\'' + str(a) + '\'' if isinstance(a, str) else str(a) for a in args]) + \
             (', ' if (args and kwargs) else '') + \
             ', '.join([key+'='+str(value) for key, value in kwargs.items()]) + ')'

  if shared.get_continue():
    if shared.trigger_continue(args) or shared.trigger_continue(kwargs.values()):
      app.debug('Detected last file in function \'' + fnstring + '\'; this is the last run.command() / run.function() call that will be skipped')
    if shared.verbosity:
      sys.stderr.write(ANSI.execute + 'Skipping function:' + ANSI.clear + ' ' + fnstring + '\n')
      sys.stderr.flush()
    return None

  if (shared.verbosity and show) or shared.verbosity > 1:
    sys.stderr.write(ANSI.execute + 'Function:' + ANSI.clear + ' ' + fnstring + '\n')
    sys.stderr.flush()

  # Now we need to actually execute the requested function
  try:
    if kwargs:
      result = fn_to_execute(*args, **kwargs)
    else:
      result = fn_to_execute(*args)
  except Exception as exception: # pylint: disable=broad-except
    raise MRtrixFnError(fnstring, str(exception))

  # Only now do we append to the script log, since the function has completed successfully
  if shared.get_scratch_dir():
    with shared.lock:
      with open(os.path.join(shared.get_scratch_dir(), 'log.txt'), 'a') as outfile:
        outfile.write(fnstring + '\n')

  return result



# When running on Windows, add the necessary '.exe' so that hopefully the correct
#   command is found by subprocess
def exe_name(item):
  import os
  from distutils.spawn import find_executable
<<<<<<< HEAD
  from mrtrix3 import app, BIN_PATH, is_windows
  if not is_windows():
=======
  from mrtrix3 import app, BIN_PATH, utils
  if not utils.is_windows():
>>>>>>> c5c7f9c8
    path = item
  elif item.endswith('.exe'):
    path = item
  elif os.path.isfile(os.path.join(BIN_PATH, item)):
    path = item
  elif os.path.isfile(os.path.join(BIN_PATH, item + '.exe')):
    path = item + '.exe'
  elif find_executable(item) is not None:
    path = item
  elif find_executable(item + '.exe') is not None:
    path = item + '.exe'
  # If it can't be found, return the item as-is; find_executable() fails to identify Python scripts
  else:
    path = item
  app.debug(item + ' -> ' + path)
  return path



# Make sure we're not accidentally running an MRtrix executable on the system that
#   belongs to a different version of MRtrix3 to the script library currently being used,
#   or a non-MRtrix3 command with the same name as an MRtrix3 command
#   (e.g. C:\Windows\system32\mrinfo.exe; On Windows, subprocess uses CreateProcess(),
#   which checks system32\ before PATH)
def version_match(item):
  import os
  from distutils.spawn import find_executable
  from mrtrix3 import app, BIN_PATH, EXE_LIST, MRtrixError

  if not item in EXE_LIST:
    app.debug('Command ' + item + ' not found in MRtrix3 bin/ directory')
    return item

  exe_path_manual = os.path.join(BIN_PATH, exe_name(item))
  if os.path.isfile(exe_path_manual):
    app.debug('Version-matched executable for ' + item + ': ' + exe_path_manual)
    return exe_path_manual

  exe_path_sys = find_executable(exe_name(item))
  if exe_path_sys and os.path.isfile(exe_path_sys):
    app.debug('Using non-version-matched executable for ' + item + ': ' + exe_path_sys)
    return exe_path_sys
  raise MRtrixError('Unable to find executable for MRtrix3 command ' + item)



# If the target executable is not a binary, but is actually a script, use the
#   shebang at the start of the file to alter the subprocess call
def _shebang(item):
  import os
  from distutils.spawn import find_executable
<<<<<<< HEAD
  from mrtrix3 import app, is_windows, MRtrixError
=======
  from mrtrix3 import app, MRtrixError, utils
>>>>>>> c5c7f9c8

  # If a complete path has been provided rather than just a file name, don't perform any additional file search
  if os.sep in item:
    path = item
  else:
    path = version_match(item)
    if path == item:
      path = find_executable(exe_name(item))
  if not path:
    app.debug('File \"' + item + '\": Could not find file to query')
    return []
  # Read the first 1024 bytes of the file
  with open(path, 'rb') as file_in:
    data = file_in.read(1024)
  # Try to find the shebang line
  for line in data.splitlines():
    # Are there any non-text characters? If so, it's a binary file, so no need to looking for a shebang
    try:
      line = str(line.decode('utf-8'))
    except:
      app.debug('File \"' + item + '\": Not a text file')
      return []
    line = line.strip()
    if len(line) > 2 and line[0:2] == '#!':
      # Need to strip first in case there's a gap between the shebang symbol and the interpreter path
      shebang = line[2:].strip().split(' ')
<<<<<<< HEAD
      if is_windows():
=======
      if utils.is_windows():
>>>>>>> c5c7f9c8
        # On Windows, /usr/bin/env can't be easily found, and any direct interpreter path will have a similar issue.
        #   Instead, manually find the right interpreter to call using distutils
        if os.path.basename(shebang[0]) == 'env':
          new_shebang = [ os.path.abspath(find_executable(exe_name(shebang[1]))) ]
          new_shebang.extend(shebang[2:])
          shebang = new_shebang
        else:
          new_shebang = [ os.path.abspath(find_executable(exe_name(os.path.basename(shebang[0])))) ]
          new_shebang.extend(shebang[1:])
          shebang = new_shebang
        if not shebang or not shebang[0]:
          raise MRtrixError('malformed shebang in file \"' + item + '\": \"' + line + '\"')
      app.debug('File \"' + item + '\": string \"' + line + '\": ' + str(shebang))
      return shebang
  app.debug('File \"' + item + '\": No shebang found')
  return []<|MERGE_RESOLUTION|>--- conflicted
+++ resolved
@@ -238,22 +238,13 @@
         cmdsplit.extend(entry)
       else:
         raise TypeError('When run.command() is provided with a list as input, entries in the list must be either strings or lists of strings')
-<<<<<<< HEAD
-  elif isinstance(cmd, str):
-=======
   else:
->>>>>>> c5c7f9c8
     cmdstring = cmd
     # Split the command string by spaces, preserving anything encased within quotation marks
     if os.sep == '/': # Cheap POSIX compliance check
       cmdsplit = shlex.split(cmd)
     else: # Native Windows Python
       cmdsplit = [ entry.strip('\"') for entry in shlex.split(cmd, posix=False) ]
-<<<<<<< HEAD
-  else:
-    raise TypeError('run.command() function only operates on strings, or lists of strings')
-=======
->>>>>>> c5c7f9c8
 
   if shared.get_continue():
     if shared.trigger_continue(cmdsplit):
@@ -505,13 +496,8 @@
 def exe_name(item):
   import os
   from distutils.spawn import find_executable
-<<<<<<< HEAD
-  from mrtrix3 import app, BIN_PATH, is_windows
-  if not is_windows():
-=======
   from mrtrix3 import app, BIN_PATH, utils
   if not utils.is_windows():
->>>>>>> c5c7f9c8
     path = item
   elif item.endswith('.exe'):
     path = item
@@ -563,11 +549,7 @@
 def _shebang(item):
   import os
   from distutils.spawn import find_executable
-<<<<<<< HEAD
-  from mrtrix3 import app, is_windows, MRtrixError
-=======
   from mrtrix3 import app, MRtrixError, utils
->>>>>>> c5c7f9c8
 
   # If a complete path has been provided rather than just a file name, don't perform any additional file search
   if os.sep in item:
@@ -594,11 +576,7 @@
     if len(line) > 2 and line[0:2] == '#!':
       # Need to strip first in case there's a gap between the shebang symbol and the interpreter path
       shebang = line[2:].strip().split(' ')
-<<<<<<< HEAD
-      if is_windows():
-=======
       if utils.is_windows():
->>>>>>> c5c7f9c8
         # On Windows, /usr/bin/env can't be easily found, and any direct interpreter path will have a similar issue.
         #   Instead, manually find the right interpreter to call using distutils
         if os.path.basename(shebang[0]) == 'env':
