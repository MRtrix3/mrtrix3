--- conflicted
+++ resolved
@@ -256,11 +256,7 @@
         cmdstring += (' ' if cmdstring else '') + quote_nonpipe(entry)
         cmdsplit.append(entry)
       elif isinstance(entry, list):
-<<<<<<< HEAD
-        assert all( isinstance(item, STRING_TYPES) for item in entry )
-=======
         assert all(isinstance(item, STRING_TYPES) for item in entry)
->>>>>>> b8de292c
         if len(entry) > 1:
           common_prefix = os.path.commonprefix(entry)
           common_suffix = os.path.commonprefix([i[::-1] for i in entry])[::-1]
