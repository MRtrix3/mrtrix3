--- conflicted
+++ resolved
@@ -15,12 +15,7 @@
 
 
 # List the content of a directory
-<<<<<<< HEAD
 def all_in_dir(directory, **kwargs): #pylint: disable=unused-variable
-  import ctypes, os
-=======
-def all_in_dir(directory, dir_path=True, ignore_hidden_files=True): #pylint: disable=unused-variable
->>>>>>> 7e14a88f
   from mrtrix3 import utils
   dir_path = kwargs.pop('dir_path', True)
   ignore_hidden_files = kwargs.pop('ignore_hidden_files', True)
