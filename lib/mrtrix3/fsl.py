--- conflicted
+++ resolved
@@ -73,15 +73,10 @@
   from distutils.spawn import find_executable
   if find_executable(name):
     output = name
-<<<<<<< HEAD
+  elif find_executable('fsl5.0-' + name):
+    output = 'fsl5.0-' + name
   else:
     raise MRtrixError('Could not find FSL program \"' + name + '\"; please verify FSL install')
-=======
-  elif find_executable('fsl5.0-' + name):
-    output = 'fsl5.0-' + name
-  elif required:
-    app.error('Could not find FSL program \"' + name + '\"; please verify FSL install')
->>>>>>> fbe1a3b2
   app.debug(output)
   return output
 
