--- conflicted
+++ resolved
@@ -14,15 +14,11 @@
 # For more details, see http://www.mrtrix.org/.
 
 import os
-<<<<<<< HEAD
 import subprocess
-from distutils.spawn import find_executable
-=======
 try:
   from shutil import which as find_executable
 except ImportError:
   from distutils.spawn import find_executable # pylint: disable=deprecated-module
->>>>>>> ff2dedf0
 from mrtrix3 import MRtrixError
 
 
@@ -88,7 +84,6 @@
     return
   vtk_files = [ prefix + '-' + struct + '_first.vtk' for struct in structures ]
   existing_file_count = sum(os.path.exists(filename) for filename in vtk_files)
-<<<<<<< HEAD
   if existing_file_count == len(vtk_files):
     app.debug('All ' + str(existing_file_count) + ' expected FIRST .vtk files found')
     return
@@ -102,16 +97,6 @@
   raise MRtrixError('FSL FIRST has failed; '
                     + ('only ' if existing_file_count else '') + str(existing_file_count) + ' of ' + str(len(vtk_files)) + ' structures were segmented successfully '
                     + '(check ' + path.to_scratch('first.logs', False) + ')')
-=======
-  if existing_file_count != len(vtk_files):
-    if 'SGE_ROOT' in os.environ and os.environ['SGE_ROOT']:
-      app.console('FSL FIRST job may have been run via SGE; awaiting completion')
-      app.console('(note however that FIRST may fail silently, and hence this script may hang indefinitely)')
-      path.wait_for(vtk_files)
-    else:
-      app.DO_CLEANUP = False
-      raise MRtrixError('FSL FIRST has failed; ' + ('only ' if existing_file_count else '') + str(existing_file_count) + ' of ' + str(len(vtk_files)) + ' structures were segmented successfully (check ' + path.to_scratch('first.logs', False) + ')')
->>>>>>> ff2dedf0
 
 
 
