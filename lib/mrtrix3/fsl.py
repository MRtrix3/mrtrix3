--- conflicted
+++ resolved
@@ -58,18 +58,12 @@
       return exe_path
     app.debug('No CUDA version of eddy found')
     return ''
-<<<<<<< HEAD
-  exe_path = 'eddy_openmp' if find_executable('eddy_openmp') else exe_name('eddy')
-  app.debug(exe_path)
-  return exe_path
-=======
   for candidate in [ 'eddy_openmp', 'eddy_cpu', 'eddy', 'fsl5.0-eddy' ]:
     if find_executable(candidate):
       app.debug(candidate)
       return candidate
   app.debug('No CPU version of eddy found')
   return ''
->>>>>>> 9ecff16c
 
 
 
