--- conflicted
+++ resolved
@@ -99,13 +99,9 @@
 
 
 
-<<<<<<< HEAD
-def match(image_one, image_two, max_dim=0):
-=======
 # Check to see whether the fundamental header properties of two images match
 # Inputs can be either _Header class instances, or file paths
-def match(image_one, image_two): #pylint: disable=unused-variable
->>>>>>> 2c2b9fa4
+def match(image_one, image_two, max_dim=0): #pylint: disable=unused-variable
   import math
   from mrtrix3 import app
   if not isinstance(image_one, Header):
@@ -117,33 +113,22 @@
       app.error('Error trying to test \'' + str(image_two) + '\': Not an image header or file path')
     image_two = Header(image_two)
   debug_prefix = '\'' + image_one.name() + '\' \'' + image_two.name() + '\''
-  # Image dimensions
-<<<<<<< HEAD
-  one_size = [ int(i) for i in headerField(image_one, 'size').split() ]
-  two_size = [ int(i) for i in headerField(image_two, 'size').split() ]
+  # Handle possibility of only checking up to a certain axis
   if max_dim:
-    if max_dim > min(len(one_size), len(two_size)):
+    if max_dim > min(len(image_one.size()), len(image_two.size())):
       app.debug(debug_prefix + ' dimensionality less than specified maximum (' + str(max_dim) + ')')
       return False
   else:
-    if not len(one_size) == len(two_size):
-      app.debug(debug_prefix + ' dimensionality mismatch (' + str(len(one_size)) + ' vs. ' + str(len(two_size)) + ')')
+    if len(image_one.size()) != len(image_two.size()):
+      app.debug(debug_prefix + ' dimensionality mismatch (' + str(len(image_one.size())) + ' vs. ' + str(len(image_two.size())) + ')')
       return False
-    max_dim = len(one_size)
-  if not one_size[:max_dim] == two_size[:max_dim]:
-    app.debug(debug_prefix + ' axis size mismatch (' + str(one_size) + ' ' + str(two_size) + ')')
+    max_dim = len(image_one.size())
+  # Image dimensions
+  if not image_one.size()[:max_dim] == image_two.size()[:max_dim]:
+    app.debug(debug_prefix + ' axis size mismatch (' + str(iamge_one.size()) + ' ' + str(image_two.size()) + ')')
     return False
   # Voxel size
-  one_spacing = [ float(f) for f in headerField(image_one, 'vox').split() ]
-  two_spacing = [ float(f) for f in headerField(image_two, 'vox').split() ]
-  for one, two in zip(one_spacing[:max_dim], two_spacing[:max_dim]):
-=======
-  if image_one.size() != image_two.size():
-    app.debug(debug_prefix + ' dimension mismatch (' + str(image_one.size()) + ' ' + str(image_two.size()) + ')')
-    return False
-  # Voxel size
-  for one, two in zip(image_one.spacing(), image_two.spacing()):
->>>>>>> 2c2b9fa4
+  for one, two in zip(image_one.spacing()[:max_dim], iamge_two.spacing()[:max_dim]):
     if one and two and not math.isnan(one) and not math.isnan(two):
       if (abs(two-one) / (0.5*(one+two))) > 1e-04:
         app.debug(debug_prefix + ' voxel size mismatch (' + str(image_one.spacing()) + ' ' + str(image_two.spacing()) + ')')
