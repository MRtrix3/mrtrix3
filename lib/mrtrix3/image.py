--- conflicted
+++ resolved
@@ -150,9 +150,8 @@
   command = [ run.exe_name(run.version_match('mrinfo')), image_path, '-' + field ]
   if app.VERBOSITY > 1:
     app.console('Command: \'' + ' '.join(command) + '\' (piping data to local storage)')
-  with subprocess.Popen(command, stdout=subprocess.PIPE, stderr=None) as proc:
-    result, dummy_err = proc.communicate()
-  result = result.rstrip().decode('utf-8')
+  proc = subprocess.Popen(command, stdout=subprocess.PIPE, stderr=None) #pylint: disable=consider-using-with
+  result = proc.communicate()[0].rstrip().decode('utf-8')
   if app.VERBOSITY > 1:
     app.console('Result: ' + result)
   # Don't exit on error; let the calling function determine whether or not
@@ -240,21 +239,15 @@
   if app.VERBOSITY > 1:
     app.console('Command: \'' + ' '.join(command) + '\' (piping data to local storage)')
 
-<<<<<<< HEAD
-  with subprocess.Popen(command, stdout=subprocess.PIPE, stderr=None) as proc:
-    stdout = proc.communicate()[0]
-    if proc.returncode:
-      raise MRtrixError('Error trying to calculate statistics from image \'' + image_path + '\'')
-=======
   try:
     from subprocess import DEVNULL #pylint: disable=import-outside-toplevel
   except ImportError:
     DEVNULL = open(os.devnull, 'wb')
-  proc = subprocess.Popen(command, stdout=subprocess.PIPE, stderr=DEVNULL)
+  proc = subprocess.Popen(command, stdout=subprocess.PIPE, stderr=DEVNULL) #pylint: disable=consider-using-with
   stdout = proc.communicate()[0]
   if proc.returncode:
     raise MRtrixError('Error trying to calculate statistics from image \'' + image_path + '\'')
->>>>>>> 9e4527a9
+
   stdout_lines = [ line.strip() for line in stdout.decode('cp437').splitlines() ]
   result = [ ]
   for line in stdout_lines:
