--- conflicted
+++ resolved
@@ -15,19 +15,13 @@
     app.debug(str(command))
     result = subprocess.call(command, stdout=None, stderr=None)
     if result:
-<<<<<<< HEAD
       raise MRtrixError('Could not access header information for image \'' + image_path + '\'')
-    with open(filename, 'r') as json_file:
-      data = json.load(json_file)
-=======
-      app.error('Could not access header information for image \'' + image_path + '\'')
     try:
-      with open(filename, 'r') as f:
-        data = json.load(f)
+      with open(filename, 'r') as json_file:
+        data = json.load(json_file)
     except UnicodeDecodeError:
-      with open(filename, 'r') as f:
-        data = json.loads(f.read().decode('utf-8', errors='replace'))
->>>>>>> 7f12c75a
+      with open(filename, 'r') as json_file:
+        data = json.loads(json_file.read().decode('utf-8', errors='replace'))
     os.remove(filename)
     try:
       #self.__dict__.update(data)
