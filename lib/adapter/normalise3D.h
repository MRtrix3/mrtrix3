/*
 * Copyright (c) 2008-2016 the MRtrix3 contributors
 *
 * This Source Code Form is subject to the terms of the Mozilla Public
 * License, v. 2.0. If a copy of the MPL was not distributed with this
 * file, You can obtain one at http://mozilla.org/MPL/2.0/
 *
 * MRtrix is distributed in the hope that it will be useful,
 * but WITHOUT ANY WARRANTY; without even the implied warranty of
 * MERCHANTABILITY or FITNESS FOR A PARTICULAR PURPOSE.
 *
 * For more details, see www.mrtrix.org
 *
 */

#ifndef __image_adapter_normalise3D_h__
#define __image_adapter_normalise3D_h__

#include "adapter/base.h"

namespace MR
{
  namespace Adapter 
  {


    template <class ImageType>
<<<<<<< HEAD
      class Normalise3D : public Base<ImageType> { MEMALIGN(Normalise3D<ImageType>)
=======
      class Normalise3D : 
        public Base<Normalise3D<ImageType>,ImageType> 
    {
>>>>>>> 9476fa05
      public:

        typedef Base<Normalise3D<ImageType>,ImageType> base_type;
        typedef typename ImageType::value_type value_type;
        typedef Normalise3D voxel_type;

        using base_type::name;
        using base_type::size;
        using base_type::index;

        Normalise3D (const ImageType& parent) :
<<<<<<< HEAD
          Base<ImageType> (parent) {
            set_extent (vector<int>(1,3));
          }

        Normalise3D (const ImageType& parent, const vector<int>& extent) :
          Base<ImageType> (parent) {
            set_extent (extent);
          }

        typedef typename ImageType::value_type value_type;
        typedef Normalise3D voxel_type;

        void set_extent (const vector<int>& ext)
=======
          base_type (parent) {
            set_extent (std::vector<int>(1,3));
          }

        Normalise3D (const ImageType& parent, const std::vector<int>& extent) :
          base_type (parent) {
            set_extent (extent);
          }

        void set_extent (const std::vector<int>& ext)
>>>>>>> 9476fa05
        {
          for (size_t i = 0; i < ext.size(); ++i)
            if (! (ext[i] & int(1)))
              throw Exception ("expected odd number for extent");
          if (ext.size() != 1 && ext.size() != 3)
            throw Exception ("unexpected number of elements specified in extent");
          if (ext.size() == 1)
            extent = vector<int> (3, ext[0]);
          else
            extent = ext;

          DEBUG ("normalise3D adapter for image \"" + name() + "\" initialised with extent " + str(extent));

          for (size_t i = 0; i < 3; ++i)
            extent[i] = (extent[i]-1)/2;
        }



        value_type value ()
        {
          const ssize_t old_pos [3] = { index(0), index(1), index(2) };
          pos_value = base_type::value();
          nelements = 0;

          const ssize_t from[3] = {
            index(0) < extent[0] ? 0 : index(0) - extent[0],
            index(1) < extent[1] ? 0 : index(1) - extent[1],
            index(2) < extent[2] ? 0 : index(2) - extent[2]
          };
          const ssize_t to[3] = {
            index(0) >= size(0)-extent[0] ? size(0) : index(0)+extent[0]+1,
            index(1) >= size(1)-extent[1] ? size(1) : index(1)+extent[1]+1,
            index(2) >= size(2)-extent[2] ? size(2) : index(2)+extent[2]+1
          };

          mean = 0.0;

          for (index(2) = from[2]; index(2) < to[2]; ++index(2))
            for (index(1) = from[1]; index(1) < to[1]; ++index(1))
              for (index(0) = from[0]; index(0) < to[0]; ++index(0)){
                mean += base_type::value();
                nelements += 1;
              }
          mean /= nelements;

          index(0) = old_pos[0];
          index(1) = old_pos[1];
          index(2) = old_pos[2];

          return pos_value - mean;
        }

      protected:
        vector<int> extent;
        value_type mean;
        value_type pos_value;
        size_t nelements;
    };

  }
}


#endif
<|MERGE_RESOLUTION|>--- conflicted
+++ resolved
@@ -20,18 +20,14 @@
 
 namespace MR
 {
-  namespace Adapter 
-  {
+    namespace Adapter 
+    {
 
 
     template <class ImageType>
-<<<<<<< HEAD
-      class Normalise3D : public Base<ImageType> { MEMALIGN(Normalise3D<ImageType>)
-=======
       class Normalise3D : 
         public Base<Normalise3D<ImageType>,ImageType> 
-    {
->>>>>>> 9476fa05
+    { MEMALIGN(Normalise3D<ImageType>)
       public:
 
         typedef Base<Normalise3D<ImageType>,ImageType> base_type;
@@ -43,32 +39,16 @@
         using base_type::index;
 
         Normalise3D (const ImageType& parent) :
-<<<<<<< HEAD
-          Base<ImageType> (parent) {
+          base_type (parent) {
             set_extent (vector<int>(1,3));
           }
 
         Normalise3D (const ImageType& parent, const vector<int>& extent) :
-          Base<ImageType> (parent) {
-            set_extent (extent);
-          }
-
-        typedef typename ImageType::value_type value_type;
-        typedef Normalise3D voxel_type;
-
-        void set_extent (const vector<int>& ext)
-=======
-          base_type (parent) {
-            set_extent (std::vector<int>(1,3));
-          }
-
-        Normalise3D (const ImageType& parent, const std::vector<int>& extent) :
           base_type (parent) {
             set_extent (extent);
           }
 
-        void set_extent (const std::vector<int>& ext)
->>>>>>> 9476fa05
+        void set_extent (const vector<int>& ext)
         {
           for (size_t i = 0; i < ext.size(); ++i)
             if (! (ext[i] & int(1)))
@@ -127,7 +107,7 @@
         value_type mean;
         value_type pos_value;
         size_t nelements;
-    };
+      };
 
   }
 }
