--- conflicted
+++ resolved
@@ -25,22 +25,29 @@
     {
 
 
-<<<<<<< HEAD
     template <class ImageType>
-      class Median : public Base<ImageType> { MEMALIGN(Median<ImageType>)
+        class Median : 
+          public Base<Median<ImageType>,ImageType> 
+      { MEMALIGN(Median<ImageType>)
       public:
+
+          typedef Base<Median<ImageType>,ImageType> base_type;
+          typedef typename ImageType::value_type value_type;
+          typedef Median voxel_type;
+
+          using base_type::name;
+          using base_type::size;
+          using base_type::index;
+
         Median (const ImageType& parent) :
-          Base<ImageType> (parent) {
+          base_type (parent) {
             set_extent (vector<int>(1,3));
           }
 
         Median (const ImageType& parent, const vector<int>& extent) :
-          Base<ImageType> (parent) {
+          base_type (parent) {
             set_extent (extent);
           }
-
-        typedef typename ImageType::value_type value_type;
-        typedef Median voxel_type;
 
         void set_extent (const vector<int>& ext)
         {
@@ -62,7 +69,7 @@
 
 
 
-        value_type& value ()
+          value_type value ()
         {
           const ssize_t old_pos [3] = { index(0), index(1), index(2) };
           const ssize_t from[3] = {
@@ -81,104 +88,21 @@
           for (index(2) = from[2]; index(2) < to[2]; ++index(2))
             for (index(1) = from[1]; index(1) < to[1]; ++index(1))
               for (index(0) = from[0]; index(0) < to[0]; ++index(0))
-                values.push_back (Base<ImageType>::value());
+                  values.push_back (base_type::value());
 
           index(0) = old_pos[0];
           index(1) = old_pos[1];
           index(2) = old_pos[2];
 
-          retval = Math::median (values);
-          return retval;
+            return Math::median (values);
         }
-
-        using Base<ImageType>::name;
-        using Base<ImageType>::size;
-        using Base<ImageType>::index;
 
       protected:
         vector<int> extent;
         vector<value_type> values;
-        value_type retval;
-=======
-      template <class ImageType>
-        class Median : 
-          public Base<Median<ImageType>,ImageType> 
-      {
-        public:
-
-          typedef Base<Median<ImageType>,ImageType> base_type;
-          typedef typename ImageType::value_type value_type;
-          typedef Median voxel_type;
-
-          using base_type::name;
-          using base_type::size;
-          using base_type::index;
-
-          Median (const ImageType& parent) :
-            base_type (parent) {
-              set_extent (std::vector<int>(1,3));
-            }
-
-          Median (const ImageType& parent, const std::vector<int>& extent) :
-            base_type (parent) {
-              set_extent (extent);
-            }
-
-          void set_extent (const std::vector<int>& ext)
-          {
-            for (size_t i = 0; i < ext.size(); ++i)
-              if (! (ext[i] & int(1)))
-                throw Exception ("expected odd number for extent");
-            if (ext.size() != 1 && ext.size() != 3)
-              throw Exception ("unexpected number of elements specified in extent");
-            if (ext.size() == 1)
-              extent = std::vector<int> (3, ext[0]);
-            else
-              extent = ext;
-
-            DEBUG ("median adapter for image \"" + name() + "\" initialised with extent " + str(extent));
-
-            for (size_t i = 0; i < 3; ++i)
-              extent[i] = (extent[i]-1)/2;
-          }
-
-
-
-          value_type value ()
-          {
-            const ssize_t old_pos [3] = { index(0), index(1), index(2) };
-            const ssize_t from[3] = {
-              index(0) < extent[0] ? 0 : index(0) - extent[0],
-              index(1) < extent[1] ? 0 : index(1) - extent[1],
-              index(2) < extent[2] ? 0 : index(2) - extent[2]
-            };
-            const ssize_t to[3] = {
-              index(0) >= size(0)-extent[0] ? size(0) : index(0)+extent[0]+1,
-              index(1) >= size(1)-extent[1] ? size(1) : index(1)+extent[1]+1,
-              index(2) >= size(2)-extent[2] ? size(2) : index(2)+extent[2]+1
-            };
-
-            values.clear();
-
-            for (index(2) = from[2]; index(2) < to[2]; ++index(2))
-              for (index(1) = from[1]; index(1) < to[1]; ++index(1))
-                for (index(0) = from[0]; index(0) < to[0]; ++index(0))
-                  values.push_back (base_type::value());
-
-            index(0) = old_pos[0];
-            index(1) = old_pos[1];
-            index(2) = old_pos[2];
-
-            return Math::median (values);
-          }
-
-        protected:
-          std::vector<int> extent;
-          std::vector<value_type> values;
->>>>>>> 9476fa05
       };
 
-    }
+  }
 }
 
 
