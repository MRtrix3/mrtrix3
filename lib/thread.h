--- conflicted
+++ resolved
@@ -58,17 +58,6 @@
         ~__Backend();
 
         static void register_thread () { 
-<<<<<<< HEAD
-          if (!backend)
-            backend = new __Backend;
-          std::lock_guard<std::mutex> lock (get_lock());
-          ++backend->refcount; 
-        }
-        static void unregister_thread () {
-          std::lock_guard<std::mutex> lock (get_lock());
-          --backend->refcount;
-          if (!backend->refcount) {
-=======
           std::lock_guard<std::mutex> lock (mutex);
           if (!backend)
             backend = new __Backend;
@@ -78,19 +67,10 @@
           assert (backend);
           std::lock_guard<std::mutex> lock (mutex);
           if (!(--backend->refcount)) {
->>>>>>> 5d43dbc7
             delete backend;
             backend = nullptr;
           }
         }
-<<<<<<< HEAD
-
-        static std::mutex& get_lock () {
-          return backend->mutex;
-        }
-
-=======
->>>>>>> 5d43dbc7
 
         static void thread_print_func (const std::string& msg);
         static void thread_report_to_user_func (const std::string& msg, int type);
@@ -100,15 +80,9 @@
 
       protected:
         size_t refcount;
-<<<<<<< HEAD
-        std::mutex mutex;
-
-        static __Backend* backend;
-=======
 
         static __Backend* backend;
         static std::mutex mutex;
->>>>>>> 5d43dbc7
     };
 
 
